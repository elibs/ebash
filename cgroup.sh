#!/bin/bash

# Copyright 2015, SolidFire, Inc. All rights reserved.

source ${BASHUTILS}/efuncs.sh || { echo "Failed to find efuncs.sh" ; exit 1; }

#-------------------------------------------------------------------------------
# Cgroups are a capability of the linux kernel designed for categorizing
# processes.  They're most typically used in ways that not only categorize
# processes, but also control them in some fasion.  A popular reason is to
# limit the amount of resources a particular process can use.
#
# Within each of many different _subsystems_ that are set up by code in the
# kernel, a process may exist at one point in a hierarchy.  That is, within the
# CPU subsystem, a process may only be owned by a single cgroup.  And in the
# memory subsystem, it may be owned by a different cgroup.  For the purposes of
# THIS bashutils code, though, we duplicate a similar tree of groups within
# _all_ of the subsystems that we interact with.
#
# CGROUP_SUBSYSTEMS defines which subsystems those are. So when you use these
# functions, the hierarchy that you create is created in parallel under all of
# the subsystems defined by CGROUP_SUBSYSTEMS
#
# Positions within the cgroup hierarchy created here are identified by names
# that look like relative directories.  This is no accident -- cgroups are
# represented to the kernel by a directory structure created within a
# filesystem of type cgroups.
#
# Hopefully these functions make accessing the cgroups filesystem a little bit
# easier, and also help you to keep parallel hierarchies identical across the
# various cgroups subsystems.
#
#-------------------------------------------------------------------------------

CGROUP_SUBSYSTEMS=(cpu memory freezer)

#-------------------------------------------------------------------------------
# Prior to using a cgroup, you must create it.  It is safe to attempt to
# "create" a cgroup that already exists.
#
cgroup_create()
{
    edebug "creating cgroups ${@}"
    for cgroup in "${@}" ; do

        for subsystem in ${CGROUP_SUBSYSTEMS[@]} ; do
            local subsys_path=/sys/fs/cgroup/${subsystem}/${cgroup}
            mkdir -p ${subsys_path}
        done

    done
}


#-------------------------------------------------------------------------------
# If you want to get rid of a cgroup, you can do so by calling cgroup_destroy.
#
# NOTE: It is an error to try to destroy a cgroup that contains any processes
# or any child cgroups.  You can use cgroup_kill_and_wait to ensure that they
# are if you like.
#
# Options:
#   -r: Destroy cgroup as well as all of its children.
#
cgroup_destroy()
{
    $(declare_args)

    local msg
    msg="destroying cgroups ${@}"
    opt_false r || msg+=" recursively"
    edebug "${msg}"

    for cgroup in "${@}" ; do

        for subsystem in ${CGROUP_SUBSYSTEMS[@]} ; do

            local subsys_path=/sys/fs/cgroup/${subsystem}/${cgroup}
            [[ -d ${subsys_path} ]] || continue

            if opt_true "r" ; then
                find ${subsys_path} -depth -type d -exec rmdir {} \;
            else
                rmdir ${subsys_path}
            fi

        done

    done
}


#-------------------------------------------------------------------------------
# Returns true if all specified cgroups exist.  In other words, they have been
# created via cgroup_create but have not yet been removed with cgroup_destroy)
#
cgroup_exists()
{
    local all missing_cgroups cgroup subsys
    all=("${@}")
    missing_cgroups=()

    for cgroup in "${all[@]}" ; do

        for subsys in "${CGROUP_SUBSYSTEMS[@]}" ; do
            if [[ ! -d /sys/fs/cgroup/${subsys}/${cgroup} ]] ; then
                missing_cgroups+=("${subsys}:${cgroup}")
            fi
        done

    done

    edebug "cgroup_exists: $(lval all cgroup missing_cgroups CGROUP_SUBSYSTEMS)"
    if [[ $(array_size missing_cgroups) -eq $(( $(array_size CGROUP_SUBSYSTEMS) * $(array_size all) )) ]] ; then
        edebug "Cgroup doesn't exist in any subsystems $(lval cgroup)"
        return 1

    elif [[ $(array_size missing_cgroups) -gt 0 ]] ; then
        ewarn "Cgroup is inconsistent across subsystems $(lval cgroup CGROUP_SUBSYSTEMS, missing_subsystems)"
        return 2

    else
        return 0
    fi
}


#-------------------------------------------------------------------------------
# Move one or more processes to a specific cgroup.  Once added, all (future)
# children of that process will also automatically go into that cgroup.
#
# It's worth noting that _all_ pids live in exactly one place in each cgroup
# subsystem.  By default, processes are started in the cgroup of their parent
# (which by default is the root of the cgroup hierarchy).  If you'd like to
# remove a process from your cgroup, you should simply move it up to that root
# (i.e. cgroup_move "/" $pid)
#
#
# $1:   The name of a cgroup (e.g. distbox/distcc or colorado/denver or alpha)
# rest: PIDs of processes to add to that cgroup (NOTE: empty strings are
#       allowed, but have no effect on cgroups)
#
# Example:
#      cgroup_move distbox $$
#
cgroup_move()
{
    $(declare_args cgroup)

    local pids=( "${@}" )

    array_remove -a pids ""

    if [[ $(array_size pids) -gt 0 ]] ; then
        for subsystem in ${CGROUP_SUBSYSTEMS[@]} ; do
            local tmp="$(array_join_nl pids)"
            edebug "$(lval pids tmp)"
            echo -e "${tmp}" > /sys/fs/cgroup/${subsystem}/${cgroup}/tasks
        done
    fi
}

#-------------------------------------------------------------------------------
# Change the value of a cgroups subsystem setting for the specified cgroup.
# For instance, by using the memory subsystem, you could limit the amount of
# memory used by all pids underneath the distbox hierarchy like this:
#
#     cgroup_set distbox memory.kmem.limit_in.bytes $((4*1024*1024*1024))
#
#  $1: Name of the cgroup (e.g. distbox/distcc or fruit/apple or fruit)
#  $2: Name of the subsystem-specific setting
#  $3: Value that should be assigned to that subsystem-specific setting
#
cgroup_set()
{
    $(declare_args cgroup setting value)

    echo "${value}" > $(cgroup_find_setting_file ${cgroup} ${setting})
}

#-------------------------------------------------------------------------------
# Read the existing value of a subsystem-specific cgroups setting for the
# specified cgroup.  See cgroup_set for more info
#
# $1: Name of the cgroup (i.e. distbox/dtest or usa/colorado)
# $2: Name of the subsystem-specific setting (e.g. memory.kmem.limit_in.bytes)
#
cgroup_get()
{
    $(declare_args cgroup setting)
    cat $(cgroup_find_setting_file ${cgroup} ${setting})
}

#-------------------------------------------------------------------------------
# Recursively find all of the pids that live underneath a set of sections in
# the cgorups hierarchy.  You may specify as many different cgroups as you
# like, and the processes in those cgroups AND THEIR CHILDREN will be echoed to
# stdout.
#
# Cgroup_pids will return success as long as all of the specified cgroups
# exist, and failure if they do not (but it will still echo pids for any
# cgroups that _do_ exist)
#
# Options:
#       -x=space separated list of pids not to return -- default is to return
#          all
#
cgroup_pids()
{
    $(declare_args)

    local cgroups cgroup ignorepids all_pids rc
    cgroups=( ${@} )
    rc=0

    array_init ignorepids "$(opt_get x)"

    for cgroup in "${cgroups[@]}" ; do

        local subsystem_paths=()
        for subsystem in "${CGROUP_SUBSYSTEMS[@]}" ; do
            subsystem_paths+=("/sys/fs/cgroup/${subsystem}/${cgroup}")
        done

        local file files

        array_init files "$(find "${subsystem_paths[@]}" -depth -name tasks)"
        [[ $(array_size files) -gt 0 ]] || { edebug "cgroup_pids is unable to find cgroup ${cgroup}" ; (( rc += 1 )) ; continue ; }
        
        for subsystem_file in "${files[@]}" ; do
            local subsystem_pids

            # NOTE: It's very important to not create another process while reading
            # the tasks file, because if your process is running in the cgroup
            # being checked, its pid will be there during this command but
            # disappear before it returns
            #
            # It is also safe to ignore failures here, because these files are set
            # up by the kernel.  Read fails if the file is empty, but that is a
            # perfectly valid situation to be in. It just means the cgroup is
            # empty.  And we shouldn't see other failures because we "trust" the
            # kernel
            readarray -t subsystem_pids < "${subsystem_file}"

            array_empty subsystem_pids || all_pids+=( "${subsystem_pids[@]}" )
        done

    done

    array_sort -u all_pids
    array_remove -a all_pids "${ignorepids[@]:-}"

    edebug "Found pids $(lval all_pids) after exceptions ${ignorepids[@]:-}"
    echo "${all_pids[@]:-}"
}

#-------------------------------------------------------------------------------
# Run ps on all of the processes in a cgroup.
#
# Options:
#       -x=space separated list of pids not to list.  By default all are listed.
#
cgroup_ps()
{
    $(declare_args cgroup)

    local pid cgroup_pids
    cgroup_pids=$(cgroup_pids -x="${BASHPID} $(opt_get x)" ${cgroup})
    for pid in ${cgroup_pids} ; do
        ps hp ${pid}
    done
}

#-------------------------------------------------------------------------------
# Recursively KILL (or send a signal to) all of the pids that live underneath
# all of the specified cgroups (and their children!).  Accepts any number of
# cgroups.
#
# Options:
#       -s=<signal>
#       -x=space separated list of pids not to kill.  NOTE: $$ and $BASHPID are
#          always added to this list so as to not kill the calling process
#
cgroup_kill()
{
    $(declare_args)
    local cgroups
    cgroups=( ${@} )

    [[ $(array_size cgroups) -gt 0 ]] || return 0

    local ignorepids pids

    ignorepids="$(opt_get x)"
    ignorepids+=" $$ ${BASHPID}"

    # NOTE: BASHPID must be added here in addition to above because it's
    # different inside this command substituion (subshell) than it is outside.
    array_init pids "$(cgroup_pids -x="${ignorepids} ${BASHPID}" ${cgroups[@]})"

<<<<<<< HEAD
    edebug "Killing processes in cgroups $(lval cgroups pids ignorepids)"
    local signal
    signal=$(opt_get s SIGTERM)
=======
    edebug "Killing pids in cgroup $(lval cgroup pids ignorepids)"
    local signal=$(opt_get s SIGTERM)
>>>>>>> b6e270e6

    # Ignoring errors here because we don't want to die simply because a
    # process that was in the cgroup disappeared of its own volition before we
    # got around to killing it.
    #
    # NOTE: This also has the side effect of causing cgroup_kill to NOT fail
    # when the calling user doesn't have permission to kill everything in the
    # cgroup.
    [[ -z ${pids[@]:-} ]] || ekill -s=${signal} ${pids} || true
}

#-------------------------------------------------------------------------------
# Ensure that no processes are running all of the specified cgroups by killing
# all of them and waiting until the group is empty.
#
# NOTE: This probably won't work well if your script is already in that cgroup.
#
# Options:
#       -s=<signal>
#       -x=space separated list of pids not to kill.  NOTE: $$ and $BASHPID are
#          always added to this list to avoid killing the calling process.
#   
cgroup_kill_and_wait()
{
    $(declare_args)
    local cgroups
    cgroups=( ${@} )

    [[ $# -gt 0 ]] || return 0

    # Don't need to add $$ and $BASHPID to ignorepids here because cgroup_kill
    # will do that for me
    local ignorepids=$(opt_get x)

    edebug "Ensuring that there are no processes in $(lval cgroups ignorepids)."

    local times=0
    while true ; do
        cgroup_kill -x="${ignorepids} ${BASHPID}" -s=$(opt_get s SIGTERM) "${cgroups[@]}"

<<<<<<< HEAD
        local remaining_pids
        remaining_pids=$(cgroup_pids -x="${ignorepids} ${BASHPID}" "${cgroups[@]}")
=======
        local remaining_pids=$(cgroup_pids -x="${ignorepids} ${BASHPID}" "${cgroup}")
>>>>>>> b6e270e6
        if [[ -z ${remaining_pids} ]] ; then
            break;
        else
            sleep .5
        fi

        (( times += 1 ))
        if ((times % 20 == 0 )) ; then
            ewarn "Still trying to kill processes. $(lval cgroups remaining_pids)"
        fi

    done

<<<<<<< HEAD
    local pidsleft
    pidsleft=$(cgroup_pids -x="${ignorepids} ${BASHPID}" "${cgroups[@]}")
    [[ -z ${pidsleft} ]] || die "Internal error -- processes (${pidsleft}) remain in ${cgroups[@]}"
=======
    local pidsleft=$(cgroup_pids -x="${ignorepids} ${BASHPID}" ${cgroup})
    [[ -z ${pidsleft} ]] || die "Internal error -- processes (${pidsleft}) remain in ${cgroup}"
>>>>>>> b6e270e6
}

cgroup_find_setting_file()
{
    $(declare_args cgroup setting)
    ls /sys/fs/cgroup/*/${cgroup}/${setting}
}

<|MERGE_RESOLUTION|>--- conflicted
+++ resolved
@@ -284,8 +284,7 @@
 cgroup_kill()
 {
     $(declare_args)
-    local cgroups
-    cgroups=( ${@} )
+    local cgroups=( ${@} )
 
     [[ $(array_size cgroups) -gt 0 ]] || return 0
 
@@ -298,14 +297,8 @@
     # different inside this command substituion (subshell) than it is outside.
     array_init pids "$(cgroup_pids -x="${ignorepids} ${BASHPID}" ${cgroups[@]})"
 
-<<<<<<< HEAD
     edebug "Killing processes in cgroups $(lval cgroups pids ignorepids)"
-    local signal
-    signal=$(opt_get s SIGTERM)
-=======
-    edebug "Killing pids in cgroup $(lval cgroup pids ignorepids)"
     local signal=$(opt_get s SIGTERM)
->>>>>>> b6e270e6
 
     # Ignoring errors here because we don't want to die simply because a
     # process that was in the cgroup disappeared of its own volition before we
@@ -331,8 +324,7 @@
 cgroup_kill_and_wait()
 {
     $(declare_args)
-    local cgroups
-    cgroups=( ${@} )
+    local cgroups=( ${@} )
 
     [[ $# -gt 0 ]] || return 0
 
@@ -346,12 +338,7 @@
     while true ; do
         cgroup_kill -x="${ignorepids} ${BASHPID}" -s=$(opt_get s SIGTERM) "${cgroups[@]}"
 
-<<<<<<< HEAD
-        local remaining_pids
-        remaining_pids=$(cgroup_pids -x="${ignorepids} ${BASHPID}" "${cgroups[@]}")
-=======
-        local remaining_pids=$(cgroup_pids -x="${ignorepids} ${BASHPID}" "${cgroup}")
->>>>>>> b6e270e6
+        local remaining_pids=$(cgroup_pids -x="${ignorepids} ${BASHPID}" "${cgroups[@]}")
         if [[ -z ${remaining_pids} ]] ; then
             break;
         else
@@ -365,14 +352,8 @@
 
     done
 
-<<<<<<< HEAD
-    local pidsleft
-    pidsleft=$(cgroup_pids -x="${ignorepids} ${BASHPID}" "${cgroups[@]}")
+    local pidsleft=$(cgroup_pids -x="${ignorepids} ${BASHPID}" "${cgroups[@]}")
     [[ -z ${pidsleft} ]] || die "Internal error -- processes (${pidsleft}) remain in ${cgroups[@]}"
-=======
-    local pidsleft=$(cgroup_pids -x="${ignorepids} ${BASHPID}" ${cgroup})
-    [[ -z ${pidsleft} ]] || die "Internal error -- processes (${pidsleft}) remain in ${cgroup}"
->>>>>>> b6e270e6
 }
 
 cgroup_find_setting_file()
