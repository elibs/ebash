# Bashutils 1.3

    - Pulled option parsing functionality out of declare_args and created a new
      declare_opts function.  Its implementation supports both short and long
      options (and "golfing" short options).  It detects errors on the command
      line that would've previously been ignored such as passing an unsupported
      option to a command.  This is not backward compatible, though.  Calling
      code must change to use declare_opts if it wants to read options (e.g. -g
      or -f),  but declare_args still handles positional arguments as it always
      did.

    - Fixed a bug that caused die not to signal its parent when aborting.  It
      is through this mechanism that we intend to catch errors that happen in
      command substitution shells, so this may unearth some errors that were
      previously undetected.  If you want to disable this for a particular
      shell, you can call disable_die_parent in it.

    - New functions to assist in ascertaining your position in the process
      hierarchy.  Process_tree already existed, but process_children,
      process_parent, and process_ancestors are new.

    - ekill now supports an option (--kill-after) to send the initial signal,
      plus send sigkill later if the process doesn't die, and similar
      functionality has been added to other functions that kill such as
      ekilltree.

    - Rather than depth-first iteration, ekilltree now kills the children of a
      process all at the same time.

    - Die now only kills itself via the terminating signal it caught when that
      signal is one of the TTY signals.  Doing that on other signals such as
      sigterm can cause bash not to execute exit traps.

    - Chroot_kill now defaults to sigterm rather than sigkill.

    - Exceptions, unhandled errors, and caught signals now report the pid of
      the running process and the command running at the time of occurrence.

    - Renamed all internal "global" variables to begin with "\_\_BU\_".  It's
      often shorter than what we were previously using which is nice, but the
      big thing here is that we can tell people to not use those.

    - Etest now runs under Mac OS, given appropriate GNU toolchains installed
      with names prefixed with "g" (which seems to be the default for both
      homebrew and macports).

# Bashutils 1.2

    - Removed the option parsing functionality from declare_args and let its
      single purpose be handling positional arguments.

    - Added declare_opts to do option parsing.  To use it, you'll typically
      call declare_opts prior to declare_args in any function that you want to
      handle options.  Declare_opts supports both short and long options and is
      friendlier to callers of functions that use it.  For instance, you don't
      have to use an equal sign to specify a value for an option (although you
      still may)

    - Created new general purpose abstract archive module. This provides
      common functions for creating, extracting, listing, mounting, unmounting
      and converting ISOs, squashfs images, and all supported tar file formats.

    - Created new OverlayFS module. This provides a very clean interface for
      dealing with the many different overlayfs versions that we interact with.
      Provides great tools for mounting, unmounting, listing, saving and
      printing out tree representation.

    - Consolidated eunmount_recursive, eunmount_rm and eunmount into a 
      single function with flags to control its behavior. This single function
      can now optionally unmount recursively and also optionally remove the
      mount point (recursively) if desired. It also has the ability to continue
      unmounting while something is mounted beneath the mount point.

    - Add multi-character support to array_join. Can now also optionally include
      the delimiter before or after (or both) all joined elements.

    - Add a config file, and configurable colors for the common functions.
      Common color variables include COLOR_INFO, COLOR_DEBUG, COLOR_WARN, and
      COLOR_ERROR, however there are also others available, and this list may be
      extended in the future.

    - Prompts and progress tickers are now shown in bold using the default
      terminal foreground color.

<<<<<<< HEAD
    - Refactored ecolor to allow for 0 or more arguments which can be modifiers
      or foreground colors. Removed compatibility for "dimCOLOR" and instead now
      have a "dim" modifier that can be used; updated colors being used
      accordingly.
=======
    - Added configuration to allow forge to package bashutils.
>>>>>>> ee16bf0e

# Bashutils 1.1

    - Added tryrc function to aid in running code that you expect might fail,
      but for which you don't want to use a whole try/catch block.

    - Reworked the way traps work.  Now all intended cleanup will be in the
      EXIT trap, which is called after any per-signal handler is called.  If
      you don't specify which signal when you call trap_add, this will continue
      to "just work"

    - Substantially reduced the number of cases where code inside bashutils
      would accidentally ignore errors.

    - Block signals during critical portions of die and the exit trap so that
      cleanup occurs even in the face of multiple things being cleaned up at
      once.

    - Added functions for dealing with signal names, numbers, etc (signame,
      signum, sigexitcode)

    - New cgroups support.  This requires that the OS already be set up to
      support cgroups (e.g. install cgroup-lite on ubuntu) and most cgroup
      commands require you to be root to run them

    - New elogfile and elogrotate functions make it easy to have your script
      log to a file (possibly in addition to the terminal) and to keep those
      log files tidy.

    - Added a new etimeout function that can run arbitrary commands (including
      functions!), forcing them to run within a certain amount of time.

    - Substantially improved eretry, including better timeout functionality.

    - Added a few functions for dealing with lock files (e.g. see elock,
      eunlock)

    - Added assert functions that are most useful in tests, but can be used
      anywhere.

    - Enhanced etest to detect leaked processes and cause test failure in those
      cases.  Added etestmsg to make logging easier to etest.  Several other
      smaller improvements.

    - Added ibu tool that provides an interactive prompt in a bash shell that
      has pre-loaded all of bashutils.

    - Added functions in daemon.sh that can help manage processes that are
      intended to be daemons.  Particularly useful for keeping daemons running
      inside a chroot, but can also be convenient elsewhere.

    - Substantial hardening and new tests in jenkins.sh.

    - Bashutils now explicitly chooses a locale (en_US.utf8)

    - Fixed bug on calling exit without specifying an exit code.


# Bashutils 1.0

    - Start using bash's built-in functionality to detect errors and explode if
      one occurs.  (Note: this is implemented via error traps, which work
      mostly as you'd expect with set -e except that the option doesn't show up
      if you check bash's list of options)

    - Start using bash's built-in functionality to detect uninitialized
      variables.

    - Added ETRACE variable.  If you set it to a space-separated list, you'll
      get trace output every time a command is executed that matches an item in
      the list by function name or file name.  The output is more readable than
      that of set -x, and the fact that it's based on a match means its more
      feasible to use it in long scripts.  It's like set -x, only better.<|MERGE_RESOLUTION|>--- conflicted
+++ resolved
@@ -82,14 +82,13 @@
     - Prompts and progress tickers are now shown in bold using the default
       terminal foreground color.
 
-<<<<<<< HEAD
     - Refactored ecolor to allow for 0 or more arguments which can be modifiers
       or foreground colors. Removed compatibility for "dimCOLOR" and instead now
       have a "dim" modifier that can be used; updated colors being used
-      accordingly.
-=======
+      accordingly. Ecolor now also supports setting background color by
+      prefixing the color name with "b:"
+
     - Added configuration to allow forge to package bashutils.
->>>>>>> ee16bf0e
 
 # Bashutils 1.1
 
