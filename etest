--- conflicted
+++ resolved
@@ -146,12 +146,8 @@
 
 global_teardown()
 {
-<<<<<<< HEAD
     [[ $KEEPOUTPUT -eq 1 ]] && edebug "Skipping global_teardown" && return 0
-    edebug "Starting global_teardown: PID=$$ BASHPID=${BASHPID} PPID=${PPID}"
-=======
     edebug "Running global_teardown: PID=$$ BASHPID=${BASHPID} PPID=${PPID}"
->>>>>>> 9ff7f776
 
     cgroup_destroy -r ${ETEST_CGROUP}
 
