#!/usr/bin/env bash

## Check if we're root and re-execute if we're not through sudo ##
if [[ $(id -u) != "0" ]]; then
    exec sudo -E "$0" "$@"
fi

: ${BASHUTILS:=$(dirname $0)}
source ${BASHUTILS}/bashutils.sh || { echo "Unable to source bashutils." ; exit 1 ; }
export BASHUTILS

#-------------------------------------------------------------------------------------------------------------------------
# GLOBAL SETUP
#-------------------------------------------------------------------------------------------------------------------------

START_TIME=$SECONDS

$(declare_opts \
    ":filter  f=${FILTER:-}    | Only tests whose name or file matches this tests will be run." \
    ":exclude x=${EXCLUDE:-}   | Tests whose name or file match this will not be run." \
    ":repeat  r=${REPEAT:-1}   | Number of times to repeat each test" \
    "verbose  v=${VERBOSE:-0}  | If specified, you'll get verbose output for each test" \
    "break    b=${BREAK:-0}    | If specified, etest will stop immediately on first failure" \
    "keep     k=0              | If specified, etest will not cleanup output files so you can examine them." \
    "clean    c=0              | If specified, etest will clean only and then exit." \
    "html     h=0              | If specified, etest will produce an HTML logfile and strip color codes out of etest.log")

# If no test directory was provided use PWD.
$(declare_args ?TEST_DIR)
: ${TEST_DIR:=$(readlink -f .)}
ETEST_TOPDIR=${TEST_DIR}

<<<<<<< HEAD
(( ${repeat} < 1 )) && repeat=1
[[ ${EDEBUG:-0} != "0" ]] && verbose=1 || true
edebug "$(lval TEST_DIR) $(opt_dump)"

if ! cgroup_supported ; then
    ewarn "Cgroups not supported on this system.  Process leaks will not be detected."
    export ETEST_CGROUP_BASE=unsupported
else
    # Global cgroup name for all unit tests
    export ETEST_CGROUP_BASE="etest/$(basename ${TEST_DIR})"
fi
=======
# OPTIONS:
# -f=FILTER: Optional filter of tests to run (defaults to FILTER which defaults to "").
# -r=NUM:    Number of times to repeat matching tests (defaults to REPEAT which defaults to 0).
# -v=(0|1)   Optional value for VERBOSE setting. If set to 0 you'll get terse output from etest showing
#            only the test name and result. If set to 1 you'll get more verbose output from etest and each test.
# -b=(0|1)   Break on failure (defaults to 0)
# -d=(0|1)   Delete all output (defaults to 1)
# -c=(0|1)   Clean only then exit.
# -h=(0|1)   Produce HTML logfile and strip color codes from etest.log
FILTER=$(opt_get f ${FILTER:=""})
EXCLUDE=$(opt_get x ${EXCLUDE:=""})
REPEAT=$(opt_get r ${REPEAT:=1})
(( ${REPEAT} < 1 )) && REPEAT=1
VERBOSE=$(opt_get v 0)
[[ ${EDEBUG:-0} != "0" ]] && VERBOSE=1 || true
BREAK=$(opt_get b ${BREAK:=0})
DELETE=$(opt_get d 1)
HTML=$(opt_get h 0)
edebug "$(lval TEST_DIR FILTER REPEAT VERBOSE BREAK HTML)"

# Global cgroup name for all unit tests
export ETEST_CGROUP_BASE="etest/$(basename ${TEST_DIR})"
>>>>>>> 93ffb461
export ETEST_CGROUP="${ETEST_CGROUP_BASE}/$$"


# Setup logfile
exec {ETEST_STDERR_FD}<&2
ETEST_LOG=${TEST_DIR}/etest.log
elogfile --rotate_count=10 --tail=${verbose} ${ETEST_LOG}

# Setup redirection for "etest" and actual "test" output
if [[ ${verbose} -eq 0 ]]; then
    ETEST_OUT="$(fd_path)/${ETEST_STDERR_FD}"
    TEST_OUT="/dev/null"
else
    ETEST_OUT="/dev/null"
    TEST_OUT="/dev/stderr"
fi

#-------------------------------------------------------------------------------------------------------------------------
# TEST UTILITY FUNCTIONS
#-------------------------------------------------------------------------------------------------------------------------

die_handler()
{
    $(declare_opts \
        ":rc return_code r=1 | Return code that die will exit with")

    # Append any error message to logfile
    if [[ ${verbose} -eq 0 ]]; then
        echo "" >&2
        eerror "${@}"
        
        # Call eerror_stacktrace but skip top three frames to skip over the frames
        # containing stacktrace_array, eerror_stacktrace and die itself. Also skip
        # over the initial error message since we already displayed it.
        eerror_stacktrace -f=4 -s

    fi &>${ETEST_OUT}
    
    exit ${rc}
}

etestmsg()
{
    EMSG_COLOR="all" emsg "magenta" "##" "INFO" "$@"
}

# Returns success if there are no stale processes remaining in the cgroup for
# this test and failure if there are any.
#
no_process_leaks_remain()
{
    $(tryrc -r=exists_rc cgroup_exists ${ETEST_CGROUP})

    # If the cgroup no longer exists, we're in good shape because you can't
    # destroy a cgroup until all its processes are dead.
    if [[ ${exists_rc} -ne 0 ]] ; then
        return 0
    fi

    # As long as it existed just now, we can assume cgroup_pids will exist,
    # because nothing else will destroy the cgroup except for us.
    local remaining_pids=$(cgroup_pids ${ETEST_CGROUP})
    edebug "$(lval remaining_pids exists_rc ETEST_CGROUP)"
    [[ -z ${remaining_pids} ]]
}

assert_no_process_leaks()
{
    # Error stacks generated here should produce output, even though etest has
    # them wrapped in a try.
    __BU_INSIDE_TRY=0

    edebug "Waiting..."
    
    # Wait for up to 5 seconds for leaked processes to die off.  If anything
    # lasts beyond that, we'll call it a test failure.
    $(tryrc eretry -T=5s -w=1 no_process_leaks_remain)

    # The above command could have timed out but that doesn't necessarily mean
    # there are leaked processes. So KILL anything that's left, but only DIE
    # if there were actually processes leaked.
    if [[ ${rc} -ne 0 ]] ; then
        local leaked_processes=$(cgroup_ps ${ETEST_CGROUP})
        if [[ -n ${leaked_processes} ]]; then
            cgroup_kill_and_wait -s=SIGKILL ${ETEST_CGROUP}

            die "Leaked processes in ${ETEST_CGROUP}:\n${leaked_processes}"
        fi
    fi

    edebug "Finished"
}

assert_no_mount_leaks()
{
    $(declare_args path)
    edebug "Checking for stale mounts under $(lval path)"
 
    local mounts=( $(efindmnt "${path}" ) )
    
    if ! array_empty mounts; then
        eunmount -a -r -d=${DELETE} "${path}"
        die "Leaked mounts under $(lval path)\n$(array_join_nl mounts)"
    fi

    if [[ ${DELETE} -eq 1 ]]; then
        rm --recursive --force --one-file-system --verbose "${path}" |& edebug
    fi

    edebug "Finished"
} 

global_setup()
{
    edebug "Running global_setup"

    # Create a specific directory to run this test in. That way the test can create whatever directories and files it
    # needs and assuming the test succeeds we'll auto remove the directory after the test completes.
    TEST_DIR_OUTPUT="${TEST_DIR}/output"
    efreshdir ${TEST_DIR_OUTPUT}

    if cgroup_supported ; then
        # And a cgroup that will contain all output
        cgroup_create ${ETEST_CGROUP}
        cgroup_move ${ETEST_CGROUP_BASE} $$
    fi

    edebug "Finished global_setup"
    return 0
}

global_teardown()
{
<<<<<<< HEAD
    [[ ${keep} -eq 1 ]] && edebug "Skipping global_teardown" && return 0
=======
    [[ ${DELETE} -eq 0 ]] && edebug "Skipping global_teardown" && return 0
>>>>>>> 93ffb461
    edebug "Running global_teardown: PID=$$ BASHPID=${BASHPID} PPID=${PPID}"

    if cgroup_supported ; then
        cgroup_destroy -r ${ETEST_CGROUP}
    fi

    assert_no_mount_leaks ${TEST_DIR_OUTPUT}

    # Convert logfile to HTML if requested
    if [[ ${html} -eq 1 ]] && which ansi2html &>/dev/null; then
        edebug "Converting ${ETEST_LOG} into HTML"
        cat ${ETEST_LOG} | ansi2html --scheme=xterm > ${ETEST_LOG/.log/.html}
        sed -i "s:\x1B\[[0-9;]*[mK]::g" ${ETEST_LOG}
    fi

    edebug "Finished global_teardown"
    return 0
}

run_single_test()
{
    local testfile=$1
    local testfunc=$2
    local testfilename=$(basename ${testfile})
    local rc=0

    source ${testfile}
    declare -f ${testfunc} &>/dev/null || return 0

    ebanner "${testfunc}" REPEAT=REPEAT_STRING
 
    einfos ${testfunc} &>${ETEST_OUT}
   
    # We want to make sure that any traps from the tests
    # execute _before_ we run teardown, and also we don't
    # want the teardown to run inside the test-specific
    # cgroup.  This subshell solves both issues.
    try
    {
        # Pretend that the test _not_ executing inside a try/catch so that the
        # error stack will get printed if part of the test fails, as if etest
        # weren't running it inside a try/catch
        __BU_INSIDE_TRY=0

        if cgroup_supported ; then
            cgroup_create ${ETEST_CGROUP}
            cgroup_move ${ETEST_CGROUP} ${BASHPID}
        fi

        # Unit test provided setup
        if declare -f setup &>/dev/null ; then
            etestmsg "Calling test_setup"
            setup
        fi
        
        cd ${TEST_DIR_OUTPUT}/${testfilename}/${testfunc}

        etestmsg "Calling test"
        ${testfunc}
    }
    catch
    {
        rc=$?
    }


    local process_leak_rc=0
    if cgroup_supported ; then
        $(tryrc -r=process_leak_rc assert_no_process_leaks)
    fi


    if [[ ${rc} -eq 0 && ${process_leak_rc} -eq 0 ]]; then
        einfo "$(ecolor green)${testfunc} PASSED."

    elif [[ ${rc} -eq 0 && ${process_leak_rc} -ne 0 ]] ; then
        eerror "${testfunc} FAILED due to process leak."
        rc=1
    else
        eerror "${testfunc} FAILED."
    fi

    eend ${rc} &>${ETEST_OUT}
    
    # Unit test provided teardown
    if declare -f teardown &>/dev/null ; then
        etestmsg "Calling test_teardown"
        $(tryrc -r=teardown_rc teardown)
    fi

    return ${rc}
}

run_all_tests_in_file()
{
    local testfile=$1
    local testfilename=$(basename ${testfile})

    # Skip files that don't contain any tests
    grep -q "^ETEST_" ${testfile} >/dev/null || return 0

    # Skip files whose name matches the exclude filter
    [[ -n ${exclude} && ${testfile} =~ ${exclude} ]] && return 0

    # Get all function names that begin with ETEST_ (and optionally match $2)
    if [[ -z ${filter} || ${testfile} =~ ${filter} ]]; then
        ETEST_FUNCTIONS=( $(source ${testfile}; declare -F | awk '$3 ~ "^ETEST" {print $3}' ) )
    else
        ETEST_FUNCTIONS=( $(source ${testfile}; declare -F | awk '$3 ~ "^ETEST" && $3 ~ "'${filter}'" {print $3}') )
    fi
    edebug $(lval testfile ETEST_FUNCTIONS)

    [[ ${#ETEST_FUNCTIONS[@]} -gt 0 ]] || return 0

    # Exclude those functions that match the exclude filter
    if [[ -n ${exclude} ]] ; then
        for index in "${!ETEST_FUNCTIONS[@]}" ; do
            if [[ ${ETEST_FUNCTIONS[$index]} =~ ${exclude} ]] ; then
                unset ETEST_FUNCTIONS[$index]
            fi
        done
    fi

    einfo "Running tests in ${testfile} ${REPEAT_STRING}" &>${ETEST_OUT}
    local file_start=${SECONDS}

    for testfunc in file_setup ${ETEST_FUNCTIONS[@]} file_teardown; do
     
        # Unit test infrastructure setup
        efreshdir ${TEST_DIR_OUTPUT}/${testfilename}/${testfunc}
       
        local test_rc=0
        try
        {
            # Pretend that the test _not_ executing inside a try/catch so that
            # the error stack will get printed if part of the test fails, as if
            # etest weren't running it inside a try/catch
            __EFUNCS_INSIDE_TRY=0

            ( run_single_test ${testfile} ${testfunc} )
        }
        catch
        {
            test_rc=$?
            [[ ${break} -eq 0 ]] || die "${testfunc} failed and break=1" &>${ETEST_OUT}
            FAILURES[${testfilename}]+="${testfunc} "
            [[ ${testfunc} != file_setup && ${testfunc} != file_teardown ]] && (( TEST_FAILED_COUNT += 1 ))
        }
        [[ ${testfunc} != file_setup && ${testfunc} != file_teardown ]] && (( TEST_EXECUTED_COUNT += 1 ))

        # Unit test infrastructure teardown
<<<<<<< HEAD
        eunmount_recursive ${TEST_DIR_OUTPUT}/${testfilename}/${testfunc} |& edebug
        if [[ ${keep} -eq 0 ]] ; then 
            rm -rf ${TEST_DIR_OUTPUT}/${testfilename}/${testfunc}
        fi
=======
        assert_no_process_leaks
        assert_no_mount_leaks "${TEST_DIR_OUTPUT}/${testfilename}/${testfunc}"
>>>>>>> 93ffb461

    done

    einfos "Finished $(basename ${testfile}) in $(( SECONDS - file_start )) seconds.  ${REPEAT_STRING}" &>${ETEST_OUT}
}

#-------------------------------------------------------------------------------------------------------------------------
# GLOBAL SETUP
#-------------------------------------------------------------------------------------------------------------------------

declare -A FAILURES
global_setup
trap_add global_teardown

# If clean only is requested exit immediately. The "clean" is done via global_setup and global_teardown.
[[ ${clean} -eq 1 ]] && exit 0

#-------------------------------------------------------------------------------------------------------------------------
# MAIN
#-------------------------------------------------------------------------------------------------------------------------

TEST_EXECUTED_COUNT=0
TEST_FAILED_COUNT=0

for (( ITERATION=1; ITERATION<=${repeat}; ITERATION++ )); do
    [[ ${repeat} -gt 1 ]] && REPEAT_STRING="(${ITERATION}/${repeat})" || REPEAT_STRING=""

    # Run all standalone *.etest scripts directly outside of etest framework
    einfo "Running standalone tests ${REPEAT_STRING}" &>${ETEST_OUT}
    for filename in $(find ${TEST_DIR} -type f -name "*.etest" -executable | sort || true); do

        base=$(basename "${filename}" .etest)

        if [[ ( -z ${filter} || ${filter} =~ ${base} ) && ! ${exclude} =~ ${base} ]] ; then
            MSG="Running standalone $(lval script=filename)"
            einfos "ETEST_${base%%.etest}" &>${ETEST_OUT}
            ebanner "${MSG}"
            ${filename}
            eend &>${ETEST_OUT}
        fi

    done

    # Run *.etest files which are not executable and need to be sourced and run inside etest
    for filename in $(find ${TEST_DIR} -type f -name "*.etest" ! -executable | sort || true); do
        run_all_tests_in_file ${filename}
    done
done

changeset_info=""
if [[ -d ".hg" ]] ; then
    changeset_info=" $(hg id --id)"
elif [[ -d ".git" ]] ; then
    changeset_info=" $(git rev-parse --short HEAD)"
fi

{
    echo
    message="Finished testing $(basename ${ETEST_TOPDIR})${changeset_info}."
    message+=" $(( TEST_EXECUTED_COUNT - TEST_FAILED_COUNT))/${TEST_EXECUTED_COUNT} tests passed"
    message+=" in $(( SECONDS - START_TIME )) seconds."

    if [[ ${TEST_FAILED_COUNT} -gt 0 ]] ; then
        eerror "${message}"
    else
        einfo "${message}"
    fi
    echo

    if array_not_empty FAILURES; then
        eerror "FAILED TESTS:"
        for index in ${!FAILURES[@]} ; do
            for failed_test in ${FAILURES[$index]} ; do
                echo "$(ecolor red)      ${failed_test}"
            done
        done
    fi
} |& tee -a ${ETEST_LOG} >&${ETEST_STDERR_FD}

exit ${TEST_FAILED_COUNT}<|MERGE_RESOLUTION|>--- conflicted
+++ resolved
@@ -16,21 +16,20 @@
 START_TIME=$SECONDS
 
 $(declare_opts \
-    ":filter  f=${FILTER:-}    | Only tests whose name or file matches this tests will be run." \
+    ":filter  f=${FILTER:-}    | Tests whose name or file amtch this will be run." \
     ":exclude x=${EXCLUDE:-}   | Tests whose name or file match this will not be run." \
-    ":repeat  r=${REPEAT:-1}   | Number of times to repeat each test" \
-    "verbose  v=${VERBOSE:-0}  | If specified, you'll get verbose output for each test" \
-    "break    b=${BREAK:-0}    | If specified, etest will stop immediately on first failure" \
-    "keep     k=0              | If specified, etest will not cleanup output files so you can examine them." \
-    "clean    c=0              | If specified, etest will clean only and then exit." \
-    "html     h=0              | If specified, etest will produce an HTML logfile and strip color codes out of etest.log")
+    ":repeat  r=${REPEAT:-1}   | Number of times to repeat each test." \
+    "verbose  v=${VERBOSE:-0}  | Verbose output." \
+    "break    b=${BREAK:-0}    | Stop immediately on first failure." \
+    "delete   d=1              | Delete all output files when tests complete." \
+    "clean    c=0              | Clean only and then exit." \
+    "html     h=0              | Produce an HTML logfile and strip color codes out of etest.log.")
 
 # If no test directory was provided use PWD.
 $(declare_args ?TEST_DIR)
 : ${TEST_DIR:=$(readlink -f .)}
 ETEST_TOPDIR=${TEST_DIR}
 
-<<<<<<< HEAD
 (( ${repeat} < 1 )) && repeat=1
 [[ ${EDEBUG:-0} != "0" ]] && verbose=1 || true
 edebug "$(lval TEST_DIR) $(opt_dump)"
@@ -42,30 +41,6 @@
     # Global cgroup name for all unit tests
     export ETEST_CGROUP_BASE="etest/$(basename ${TEST_DIR})"
 fi
-=======
-# OPTIONS:
-# -f=FILTER: Optional filter of tests to run (defaults to FILTER which defaults to "").
-# -r=NUM:    Number of times to repeat matching tests (defaults to REPEAT which defaults to 0).
-# -v=(0|1)   Optional value for VERBOSE setting. If set to 0 you'll get terse output from etest showing
-#            only the test name and result. If set to 1 you'll get more verbose output from etest and each test.
-# -b=(0|1)   Break on failure (defaults to 0)
-# -d=(0|1)   Delete all output (defaults to 1)
-# -c=(0|1)   Clean only then exit.
-# -h=(0|1)   Produce HTML logfile and strip color codes from etest.log
-FILTER=$(opt_get f ${FILTER:=""})
-EXCLUDE=$(opt_get x ${EXCLUDE:=""})
-REPEAT=$(opt_get r ${REPEAT:=1})
-(( ${REPEAT} < 1 )) && REPEAT=1
-VERBOSE=$(opt_get v 0)
-[[ ${EDEBUG:-0} != "0" ]] && VERBOSE=1 || true
-BREAK=$(opt_get b ${BREAK:=0})
-DELETE=$(opt_get d 1)
-HTML=$(opt_get h 0)
-edebug "$(lval TEST_DIR FILTER REPEAT VERBOSE BREAK HTML)"
-
-# Global cgroup name for all unit tests
-export ETEST_CGROUP_BASE="etest/$(basename ${TEST_DIR})"
->>>>>>> 93ffb461
 export ETEST_CGROUP="${ETEST_CGROUP_BASE}/$$"
 
 
@@ -167,11 +142,11 @@
     local mounts=( $(efindmnt "${path}" ) )
     
     if ! array_empty mounts; then
-        eunmount -a -r -d=${DELETE} "${path}"
+        eunmount -a -r -d=${delete} "${path}"
         die "Leaked mounts under $(lval path)\n$(array_join_nl mounts)"
     fi
 
-    if [[ ${DELETE} -eq 1 ]]; then
+    if [[ ${delete} -eq 1 ]]; then
         rm --recursive --force --one-file-system --verbose "${path}" |& edebug
     fi
 
@@ -199,11 +174,7 @@
 
 global_teardown()
 {
-<<<<<<< HEAD
-    [[ ${keep} -eq 1 ]] && edebug "Skipping global_teardown" && return 0
-=======
-    [[ ${DELETE} -eq 0 ]] && edebug "Skipping global_teardown" && return 0
->>>>>>> 93ffb461
+    [[ ${delete} -eq 0 ]] && edebug "Skipping global_teardown" && return 0
     edebug "Running global_teardown: PID=$$ BASHPID=${BASHPID} PPID=${PPID}"
 
     if cgroup_supported ; then
@@ -355,15 +326,7 @@
         [[ ${testfunc} != file_setup && ${testfunc} != file_teardown ]] && (( TEST_EXECUTED_COUNT += 1 ))
 
         # Unit test infrastructure teardown
-<<<<<<< HEAD
-        eunmount_recursive ${TEST_DIR_OUTPUT}/${testfilename}/${testfunc} |& edebug
-        if [[ ${keep} -eq 0 ]] ; then 
-            rm -rf ${TEST_DIR_OUTPUT}/${testfilename}/${testfunc}
-        fi
-=======
-        assert_no_process_leaks
         assert_no_mount_leaks "${TEST_DIR_OUTPUT}/${testfilename}/${testfunc}"
->>>>>>> 93ffb461
 
     done
 
