#!/bin/bash

# Copyright 2016, SolidFire, Inc. All rights reserved.

#-----------------------------------------------------------------------------
# ARCHIVE.SH
#
# archive.sh is a generic module for dealing with various archive formats in a
# generic and consistent manner. It also provides some really helpful and
# missing functionality not provided by upstream tools. 
#
# At present the list of supported archive formats is as follows:
#
# SQUASHFS: Squashfs is a compressed read-only filesystem for Linux. Squashfs
# intended for general read-only filesystem use, for archival use and in
# constrained block device/memory systems where low overhead is needed. Squashfs
# images are rapidly becoming a very common medium used throughout our build, 
# install, test and upgrade code due to their high compressibility, small
# resultant size, massive parallelization on both create and unpack and that 
# they can be directly mounted and booted into.
#
# ISO: An ISO image is an archive file of an optical disc, a type of disk image
# composed of the data contents from every written sector on an optical disc,
# including the optical disc file system. The name ISO is taken from the ISO
# 9660 file system used with CD-ROM media, but what is known as an ISO image
# can contain other file systems.
#
# TAR: A tar file is an archive file format that may or may not be compressed.
# The archive data sets created by tar contain various file system parameters,
# such as time stamps, ownership, file access permissions, and directory
# organization. Our archive_compress_program function is used to generalize our
# use of tar so that compression format is handled seamlessly based on the file
# extension in a way which picks the best compression program at runtime.
#-------------------------------------------------------------------------------

# Determine archive format based on the file suffix.
archive_type()
{
    $(declare_args src)
    
    if [[ ${src} =~ .squashfs ]]; then
        echo -n "squashfs"
    elif [[ ${src} =~ .iso ]]; then
        echo -n "iso"
    elif [[ ${src} =~ .tar|.tar.gz|.tgz|.taz|tar.bz2|.tz2|.tbz2|.tbz ]]; then
        echo -n "tar"
    elif [[ -d "${src}" ]]; then
        eerror "Unsupported fstype $(lval src)"
        return 1
    fi
}

# Determine the best compress programm to use based on the archive suffix.
archive_compress_program()
{
    $(declare_args fname)

    if [[ ${fname} =~ .bz2|.tz2|.tbz2|.tbz ]]; then
        progs=( lbzip2 pbzip2 bzip2 )
    elif [[ ${fname} =~ .gz|.tgz|.taz ]]; then
        progs=( pigz gzip )
    elif [[ ${fname} =~ xz ]]; then
        progs=( lzma xz )
    else
        eerror "No suitable compress program for $(lval fname)"
        return 1
    fi

    # Look for matching installed program using which and head -1 to select
    # the first matching program. If progs is empty, this will call 'which ""'
    # which is an error. which returns the number of failed arguments so we have
    # to look at the output and not rely on the return code.
    local prog=$(which ${progs[@]:-} 2>/dev/null | head -1 || true)
    echo -n "${prog}"
    [[ -n ${prog} ]]
} 

# Get flag for use with tar to select the right compress program (or none if it's
# not a compressed file).
archive_tar_compress_arg()
{
    $(declare_args fname)
    $(tryrc -o=prog -e=stderr archive_compress_program "${fname}")

    if [[ ${rc} -eq 0 ]]; then
        echo -n " --use-compress-program=${prog}"
    fi

    return 0
}

# Generic function for creating an archive file of a given type from the given
# source directory and write it out to the requested destination directory. 
# This function will intelligently figure out the correct archive type based
# on the suffix of the file.
#
# You can also optionally exclude certain paths from being included in
# the resultant archive. Unfortunately, each of the supported archive formats
# have different levels of support for excluding via filename, glob or regex.
# So, to provide a common interface in archive_create, we pre-expand all exclude
# paths using find(1).
#
# This function also provides a uniform way of dealing with multiple source
# paths. All of the various archive formats handle this differently so the
# uniformity is important. Essentially, if a single source path is specified then
# its contents are included recursively at the top of the archive whereas if you
# provide several sources then their directory structures are preserved in the
# resulting archive.
#
# A few examples will help clarify the behavior:
#
# Example #1: Suppose you have a directory "a" with the files 1,2,3 and you call
# `archive_create a dest.squashfs`. archive_create will then recursively include
# the contents of 'a' into the archive, yielding:
# /1
# /2
# /3
#
# Example #2: Suppose you have these files spread out across three directories:
# a/1 b/2 c/3 and you call `archive_create a b c dest.squashfs`. archive_create
# will then include three top-level entries for the three sources
# provided, yielding:
# /a/1
# /b/2
# /c/3
archive_create()
{
    $(declare_args)

    # Parse positional arguments into a bashutils array. Then grab final argument
    # which is the destination.
    local srcs=( "$@" )
    local dest=${srcs[${#srcs[@]}-1]}
    unset srcs[${#srcs[@]}-1]

    # Figure out absolute path to destination and parse excludes
    local dest_real=$(readlink -m "${dest}")
    local dest_type=$(archive_type "${dest}")
    local excludes=( $(opt_get x) )
    local ignore_missing=$(opt_get i)
    local cmd=""

    edebug "Creating archive $(lval srcs dest dest_real dest_type excludes ignore_missing)"
    mkdir -p "$(dirname "${dest}")"

    # If ignore_missing flag was enabled we have to preprocess the list of source paths
    # and remove anything in srcs array which doesn't exist to avoid the tools from
    # failing.
    if [[ ${ignore_missing} -eq 1 ]]; then

        [[ $(array_size srcs) -eq 1 ]] && pushd "${srcs}"

        local idx
        for idx in $(array_indexes srcs); do
            eval "local src=\${srcs[$idx]}"
            
            if [[ ! -e "${src}" ]]; then
                edebug "Excluding non-existant $(lval src)"
                unset srcs[$idx]
            fi
        done

        [[ $(array_size srcs) -eq 1 ]] && popd
    fi

    # Put entire body of this function into a subshell to ensure clean up 
    # traps execute properly.
    (
        # Create excludes file
        local exclude_file=$(mktemp /tmp/archive-exclude-XXXX)
        trap_add "rm --force ${exclude_file}"

        # Always exclude the source file. Need to canonicalize it and then remove
        # any illegal prefix characters (/, ./, ../)
        local dest_canon=${dest_real#${PWD}/}
        if [[ $(array_size srcs) -gt 1 ]]; then
            echo "${dest_canon}"
        else
            echo "${dest_canon#${srcs}/}"
        fi | sed "s%^\(/\|./\|../\)%%" > ${exclude_file}

        # Provide a common API around excludes, use find to pre-expand all excludes.
        if array_not_empty excludes; then
 
            # In case including and excluding something excludes take precedence.
            array_remove srcs ${excludes[@]}
         
            for src in "${srcs[@]}"; do
                
                # If src is a directory then change into it and look for matching
                # files to exclude. ISO has a unique requirement that each excluded
                # path must be prefixed with the source path.
                (
                    local find_prefix=""
                    
                    if [[ -d ${src} ]]; then
                        cd "${src}"
                        [[ ${dest_type} == iso ]] && find_prefix="${src}/"
                    fi
                    
                    find ${excludes[@]} 2>/dev/null | sed "s|^|${find_prefix}|" || true
                )
            done | sort --unique >> "${exclude_file}"
        fi

        edebug "Exclude File:\n$(cat ${exclude_file})"

        # SQUASHFS
        if [[ ${dest_type} == squashfs ]]; then
            
            cmd="mksquashfs ${srcs[@]} ${dest_real} -no-recovery -no-exports -no-progress -noappend -wildcards -ef ${exclude_file}"

        # ISO
        elif [[ ${dest_type} == iso ]]; then

            # Optional flags to pass through into mkisofs
            local volume=$(opt_get v "")
            local bootable=$(opt_get b 0)

            cmd="mkisofs -r -V "${volume}" -cache-inodes -J -l -o "${dest_real}" -exclude-list ${exclude_file}"

            # Generate ISO flags
            if opt_true bootable; then
                cmd+=" -b isolinux/isolinux.bin -c isolinux/boot.cat -no-emul-boot -boot-load-size 4 -boot-info-table"
            fi

            # mkisofs flattens all given arguments into a single directory in the output image.
            # With --graft-points you can override that behavior to put them at the top of the output image.
            if [[ $(array_size srcs) -gt 1 ]]; then
                cmd+=" --graft-points"
                local src
                for src in ${srcs[@]}; do
                    cmd+=" /${src}=${src}"
                done
            else
                cmd+=" ${srcs}"
            fi

        # TAR
        elif [[ ${dest_type} == tar ]]; then

            if [[ $(array_size srcs) -eq 1 ]]; then
                cmd="cd ${srcs}; "
                srcs=( . )
            fi

            cmd+="tar --exclude-from ${exclude_file} --create"
            $(tryrc -o=prog -e=stderr archive_compress_program "${dest_real}")
            if [[ ${rc} -eq 0 ]]; then
                cmd+=" --file - ${srcs[@]} | ${prog} > ${dest_real}"
            else
                cmd+=" --file ${dest_real} ${srcs[@]}"
            fi
        fi

        # Execute command
        edebug "$(lval cmd)"
        eval "${cmd}" |& edebug
    )
}

# Extract a previously constructed archive image. This works on all of our
# supported archive types. Also takes an optional list of find(1) glob patterns
# to limit what files are extracted from the archive. If no files are provided
# it will extract all files from the archive.
archive_extract()
{
    $(declare_args src dest)
    local files=( "${@}" )
    local ignore_missing=$(opt_get i)
    local src_type=$(archive_type "${src}")
    mkdir -p "${dest}"

    edebug "Extracting $(lval src dest src_type files ignore_missing)"

    # SQUASHFS + ISO
    # Neither of the tools for these archive formats support extracting a list
    # of globs patterns. So we mount them first and use find.
    if [[ ${src_type} =~ squashfs|iso ]]; then

        # NOTE: Do this in a subshell to ensure traps perform clean-up.
        (
            local mnt=$(mktemp -d /tmp/archive-mnt-XXXX)
            mount --read-only "${src}" "${mnt}"
            trap_add "eunmount -r -d ${mnt}"

            local dest_real=$(readlink -m "${dest}")
            cd "${mnt}"

            if array_empty files; then
                cp --archive --recursive . "${dest_real}"
            else

                local includes=( ${files[@]} )
                if [[ ${ignore_missing} -eq 1 ]]; then
                    includes=( $(find -wholename ./$(array_join files " -o -wholename ./")) )
                fi

                cp --archive --recursive --parents ${includes[@]} "${dest_real}"
            fi
        )

    # TAR
    elif [[ ${src_type} == tar ]]; then

        # By default the files to extract from the archive is all the files requested.
        # If files is an empty array this will evaluate to an empty string and all files
        # will be extracted.
        local includes=$(array_join files " ./")

        # If ignore_missing flag was enabled filter out list of files in the archive to
        # only those which the caller requested. This will ensure we are essentially 
        # getting the intersection of actual files in the archive and the list of files 
        # the caller asked for (which may or may not actually be in the archive).
        if array_not_empty files && [[ ${ignore_missing} -eq 1 ]]; then
            includes=$(tar --list --file "${src}" | grep -P "($(array_join files '|'))")
        fi

        local src_real=$(readlink  -m "${src}")
        pushd "${dest}"
<<<<<<< HEAD
        tar --extract --file "${src_real}" \
            $(archive_tar_compress_arg "${src_real}") \
            --wildcards --no-anchored $(array_join files " ./")
=======
        etar --extract --file "${src_real}" --wildcards --no-anchored ${includes}
>>>>>>> 2228cbbe
        popd
    fi
}

# Simple function to list the contents of an archive image.
archive_list()
{
    $(declare_args src)
    local src_type=$(archive_type "${src}")

    # SQUASHFS
    if [[ ${src_type} == squashfs ]]; then

        # Use unsquashfs to list the contents but modify the output so that it
        # matches output from our other supported formats. Also strip out the
        # "/" entry as that's not in ISO's output and generally not interesting.
        unsquashfs -ls "${src}" | grep "^squashfs-root" | sed -e 's|squashfs-root||' -e '/^\s*$/d'
    
    # ISO
    elif [[ ${src_type} == iso ]]; then
        isoinfo -J -i "${src}" -f

    # TAR
    elif [[ ${src_type} == tar ]]; then

        # List contents of tar file in a manner consistent with the other tools.
        # They all output paths with '/' but tar's output is specific to if we
        # had multiple src files or not. This unifies that output by removing
        # leading './' (single path) and inserts '/' prefix to match the others.
        tar --list --file "${src}" | sed -e "s|^./|/|" -e '/^\/$/d' -e 's|/$||' -e 's|^\([^/]\)|/\1|'
    fi
}

#-----------------------------------------------------------------------------
# CONVERSIONS
#-----------------------------------------------------------------------------

# Convert given source file into the requested destination type. This is done
# by figuring out the source and destination types using archive_type. Then it 
# mounts the source file into a temporary file, then calls archive_create on the
# temporary directory to write it out to the new destination type.
archive_convert()
{
    $(declare_args src dest)
    local src_type=$(archive_type "${src}")
    edebug "Converting $(lval src dest src_type)"

    # Temporary directory for mounting
    local mnt="$(mktemp -d /tmp/archive-mnt-XXXX)"
    trap_add "eunmount -r -d ${mnt}"

    # Mount (if possible) or extract the archive image if mounting is not supported.
    archive_mount_or_extract "${src}" "${mnt}"

    # Now we can create a new archive from 'mnt'
    archive_create "${mnt}" "${dest}"
}

#-----------------------------------------------------------------------------
# MISC UTILITIES
#-----------------------------------------------------------------------------

# Diff two or more archive images.
archive_diff()
{
    # Put body in a subshell to ensure traps perform clean-up.
    (
        local mnts=()
        local src
        for src in "${@}"; do
            
            local mnt="$(mktemp -d /tmp/archive-mnt-XXXX)"
            trap_add "eunmount -r -d ${mnt}"
            local src_type=$(archive_type "${src}")
            mnts+=( "${mnt}" )

            # Mount (if possible) or extract the archive if mounting is not supported.
            archive_mount_or_extract "${src}" "${mnt}"
        done

        diff --recursive --unified "${mnts[@]}"
    )
}

# Mount a given archive type to a temporary directory read-only if mountable
# and if not extract it to the destination directory.
archive_mount_or_extract()
{
    $(declare_args src dest)
    local src_type=$(archive_type "${src}")

    # SQUASHFS or ISO can be directly mounted
    if [[ ${src_type} =~ squashfs|iso ]]; then
        mount --read-only "${src}" "${dest}"
    
    # TAR files need to be extracted manually :-[
    elif [[ ${src_type} == tar ]]; then
        archive_extract "${src}" "${dest}"
    fi
}

#-------------------------------------------------------------------------------
# OVERLAYFS
# 
# The overlayfs module is the bashutils interface around OverlayFS mounts. This
# is a really useful filesystem that allows layering mounts into a single
# unified mount point with read-through semantics. This is the first official
# kernel filesystem providing this functionality which replaces prior similar
# filesystems such as unionfs, aufs, etc.
# 
# The implementation of the underlying kernel driver changed somewhat with
# different kernel versions. The first version of the kernel which officially
# supported overlayfs was 3.18. This original API requires specifying the
# workdir option for the scratch work performed by overlayfs. Overlayfs was
# available in older kernel versions but was not official and did not have this
# additional "workdir" option.
#-------------------------------------------------------------------------------

# Older kernel versions used the filesystem type 'overlayfs' whereas newer ones
# use just 'overlay' so dynamically detected the correct type to use here.
__BU_OVERLAYFS=$(awk '/overlay/ {print $2}' /proc/filesystems 2>/dev/null || true)
__BU_KERNEL_MAJOR=$(uname -r | awk -F . '{print $1}')
__BU_KERNEL_MINOR=$(uname -r | awk -F . '{print $2}')

# Detect whether overlayfs is supported or not.
overlayfs_supported()
{
    [[ -n "${__BU_OVERLAYFS}" ]]
}

# Try to enable overlayfs by modprobing the kernel module.
overlayfs_enable()
{
    # If it's already supported then return - nothing to do
    if overlayfs_supported; then
        edebug "OverlayFS already enabled"
        return 0
    fi

    ewarn "OverlayFS not enabled -- trying to load kernel module"

    if [[ ${__BU_KERNEL_MAJOR} -ge 4 || ( ${__BU_KERNEL_MAJOR} -eq 3 && ${__BU_KERNEL_MINOR} -ge 18 ) ]]; then
        edebug "Using newer kernel module name 'overlay'"
        modprobe overlay
    else
        edebug "Using legacy kernel module name 'overlayfs'"
        modprobe overlayfs
    fi

    # Verify it's now supported
    overlayfs_supported
}

# overlayfs_mount mounts multiple filesystems into a single unified writeable
# directory with read-through semantics. All the underlying filesystem layers
# are mounted read-only (if they are mountable) and the top-most layer is
# mounted read-write. Only the top-level layer is mounted read-write.
# 
# The most common uses cases for using overlayfs is to mount ISOs or squashfs
# images with a read-write layer on top of them. To make this implementation
# as generic as possible, it deals only with overlayfs mounting semantics.
# The specific mounting of ISO or squashfs images are handled by separate
# dedicated modules.
#
# This function takes multiple arguments where each argument is a layer
# to mount into the final unified overlayfs image. The final positional 
# parameter is the final mount point to mount everything at. This final 
# directory will be created if it doesn't exist.
#
# NOTE: The first version of the kernel which officially supported overlayfs
#       was 3.18. This original API requires specifying the workdir option
#       for the scratch work performed by overlayfs. Overlayfs was available
#       in older kernel versions but was not official and did not have this
#       additional "workdir" option.
# 
# NOTE: There are two different actual implementations of this function to 
#       accomodate different underlying implementations within the kernel.
#       Kernels < 3.19 had a much more limited version which did not provide
#       Multi-Layer OverlayFS. As such, we check what version of the kernel
#       we're running and only define the right implementation for the version
#       of the kernel that we're running. This saves us from having to perform
#       this check every time we call this function as it's only done once at
#       source time.
#
overlayfs_mount()
{
    if [[ $# -lt 2 ]]; then
        eerror "overlayfs_mount requires 2 or more arguments"
        return 1
    fi

    # Parse positional arguments into a bashutils array. Then grab final mount
    # point from args.
    local args=( "$@" )
    local dest=${args[${#args[@]}-1]}
    unset args[${#args[@]}-1]
    
    # Mount layered mounts at requested destination, creating if it doesn't exist.
    mkdir -p "${dest}"
     
    # NEWER KERNEL VERSIONS (>= 3.19)
    if [[ ${__BU_KERNEL_MAJOR} -ge 4 || ( ${__BU_KERNEL_MAJOR} -eq 3 && ${__BU_KERNEL_MINOR} -ge 19 ) ]]; then

        edebug "Using Multi-Layer OverlayFS $(lval __BU_KERNEL_MAJOR __BU_KERNEL_MINOR)"

        # Iterate through all the images and mount each one into a temporary directory
        local arg
        local layers=()
        for arg in "${args[@]}"; do
            local tmp=$(mktemp -d /tmp/overlayfs-lower-XXXX)
            trap_add "eunmount -r -d ${tmp}"
            fs_mount_or_extract "${arg}" "${tmp}"
            layers+=( "${tmp}" )
        done

        # Create temporary directory to hold read-only and read-write layers.
        # Create lowerdir parameter by joining all images with colon
        # (see https://www.kernel.org/doc/Documentation/filesystems/overlayfs.txt)
        local lower=$(array_join layers ":")
        local upper="$(mktemp -d /tmp/overlayfs-upper-XXXX)"
        local work="$(mktemp -d /tmp/overlayfs-work-XXXX)"
        trap_add "eunmount -r -d ${upper} ${work}"

        # Mount overlayfs
        mount --types ${__BU_OVERLAYFS} ${__BU_OVERLAYFS} --options lowerdir="${lower}",upperdir="${upper}",workdir="${work}" "${dest}"
 
    # OLDER KERNEL VERSIONS (<3.19)
    # NOTE: Older OverlayFS is really annoying because you can only stack 2 overlayfs
    # mounts. To get around this, we'll mount the bottom most layer as the read-only 
    # base image. Then we'll unpack all other images into a middle layer. Then mount
    # an empty directory as the top-most directory.
    #
    # NOTE: Versions >= 3.18 require the "workdir" option but older versions do not.
    else
       
        edebug "Using legacy non-Multi-Layer OverlayFS $(lval __BU_KERNEL_MAJOR __BU_KERNEL_MINOR)"

        # Grab bottom most layer
        local lower=$(mktemp -d /tmp/overlayfs-lower-XXXX)
        fs_mount_or_extract "${args[0]}" "${lower}"
        unset args[0]

        # Extract all remaining layers into empty "middle" directory
        if array_not_empty args; then
       
            local middle=$(mktemp -d /tmp/overlayfs-middle-XXXX)
            local work=$(mktemp -d /tmp/overlayfs-work-XXXX)
            trap_add "eunmount -r -d ${middle} ${work}"

            # Extract this layer into middle directory using image specific mechanism.
            for arg in "${args[@]}"; do
                fs_extract "${arg}" "${middle}"
            done
       
            if [[ ${__BU_KERNEL_MAJOR} -eq 3 && ${__BU_KERNEL_MINOR} -ge 18 ]]; then
                mount --types ${__BU_OVERLAYFS} ${__BU_OVERLAYFS} --options lowerdir="${lower}",upperdir="${middle}",workdir="${work}" "${middle}"
            else
                mount --types ${__BU_OVERLAYFS} ${__BU_OVERLAYFS} --options lowerdir="${lower}",upperdir="${middle}" "${middle}"
            fi
            
            lower=${middle}
        fi

        # Mount this unpacked directory into overlayfs layer with an empty read-write 
        # layer on top. This way if caller saves the changes they get only the changes
        # they made in the top-most layer.
        local upper=$(mktemp -d /tmp/squashfs-upper-XXXX)
        local work=$(mktemp -d /tmp/squashfs-work-XXXX)
        trap_add "eunmount -r -d ${upper} ${work}"

        if [[ ${__BU_KERNEL_MAJOR} -eq 3 && ${__BU_KERNEL_MINOR} -ge 18 ]]; then
            mount --types ${__BU_OVERLAYFS} ${__BU_OVERLAYFS} --options lowerdir="${lower}",upperdir="${upper}",workdir="${work}" "${dest}"
        else
            mount --types ${__BU_OVERLAYFS} ${__BU_OVERLAYFS} --options lowerdir="${lower}",upperdir="${upper}" "${dest}"
        fi
    fi
}

# overlayfs_unmount will unmount an overlayfs directory previously mounted
# via overlayfs_mount. It takes multiple arguments where each is the final
# overlayfs mount point. In the event there are multiple overlayfs layered
# into the final mount image, they will all be unmounted as well.
overlayfs_unmount()
{
    $(declare_args)
    local verbose=$(opt_get v 0)
    
    local mnt
    for mnt in "$@"; do

        # If empty string or not mounted just skip it
        if [[ -z "${mnt}" ]] || ! emounted "${mnt}" ; then
            continue
        fi

        # Parse out required lower and upper directories to be unmounted.
        # /proc/mounts will show the mount point and its lowerdir,upperdir and workdir so that we can unmount it properly:
        # "overlay /home/marshall/sandboxes/bashutils/output/squashfs.etest/ETEST_squashfs_mount/dst overlay rw,relatime,lowerdir=/tmp/squashfs-ro-basv,upperdir=/tmp/squashfs-rw-jWg9,workdir=/tmp/squashfs-work-cLd9 0 0"
        local output="$(grep "${__BU_OVERLAYFS} $(emount_realpath ${mnt})" /proc/mounts)"
        local lower="$(echo "${output}" | grep -Po "lowerdir=\K[^, ]*")"
        local upper="$(echo "${output}" | grep -Po "upperdir=\K[^, ]*")"

        # On newer kernels, also need to unmount work directory.
        local work=""
        if [[ ${__BU_KERNEL_MAJOR} -ge 4 || ( ${__BU_KERNEL_MAJOR} -eq 3 && ${__BU_KERNEL_MINOR} -ge 18 ) ]]; then
            work="$(echo "${output}"  | grep -Po "workdir=\K[^, ]*")"
        fi
        
        edebug "$(lval mnt lower upper work)"

        # Split 'lower' on ':' so we can unmount each of the lower layers 
        local parts
        array_init parts "${lower}" ":"
        
        local layer
        for layer in ${parts[@]:-} "${upper}" "${work}" "${mnt}"; do
            eunmount_internal -v=${verbose} "${layer}"
        done

        # In case the overlayfs mounts are layered manually have to also unmount
        # the lower layers.
        overlayfs_unmount ${parts[0]:-}
    done
}

# overlayfs_tree is used to display a graphical representation for an overlayfs
# mount. The graphical format is meant to show details about each layer in the
# overlayfs mount hierarchy to make it clear what files reside in what layers
# along with some basic metadata about each file (as provided by find -ls).
overlayfs_tree()
{
    if [[ -z "$@" ]]; then
        return 0
    fi

    # /proc/mounts will show the mount point and its lowerdir,upperdir and workdir so that we can unmount it properly:
    # "overlay /home/marshall/sandboxes/bashutils/output/squashfs.etest/ETEST_squashfs_mount/dst overlay rw,relatime,lowerdir=/tmp/squashfs-ro-basv,upperdir=/tmp/squashfs-rw-jWg9,workdir=/tmp/squashfs-work-cLd9 0 0"

    local mnt
    for mnt in "$@"; do
 
        # If not mounted, just skip this.
        if ! emounted "${mnt}"; then
            continue
        fi
 
        # Parse out the lower, upper and work directories to be unmounted
        local output="$(grep "${__BU_OVERLAYFS} $(readlink -m ${mnt})" /proc/mounts)"
        local lower="$(echo "${output}" | grep -Po "lowerdir=\K[^, ]*")"
        local upper="$(echo "${output}" | grep -Po "upperdir=\K[^, ]*")"
        
        # Split 'lower' on ':' so we can unmount each of the lower layers then
        # append upper to the list so we see that as well.
        local parts
        array_init parts "${lower}" ":"
        parts+=( "${upper}" )
        local idx
        for idx in $(array_indexes parts); do
            eval "local layer=\${parts[$idx]}"

            # Figure out source of the mountpoint
            local src=$(grep "${layer}" /proc/mounts | head -1)

            if [[ ${src} =~ "/dev/loop" ]]; then
                src=$(losetup $(echo "${src}" | awk '{print $1}') | awk '{print $3}' | sed -e 's|^(||' -e 's|)$||')
            elif [[ ${src} =~ "overlay" ]]; then
                src=$(echo "${src}" | awk '{print $2}')

            fi

            # Pretty print the contents
            local find_output=$(find ${layer} -ls | awk '{ $1=""; print}' | sed -e "s|${layer}|/|" -e 's|//|/|' | column -t | sort -k10)
            echo "$(ecolor green)+--layer${idx} [${src}:${layer}]$(ecolor off)"
            echo "${find_output}" | sed 's#^#'$(ecolor green)\|$(ecolor off)\ \ '#g'
        done
    done
}<|MERGE_RESOLUTION|>--- conflicted
+++ resolved
@@ -54,11 +54,14 @@
 archive_compress_program()
 {
     $(declare_args fname)
+    local nice=$(opt_get n)
 
     if [[ ${fname} =~ .bz2|.tz2|.tbz2|.tbz ]]; then
         progs=( lbzip2 pbzip2 bzip2 )
+        [[ ${nice} -eq 1 ]] && progs=( bzip2 )
     elif [[ ${fname} =~ .gz|.tgz|.taz ]]; then
         progs=( pigz gzip )
+        [[ ${nice} -eq 1 ]] && progs=( gzip )
     elif [[ ${fname} =~ xz ]]; then
         progs=( lzma xz )
     else
@@ -80,7 +83,8 @@
 archive_tar_compress_arg()
 {
     $(declare_args fname)
-    $(tryrc -o=prog -e=stderr archive_compress_program "${fname}")
+    local nice=$(opt_get n)
+    $(tryrc -o=prog -e=stderr archive_compress_program -n=${nice} "${fname}")
 
     if [[ ${rc} -eq 0 ]]; then
         echo -n " --use-compress-program=${prog}"
@@ -133,14 +137,15 @@
     local dest=${srcs[${#srcs[@]}-1]}
     unset srcs[${#srcs[@]}-1]
 
-    # Figure out absolute path to destination and parse excludes
+    # Parse options
     local dest_real=$(readlink -m "${dest}")
     local dest_type=$(archive_type "${dest}")
     local excludes=( $(opt_get x) )
     local ignore_missing=$(opt_get i)
+    local nice=$(opt_get n)
     local cmd=""
 
-    edebug "Creating archive $(lval srcs dest dest_real dest_type excludes ignore_missing)"
+    edebug "Creating archive $(lval srcs dest dest_real dest_type excludes ignore_missing nice)"
     mkdir -p "$(dirname "${dest}")"
 
     # If ignore_missing flag was enabled we have to preprocess the list of source paths
@@ -207,8 +212,13 @@
 
         # SQUASHFS
         if [[ ${dest_type} == squashfs ]]; then
-            
-            cmd="mksquashfs ${srcs[@]} ${dest_real} -no-recovery -no-exports -no-progress -noappend -wildcards -ef ${exclude_file}"
+    
+            local mksquashfs_flags="-no-recovery -no-exports -no-progress -noappend -wildcards"
+            if [[ ${nice} -eq 1 ]]; then
+                mksquashfs_flags+=" -processors 1"
+            fi
+
+            cmd="mksquashfs ${srcs[@]} ${dest_real} ${mksquashfs_flags} -ef ${exclude_file}"
 
         # ISO
         elif [[ ${dest_type} == iso ]]; then
@@ -245,7 +255,7 @@
             fi
 
             cmd+="tar --exclude-from ${exclude_file} --create"
-            $(tryrc -o=prog -e=stderr archive_compress_program "${dest_real}")
+            $(tryrc -o=prog -e=stderr archive_compress_program -n=${nice} "${dest_real}")
             if [[ ${rc} -eq 0 ]]; then
                 cmd+=" --file - ${srcs[@]} | ${prog} > ${dest_real}"
             else
@@ -268,6 +278,7 @@
     $(declare_args src dest)
     local files=( "${@}" )
     local ignore_missing=$(opt_get i)
+    local nice=$(opt_get n)
     local src_type=$(archive_type "${src}")
     mkdir -p "${dest}"
 
@@ -318,13 +329,9 @@
 
         local src_real=$(readlink  -m "${src}")
         pushd "${dest}"
-<<<<<<< HEAD
         tar --extract --file "${src_real}" \
-            $(archive_tar_compress_arg "${src_real}") \
-            --wildcards --no-anchored $(array_join files " ./")
-=======
-        etar --extract --file "${src_real}" --wildcards --no-anchored ${includes}
->>>>>>> 2228cbbe
+            $(archive_tar_compress_arg -n=${nice} "${src_real}") \
+            --wildcards --no-anchored ${includes}
         popd
     fi
 }
