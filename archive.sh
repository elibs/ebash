#!/bin/bash

# Copyright 2016, SolidFire, Inc. All rights reserved.

[[ ${__BU_OS} == Linux ]] || return 0

#-----------------------------------------------------------------------------
# ARCHIVE.SH
#
# archive.sh is a generic module for dealing with various archive formats in a
# generic and consistent manner. It also provides some really helpful and
# missing functionality not provided by upstream tools. 
#
# At present the list of supported archive formats is as follows:
#
# SQUASHFS: Squashfs is a compressed read-only filesystem for Linux. Squashfs
# intended for general read-only filesystem use, for archival use and in
# constrained block device/memory systems where low overhead is needed. Squashfs
# images are rapidly becoming a very common medium used throughout our build, 
# install, test and upgrade code due to their high compressibility, small
# resultant size, massive parallelization on both create and unpack and that 
# they can be directly mounted and booted into.
#
# ISO: An ISO image is an archive file of an optical disc, a type of disk image
# composed of the data contents from every written sector on an optical disc,
# including the optical disc file system. The name ISO is taken from the ISO
# 9660 file system used with CD-ROM media, but what is known as an ISO image
# can contain other file systems.
#
# TAR: A tar file is an archive file format that may or may not be compressed.
# The archive data sets created by tar contain various file system parameters,
# such as time stamps, ownership, file access permissions, and directory
# organization. Our archive_compress_program function is used to generalize our
# use of tar so that compression format is handled seamlessly based on the file
# extension in a way which picks the best compression program at runtime.
#
# CPIO: "cpio is a general file archiver utility and its associated file format.
# It is primarily installed on Unix-like computer operating systems. The software
# utility was originally intended as a tape archiving program as part of the
# Programmer's Workbench (PWB/UNIX), and has been a component of virtually every
# Unix operating system released thereafter. Its name is derived from the phrase
# copy in and out, in close description of the program's use of standard input
# and standard output in its operation. All variants of Unix also support other
# backup and archiving programs, such as tar, which has become more widely
# recognized.[1] The use of cpio by the RPM Package Manager, in the initramfs
# program of Linux kernel 2.6, and in Apple Computer's Installer (pax) make cpio
# an important archiving tool" (https://en.wikipedia.org/wiki/Cpio).
#-------------------------------------------------------------------------------

# Determine archive format based on the file suffix. You can override type 
# detection by passing in explicit -t=type where type is one of the supported
# file extension types (e.g. squashfs, iso, tar, tgz, cpio, cgz, etc).
#
# -t=TYPE Override automatic type detection based on suffix and use provided type.
archive_type()
{
    $(declare_args src)
    
    # Allow overriding type detection based on suffix and instead use provided
    # type providing it's a valid type we know about. To unify the code as
    # much as possible this accepts any of our known suffixes.
    local type=$(opt_get t)  
    if [[ -n ${type} ]]; then
        src=".${type}"
    fi

    # Detect type based on suffix
    if [[ ${src} =~ .squashfs ]]; then
        echo -n "squashfs"
    elif [[ ${src} =~ .iso ]]; then
        echo -n "iso"
    elif [[ ${src} =~ .tar|.tar.gz|.tgz|.taz|.tar.bz2|.tz2|.tbz2|.tbz|.txz|.tlz ]]; then
        echo -n "tar"
    elif [[ ${src} =~ .cpio|.cpio.gz|.cgz|.caz|.cpio.bz2|.cz2|.cbz2|.cbz|.cxz|.clz ]]; then
        echo -n "cpio"
    else
        eerror "Unsupported fstype $(lval src)"
        return 1
    fi
}

# Determine the best compress programm to use based on the archive suffix.
archive_compress_program()
{
    $(declare_opts \
        "nice n | Be nice and use non-parallel compressors and only a single core.")
    $(declare_args fname)

    # Allow overriding type detection based on suffix and instead use provided
    # type providing it's a valid type we know about. To unify the code as
    # much as possible this accepts any of our known suffixes.
    local type=$(opt_get t)  
    if [[ -n ${type} ]]; then
        fname=".${type}"
    fi

    if [[ ${fname} =~ .bz2|.tz2|.tbz2|.tbz ]]; then
        progs=( lbzip2 pbzip2 bzip2 )
        [[ ${nice} -eq 1 ]] && progs=( bzip2 )
    elif [[ ${fname} =~ .gz|.tgz|.taz ]]; then
        progs=( pigz gzip )
        [[ ${nice} -eq 1 ]] && progs=( gzip )
    elif [[ ${fname} =~ .xz|.txz|.tlz|.cxz|.clz ]]; then
        progs=( lzma xz )
    else
        eerror "No suitable compress program for $(lval fname)"
        return 1
    fi

    # Look for matching installed program using which and head -1 to select
    # the first matching program. If progs is empty, this will call 'which ""'
    # which is an error. which returns the number of failed arguments so we have
    # to look at the output and not rely on the return code.
    local prog=$(which ${progs[@]:-} 2>/dev/null | head -1 || true)
    echo -n "${prog}"
    [[ -n ${prog} ]]
} 

<<<<<<< HEAD
# Get flag for use with tar to select the right compress program (or none if it's
# not a compressed file).
archive_tar_compress_arg()
{
    $(declare_opts \
        "nice n | Be nice and use non-parallel compressors and only a single core.")
    $(declare_args fname)
    
    $(tryrc -o=prog -e=stderr archive_compress_program --nice ${nice} "${fname}")

    if [[ ${rc} -eq 0 ]]; then
        echo -n " --use-compress-program=${prog}"
    fi

    return 0
}

=======
>>>>>>> 0fa23008
# Generic function for creating an archive file of a given type from the given
# list of source paths and write it out to the requested destination directory.
# This function will intelligently figure out the correct archive type based
# on the suffix of the file.
#
# You can also optionally exclude certain paths from being included in
# the resultant archive. Unfortunately, each of the supported archive formats
# have different levels of support for excluding via filename, glob or regex.
# So, to provide a common interface in archive_create, we pre-expand all exclude
# paths using find(1).
#
# This function also provides a uniform way of dealing with multiple source
# paths. All of the various archive formats handle this differently so the
# uniformity is important. Essentially, any path provided will be the name of 
# a top-level entry in the archive with the entire directory structure intact.
# This is essentially how tar works but different from how mksquashfs and mkiso
# normally behave. 
# 
# A few examples will help clarify the behavior:
#
# Example #1: Suppose you have a directory "a" with the files 1,2,3 and you call
# `archive_create a dest.squashfs`. archive_create will then yield the following:
# a/1
# a/2
# a/3
#
# Example #2: Suppose you have these files spread out across three directories:
# a/1 b/2 c/3 and you call `archive_create a b c dest.squashfs`. archive_create
# will then yield the following:
# a/1
# b/2
# c/3
#
# In the above examples note that the contents are consistent regardless of 
# whether you provide a single file, single directory or list of files or list
# of directories.
<<<<<<< HEAD
=======
#
# OPTIONS:
# -d=DIR   Change directory into DIR before creating. 
# -i=(0|1) Ignore missing files instead of failing and returning non-zero.
# -l=[1-9] Compression level 1=fast, 9=best
# -n=(0|1) Be Nice. If enabled, use non-parallel compressors and only a single core.
# -x=LIST  List of glob patterns to be excluded from the archive.
>>>>>>> 0fa23008
archive_create()
{
    $(declare_opts \
        ":dir d           | Directory to cd into before archive creation." \
        ":volume v        | Optional volume name to use (ISO only)." \
        "bootable boot b  | Make the ISO bootable (ISO only)." \
        ":exclude x       | List of paths to be excluded from archive." \
        "ignore_missing i | Ignore missing files instead of failing and returning non-zero." \
        "nice n           | Be nice and use non-parallel compressors and only a single core.")

    # Parse positional arguments into a bashutils array. Then grab final argument
    # which is the destination.
    local srcs=( "$@" )
    local dest=${srcs[${#srcs[@]}-1]}
    unset srcs[${#srcs[@]}-1]

    # Parse options
    local type=$(opt_get t)
    local dest_real=$(readlink -m "${dest}")
<<<<<<< HEAD
    local dest_type=$(archive_type "${dest}")
    local excludes=( ${exclude} )
=======
    local dest_type=$(archive_type -t="${type}" "${dest}")
    local excludes=( $(opt_get x) )
    local ignore_missing=$(opt_get i)
    local nice=$(opt_get n)
    local cmd=""
    local dir=$(opt_get d)
    local level=$(opt_get l 9)
>>>>>>> 0fa23008

    edebug "Creating archive $(lval dir srcs dest dest_real dest_type excludes ignore_missing nice)"
    mkdir -p "$(dirname "${dest}")"

    # Put entire function into a subshell to ensure clean up traps execute properly.
    (
        # If requested change directory first
        if [[ -n ${dir} ]]; then
            cd "${dir}"
        fi
            
        # Create excludes file
        local exclude_file=$(mktemp /tmp/archive-exclude-XXXX)
        trap_add "rm --force ${exclude_file}"

        # Always exclude the source file. Need to canonicalize it and then remove
        # any illegal prefix characters (/, ./, ../)
        echo "${dest_real#${PWD}/}" | sed "s%^\(/\|./\|../\)%%" > ${exclude_file}

        # Provide a common API around excludes, use find to pre-expand all excludes.
        if array_not_empty excludes; then
 
            # In case including and excluding something excludes take precedence.
            array_remove srcs ${excludes[@]}
        
            # Look for matching excludes in each source directory
            for src in "${srcs[@]}"; do

                local exclude_prefix=""
                if [[ ${dest_type} == iso ]]; then
                    exclude_prefix="./"
                fi

                find ${excludes[@]} | sed "s|^|${exclude_prefix}|" 2>/dev/null || true
            done | sort --unique >> "${exclude_file}"
        fi

        edebug "Exclude File:\n$(cat ${exclude_file})"

        # In order to provide a common interface around all the archive formats we
        # must deal with inconsistencies in how multiple mount points are handled. 
        # mksquashfs would use the basename of each provided path, whereas mkisofs 
        # would merge them all into a flat directory while tar would preserve the
        # entire directory structure for each provided path. In order to make them
        # all work the same we bind mount each provided source into a single unified
        # directory. This isn't strictly necessary if a single source path is given
        # but it drastically simplifies the code to treat it the same and the overhead
        # of a bind mount is so small that it is justified by the simpler code path.
        local unified=$(mktemp -d /tmp/archive-create-XXXX)
        trap_add "eunmount -a -r -d ${unified}"
        for src in "${srcs[@]}"; do

            if [[ ! -e "${src}" ]]; then
                if [[ ${ignore_missing} -eq 1 ]]; then
                    edebug "Skipping missing file $(lval src)"
                    continue
                else
                    eerror "Missing file $(lval src)"
                    return 1
                fi
            fi

            # Create path inside unified directory then bind mount it read-only.
            if [[ -d "${src}" ]]; then
                mkdir -p "${unified}/${src}"
            else
                mkdir -p "$(dirname "${unified}/${src}")"
                touch "${unified}/${src}"
            fi

            ebindmount "${src}" "${unified}/${src}"
        done

        # If nothing was merged and we're ignoring missing files that's still success.
        if directory_empty ${unified} ; then
            if [[ ${ignore_missing} -eq 1 ]]; then
                edebug "Nothing merged and ignoring missing files"
                rm --force "${dest}"
                return 0
            else
                eerror "Nothing merged"
                rm --force "${dest}"
                return 1
            fi
        fi

        # Change directory into single unified directory so all tools produce same output
        cd "${unified}"
       
        # SQUASHFS
        if [[ ${dest_type} == squashfs ]]; then
    
            local mksquashfs_flags="-no-duplicates -no-recovery -no-exports -no-progress -noappend -wildcards"
            if [[ ${nice} -eq 1 ]]; then
                mksquashfs_flags+=" -processors 1"
            fi          

            cmd="mksquashfs . ${dest_real} ${mksquashfs_flags} -Xcompression-level ${level} -ef ${exclude_file}"

        # ISO
        elif [[ ${dest_type} == iso ]]; then

            cmd="mkisofs -r -V "${volume}" -cache-inodes -J -l -o "${dest_real}" -exclude-list ${exclude_file}"
            
            if [[ ${bootable} -eq 1 ]]; then
                cmd+=" -b isolinux/isolinux.bin -c isolinux/boot.cat -no-emul-boot -boot-load-size 4 -boot-info-table"
            fi

            cmd+=" ."

        # TAR
        elif [[ ${dest_type} == tar ]]; then

<<<<<<< HEAD
            cmd+="tar --exclude-from ${exclude_file} --create"
            $(tryrc -o=prog -e=stderr archive_compress_program --nice ${nice} "${dest_real}")
=======
            cmd="tar --exclude-from ${exclude_file} --create"
            $(tryrc -o=prog -e=stderr archive_compress_program -n=${nice} -t="${type}" "${dest_real}")
>>>>>>> 0fa23008
            if [[ ${rc} -eq 0 ]]; then
                cmd+=" --file - . | ${prog} -${level} > ${dest_real}"
            else
                cmd+=" --file ${dest_real} ."
            fi

        # CPIO
        elif [[ ${dest_type} == cpio ]]; then
            
            cmd="find . | grep --invert-match --word-regexp --file ${exclude_file} | cpio --quiet -o -H newc"
            $(tryrc -o=prog -e=stderr archive_compress_program -n=${nice} -t="${type}" "${dest_real}")
            if [[ ${rc} -eq 0 ]]; then
                cmd+=" | ${prog} -${level} > ${dest_real}"
            else
                cmd+=" --file ${dest_real}"
            fi
        fi

        # Execute command
        edebug "$(lval cmd)"
        eval "${cmd}" |& edebug
    )
}

# Extract a previously constructed archive image. This works on all of our
# supported archive types. Also takes an optional list of find(1) glob patterns
# to limit what files are extracted from the archive. If no files are provided
# it will extract all files from the archive.
archive_extract()
{
    $(declare_opts \
        ":exclude x       | List of paths to be excluded from archive." \
        "ignore_missing i | Ignore missing files instead of failing and returning non-zero." \
        "nice n           | Be nice and use non-parallel compressors and only a single core.")
    
    $(declare_args src dest)
    local files=( "${@}" )
<<<<<<< HEAD
    local src_type=$(archive_type "${src}")
=======
    local ignore_missing=$(opt_get i)
    local nice=$(opt_get n)
    local type=$(opt_get t)
    local src_type=$(archive_type -t="${type}" "${src}")
>>>>>>> 0fa23008
    mkdir -p "${dest}"

    edebug "Extracting $(lval src dest src_type files ignore_missing)"

    # SQUASHFS + ISO
    # Neither of the tools for these archive formats support extracting a list
    # of globs patterns. So we mount them first and use find.
    if [[ ${src_type} =~ squashfs|iso ]]; then

        # NOTE: Do this in a subshell to ensure traps perform clean-up.
        (
            local mnt=$(mktemp -d /tmp/archive-mnt-XXXX)
            mount --read-only "${src}" "${mnt}"
            trap_add "eunmount -r -d ${mnt}"

            local dest_real=$(readlink -m "${dest}")
            cd "${mnt}"

            if array_empty files; then
                cp --archive --recursive . "${dest_real}"
            else

                local includes=( ${files[@]} )
                if [[ ${ignore_missing} -eq 1 ]]; then
                    includes=( $(find -wholename ./$(array_join files " -o -wholename ./")) )
                fi

                # If includes is EMPTY and we are ignoring missing files then there's nothing
                # to do because none of the requested files exist in the archive. In this case
                # we can just return success. Otherwise if includes is empty and we are not 
                # ignoring missing files then that's an error.
                if array_empty includes; then
                
                    if [[ ${ignore_missing} -eq 1 ]]; then
                        edebug "Nothing to extract -- returning success"
                        return 0
                    else
                        eerror "No matching files found to extract $(lval src dest files)"
                        return 1
                    fi
                fi

                # Do the actual extracting
                cp --archive --recursive --parents ${includes[@]} "${dest_real}"
            fi
        )

    # TAR or CPIO
    elif [[ ${src_type} =~ tar|cpio ]]; then

        # By default the files to extract from the archive is all the files requested.
        # If files is an empty array this will evaluate to an empty string and all files
        # will be extracted.
        local includes=$(array_join files)

        # If ignore_missing flag was enabled filter out list of files in the archive to
        # only those which the caller requested. This will ensure we are essentially 
        # getting the intersection of actual files in the archive and the list of files 
        # the caller asked for (which may or may not actually be in the archive).
        #
        # NOTE: Replace newlines in output from archive_list to spaces so that they are 
        #       all on a single line. This will prevent problems when we later eval
        #       the command where newlines could cause the eval'd command to be 
        #       interpreted incorrectly.
        if array_not_empty files && [[ ${ignore_missing} -eq 1 ]]; then
            includes=$(archive_list "${src}" | grep -P "($(array_join files '|'))" | tr '\n' ' ' || true)

            # If includes is EMPTY there's nothing to do because none of the requested
            # files exist in the archive and we're ignoring missing files.
            if [[ -z ${includes} ]]; then
                edebug "Nothing to extract -- returning success"
                return 0
            fi
        fi

        # Do the actual extracting.
        local src_real=$(readlink -m "${src}")
        pushd "${dest}"
<<<<<<< HEAD
        tar --extract --file "${src_real}" \
            $(archive_tar_compress_arg --nice ${nice} "${src_real}") \
            --wildcards --no-anchored ${includes}
=======
        
        local cmd=""
        $(tryrc -r=compress_rc -o=compress_prog -e=compress_stderr archive_compress_program -n=${nice} -t="${type}" "${src_real}")
        if [[ ${compress_rc} -eq 0 ]]; then
            cmd="${compress_prog} --decompress --stdout < ${src_real} | "
        fi 


        if [[ ${src_type} == tar ]]; then
            cmd+="tar --extract --wildcards --no-anchored"
        else
            cmd+="cpio --quiet --extract --preserve-modification-time --make-directories --no-absolute-filenames --unconditional"
        fi

        # Give list of files to extract.
        cmd+=" ${includes}"

        # Conditionally feed it the archive file to extract via stdin.
        if [[ ${compress_rc} -ne 0 ]]; then
            cmd+=" < "${src_real}""
        fi

        edebug "$(lval cmd)"
        eval "${cmd}" |& edebug

        # cpio doesn't return an error if included files are missing. So do another check to see if
        # all requested files were found. Redirect stdout to /dev/null, so any errors (due to missing files)
        # will show up on STDERR. And that's the return code we'll propogate.
        #
        # NOTE: Purposefully NO quotes around ${includes} because if given -x="file1 file2" then 
        #       find would look for a file named "file1 file2" and fail.
        if [[ ${src_type} == cpio ]]; then
            find . ${includes} >/dev/null
        fi
        
>>>>>>> 0fa23008
        popd
    fi
}

# Simple function to list the contents of an archive image.
archive_list()
{
    $(declare_args src)
    local type=$(opt_get t)
    local src_type=$(archive_type -t="${type}" "${src}")

    # The code below calls out to the various archive format specific tools to dump
    # their contents. There's a little sed on each command's output to normalize the
    # tools output as much as possible to make them all have a consistent output.
    # Then we sort the whole thing at the end to ensure consistent ordering.
    if [[ ${src_type} == squashfs ]]; then
        unsquashfs -ls "${src}" | grep "^squashfs-root" | sed -e 's|^squashfs-root[/]*||' -e '/^\s*$/d'
    elif [[ ${src_type} == iso ]]; then
        isoinfo -J -i "${src}" -f | sed -e 's|^/||'
    elif [[ ${src_type} == tar ]]; then
        tar --list --file "${src}" | sed -e "s|^./||" -e '/^\/$/d' -e 's|/$||'
    elif [[ ${src_type} == cpio ]]; then

        # Do decompression first
        local cmd=""
        $(tryrc -o=prog -e=stderr archive_compress_program -t="${type}" "${src}")
        if [[ ${rc} -eq 0 ]]; then
            ${prog} --decompress --stdout < ${src} | cpio --quiet -it
        else
            cpio --quiet -it < "${src}"
        fi | sed -e "s|^.$||" 

    fi | sort --unique | sed '/^$/d'
}

#-----------------------------------------------------------------------------
# CONVERSIONS
#-----------------------------------------------------------------------------

# Convert given source file into the requested destination type. This is done
# by figuring out the source and destination types using archive_type. Then it 
# mounts the source file into a temporary file, then calls archive_create on the
# temporary directory to write it out to the new destination type.
archive_convert()
{
    $(declare_args src dest)
    local src_type=$(archive_type "${src}")
    local dest_real=$(readlink -m "${dest}")
    edebug "Converting $(lval src src_type dest dest_real)"

    # Temporary directory for mounting
    (
        local mnt="$(mktemp -d /tmp/archive-mnt-XXXX)"
        trap_add "eunmount -r -d ${mnt}"

        # Mount (if possible) or extract the archive image if mounting is not supported.
        archive_mount_or_extract "${src}" "${mnt}"

        # Now we can create a new archive from 'mnt'
        cd ${mnt}
        archive_create . "${dest_real}"
    )
}

#-----------------------------------------------------------------------------
# MISC UTILITIES
#-----------------------------------------------------------------------------

# Diff two or more archive images.
archive_diff()
{
    # Put body in a subshell to ensure traps perform clean-up.
    (
        local mnts=()
        local src
        for src in "${@}"; do
            
            local mnt="$(mktemp -d /tmp/archive-mnt-XXXX)"
            trap_add "eunmount -r -d ${mnt}"
            local src_type=$(archive_type "${src}")
            mnts+=( "${mnt}" )

            # Mount (if possible) or extract the archive if mounting is not supported.
            archive_mount_or_extract "${src}" "${mnt}"
        done

        diff --recursive --unified "${mnts[@]}"
    )
}

# Mount a given archive type to a temporary directory read-only if mountable
# and if not extract it to the destination directory.
archive_mount_or_extract()
{
    $(declare_args src dest)
    local src_type=$(archive_type "${src}")

    # SQUASHFS or ISO can be directly mounted
    if [[ ${src_type} =~ squashfs|iso ]]; then
        mount --read-only "${src}" "${dest}"
    
    # TAR+CPIO files need to be extracted manually :-[
    elif [[ ${src_type} =~ tar|cpio ]]; then
        archive_extract "${src}" "${dest}"
    fi
<<<<<<< HEAD
}

#-------------------------------------------------------------------------------
# OVERLAYFS
# 
# The overlayfs module is the bashutils interface around OverlayFS mounts. This
# is a really useful filesystem that allows layering mounts into a single
# unified mount point with read-through semantics. This is the first official
# kernel filesystem providing this functionality which replaces prior similar
# filesystems such as unionfs, aufs, etc.
# 
# The implementation of the underlying kernel driver changed somewhat with
# different kernel versions. The first version of the kernel which officially
# supported overlayfs was 3.18. This original API requires specifying the
# workdir option for the scratch work performed by overlayfs. Overlayfs was
# available in older kernel versions but was not official and did not have this
# additional "workdir" option.
#-------------------------------------------------------------------------------

# overlayfs_mount mounts multiple filesystems into a single unified writeable
# directory with read-through semantics. All the underlying filesystem layers
# are mounted read-only (if they are mountable) and the top-most layer is
# mounted read-write. Only the top-level layer is mounted read-write.
# 
# The most common uses cases for using overlayfs is to mount ISOs or squashfs
# images with a read-write layer on top of them. To make this implementation
# as generic as possible, it deals only with overlayfs mounting semantics.
# The specific mounting of ISO or squashfs images are handled by separate
# dedicated modules.
#
# This function takes multiple arguments where each argument is a layer
# to mount into the final unified overlayfs image. The final positional 
# parameter is the final mount point to mount everything at. This final 
# directory will be created if it doesn't exist.
#
# NOTE: The first version of the kernel which officially supported overlayfs
#       was 3.18. This original API requires specifying the workdir option
#       for the scratch work performed by overlayfs. Overlayfs was available
#       in older kernel versions but was not official and did not have this
#       additional "workdir" option.
# 
# NOTE: There are two different actual implementations of this function to 
#       accomodate different underlying implementations within the kernel.
#       Kernels < 3.19 had a much more limited version which did not provide
#       Multi-Layer OverlayFS. As such, we check what version of the kernel
#       we're running and only define the right implementation for the version
#       of the kernel that we're running. This saves us from having to perform
#       this check every time we call this function as it's only done once at
#       source time.
#
overlayfs_mount()
{
    if [[ $# -lt 2 ]]; then
        eerror "overlayfs_mount requires 2 or more arguments"
        return 1
    fi

    # Parse positional arguments into a bashutils array. Then grab final mount
    # point from args.
    local args=( "$@" )
    local dest=${args[${#args[@]}-1]}
    unset args[${#args[@]}-1]
    
    # Mount layered mounts at requested destination, creating if it doesn't exist.
    mkdir -p "${dest}"
     
    # NEWER KERNEL VERSIONS (>= 3.19)
    if [[ ${__BU_KERNEL_MAJOR} -ge 4 || ( ${__BU_KERNEL_MAJOR} -eq 3 && ${__BU_KERNEL_MINOR} -ge 19 ) ]]; then

        edebug "Using Multi-Layer OverlayFS $(lval __BU_KERNEL_MAJOR __BU_KERNEL_MINOR)"

        # Iterate through all the images and mount each one into a temporary directory
        local arg
        local layers=()
        for arg in "${args[@]}"; do
            local tmp=$(mktemp -d /tmp/overlayfs-lower-XXXX)
            trap_add "eunmount -r -d ${tmp}"
            fs_mount_or_extract "${arg}" "${tmp}"
            layers+=( "${tmp}" )
        done

        # Create temporary directory to hold read-only and read-write layers.
        # Create lowerdir parameter by joining all images with colon
        # (see https://www.kernel.org/doc/Documentation/filesystems/overlayfs.txt)
        local lower=$(array_join layers ":")
        local upper="$(mktemp -d /tmp/overlayfs-upper-XXXX)"
        local work="$(mktemp -d /tmp/overlayfs-work-XXXX)"
        trap_add "eunmount -r -d ${upper} ${work}"

        # Mount overlayfs
        mount --types ${__BU_OVERLAYFS} ${__BU_OVERLAYFS} --options lowerdir="${lower}",upperdir="${upper}",workdir="${work}" "${dest}"
 
    # OLDER KERNEL VERSIONS (<3.19)
    # NOTE: Older OverlayFS is really annoying because you can only stack 2 overlayfs
    # mounts. To get around this, we'll mount the bottom most layer as the read-only 
    # base image. Then we'll unpack all other images into a middle layer. Then mount
    # an empty directory as the top-most directory.
    #
    # NOTE: Versions >= 3.18 require the "workdir" option but older versions do not.
    else
       
        edebug "Using legacy non-Multi-Layer OverlayFS $(lval __BU_KERNEL_MAJOR __BU_KERNEL_MINOR)"

        # Grab bottom most layer
        local lower=$(mktemp -d /tmp/overlayfs-lower-XXXX)
        fs_mount_or_extract "${args[0]}" "${lower}"
        unset args[0]

        # Extract all remaining layers into empty "middle" directory
        if array_not_empty args; then
       
            local middle=$(mktemp -d /tmp/overlayfs-middle-XXXX)
            local work=$(mktemp -d /tmp/overlayfs-work-XXXX)
            trap_add "eunmount -r -d ${middle} ${work}"

            # Extract this layer into middle directory using image specific mechanism.
            for arg in "${args[@]}"; do
                fs_extract "${arg}" "${middle}"
            done
       
            if [[ ${__BU_KERNEL_MAJOR} -eq 3 && ${__BU_KERNEL_MINOR} -ge 18 ]]; then
                mount --types ${__BU_OVERLAYFS} ${__BU_OVERLAYFS} --options lowerdir="${lower}",upperdir="${middle}",workdir="${work}" "${middle}"
            else
                mount --types ${__BU_OVERLAYFS} ${__BU_OVERLAYFS} --options lowerdir="${lower}",upperdir="${middle}" "${middle}"
            fi
            
            lower=${middle}
        fi

        # Mount this unpacked directory into overlayfs layer with an empty read-write 
        # layer on top. This way if caller saves the changes they get only the changes
        # they made in the top-most layer.
        local upper=$(mktemp -d /tmp/squashfs-upper-XXXX)
        local work=$(mktemp -d /tmp/squashfs-work-XXXX)
        trap_add "eunmount -r -d ${upper} ${work}"

        if [[ ${__BU_KERNEL_MAJOR} -eq 3 && ${__BU_KERNEL_MINOR} -ge 18 ]]; then
            mount --types ${__BU_OVERLAYFS} ${__BU_OVERLAYFS} --options lowerdir="${lower}",upperdir="${upper}",workdir="${work}" "${dest}"
        else
            mount --types ${__BU_OVERLAYFS} ${__BU_OVERLAYFS} --options lowerdir="${lower}",upperdir="${upper}" "${dest}"
        fi
    fi
}

# overlayfs_unmount will unmount an overlayfs directory previously mounted
# via overlayfs_mount. It takes multiple arguments where each is the final
# overlayfs mount point. In the event there are multiple overlayfs layered
# into the final mount image, they will all be unmounted as well.
overlayfs_unmount()
{
    $(declare_opts \
        "verbose v | Enable verbose output.")

    local mnt
    for mnt in "$@"; do

        # If empty string or not mounted just skip it
        if [[ -z "${mnt}" ]] || ! emounted "${mnt}" ; then
            continue
        fi

        # Parse out required lower and upper directories to be unmounted.
        # /proc/mounts will show the mount point and its lowerdir,upperdir and workdir so that we can unmount it properly:
        # "overlay /home/marshall/sandboxes/bashutils/output/squashfs.etest/ETEST_squashfs_mount/dst overlay rw,relatime,lowerdir=/tmp/squashfs-ro-basv,upperdir=/tmp/squashfs-rw-jWg9,workdir=/tmp/squashfs-work-cLd9 0 0"
        local output="$(grep "${__BU_OVERLAYFS} $(emount_realpath ${mnt})" /proc/mounts)"
        local lower="$(echo "${output}" | grep -Po "lowerdir=\K[^, ]*")"
        local upper="$(echo "${output}" | grep -Po "upperdir=\K[^, ]*")"

        # On newer kernels, also need to unmount work directory.
        local work=""
        if [[ ${__BU_KERNEL_MAJOR} -ge 4 || ( ${__BU_KERNEL_MAJOR} -eq 3 && ${__BU_KERNEL_MINOR} -ge 18 ) ]]; then
            work="$(echo "${output}"  | grep -Po "workdir=\K[^, ]*")"
        fi
        
        edebug "$(lval mnt lower upper work)"

        # Split 'lower' on ':' so we can unmount each of the lower layers 
        local parts
        array_init parts "${lower}" ":"
        
        local layer
        for layer in ${parts[@]:-} "${upper}" "${work}" "${mnt}"; do
            eunmount_internal -v=${verbose} "${layer}"
        done

        # In case the overlayfs mounts are layered manually have to also unmount
        # the lower layers.
        overlayfs_unmount ${parts[0]:-}
    done
}

# overlayfs_tree is used to display a graphical representation for an overlayfs
# mount. The graphical format is meant to show details about each layer in the
# overlayfs mount hierarchy to make it clear what files reside in what layers
# along with some basic metadata about each file (as provided by find -ls).
overlayfs_tree()
{
    if [[ -z "$@" ]]; then
        return 0
    fi

    local mnt
    for mnt in "$@"; do
 
        # If not mounted, just skip this.
        if ! emounted "${mnt}"; then
            continue
        fi
 
        # Parse out the lower, upper and work directories to be unmounted
        # /proc/mounts will show the mount point and its lowerdir,upperdir and workdir so that we can unmount it properly:
        # "overlay /home/marshall/sandboxes/bashutils/output/squashfs.etest/ETEST_squashfs_mount/dst overlay rw,relatime,lowerdir=/tmp/squashfs-ro-basv,upperdir=/tmp/squashfs-rw-jWg9,workdir=/tmp/squashfs-work-cLd9 0 0"
        local output="$(grep "${__BU_OVERLAYFS} $(readlink -m ${mnt})" /proc/mounts)"
        local lower="$(echo "${output}" | grep -Po "lowerdir=\K[^, ]*")"
        local upper="$(echo "${output}" | grep -Po "upperdir=\K[^, ]*")"
        
        # Split 'lower' on ':' so we can unmount each of the lower layers then
        # append upper to the list so we see that as well.
        local parts
        array_init parts "${lower}" ":"
        parts+=( "${upper}" )
        local idx
        for idx in $(array_indexes parts); do
            eval "local layer=\${parts[$idx]}"

            # Figure out source of the mountpoint
            local src=$(grep "${layer}" /proc/mounts | head -1)

            if [[ ${src} =~ "/dev/loop" ]]; then
                src=$(losetup $(echo "${src}" | awk '{print $1}') | awk '{print $3}' | sed -e 's|^(||' -e 's|)$||')
            elif [[ ${src} =~ "overlay" ]]; then
                src=$(echo "${src}" | awk '{print $2}')

            fi

            # Pretty print the contents
            local find_output=$(find ${layer} -ls | awk '{ $1=""; print}' | sed -e "s|${layer}|/|" -e 's|//|/|' | column -t | sort -k10)
            echo "$(ecolor green)+--layer${idx} [${src}:${layer}]$(ecolor off)"
            echo "${find_output}" | sed 's#^#'$(ecolor green)\|$(ecolor off)\ \ '#g'
        done
    done
=======
>>>>>>> 0fa23008
}<|MERGE_RESOLUTION|>--- conflicted
+++ resolved
@@ -50,16 +50,15 @@
 # Determine archive format based on the file suffix. You can override type 
 # detection by passing in explicit -t=type where type is one of the supported
 # file extension types (e.g. squashfs, iso, tar, tgz, cpio, cgz, etc).
-#
-# -t=TYPE Override automatic type detection based on suffix and use provided type.
 archive_type()
 {
+    $(declare_opts \
+        ":type t | Override automatic type detection and use explicit archive type.")
     $(declare_args src)
     
     # Allow overriding type detection based on suffix and instead use provided
     # type providing it's a valid type we know about. To unify the code as
     # much as possible this accepts any of our known suffixes.
-    local type=$(opt_get t)  
     if [[ -n ${type} ]]; then
         src=".${type}"
     fi
@@ -83,13 +82,13 @@
 archive_compress_program()
 {
     $(declare_opts \
-        "nice n | Be nice and use non-parallel compressors and only a single core.")
+        "nice n  | Be nice and use non-parallel compressors and only a single core." \
+        ":type t | Override automatic type detection and use explicit archive type.")
     $(declare_args fname)
 
     # Allow overriding type detection based on suffix and instead use provided
     # type providing it's a valid type we know about. To unify the code as
     # much as possible this accepts any of our known suffixes.
-    local type=$(opt_get t)  
     if [[ -n ${type} ]]; then
         fname=".${type}"
     fi
@@ -116,26 +115,6 @@
     [[ -n ${prog} ]]
 } 
 
-<<<<<<< HEAD
-# Get flag for use with tar to select the right compress program (or none if it's
-# not a compressed file).
-archive_tar_compress_arg()
-{
-    $(declare_opts \
-        "nice n | Be nice and use non-parallel compressors and only a single core.")
-    $(declare_args fname)
-    
-    $(tryrc -o=prog -e=stderr archive_compress_program --nice ${nice} "${fname}")
-
-    if [[ ${rc} -eq 0 ]]; then
-        echo -n " --use-compress-program=${prog}"
-    fi
-
-    return 0
-}
-
-=======
->>>>>>> 0fa23008
 # Generic function for creating an archive file of a given type from the given
 # list of source paths and write it out to the requested destination directory.
 # This function will intelligently figure out the correct archive type based
@@ -172,25 +151,17 @@
 # In the above examples note that the contents are consistent regardless of 
 # whether you provide a single file, single directory or list of files or list
 # of directories.
-<<<<<<< HEAD
-=======
-#
-# OPTIONS:
-# -d=DIR   Change directory into DIR before creating. 
-# -i=(0|1) Ignore missing files instead of failing and returning non-zero.
-# -l=[1-9] Compression level 1=fast, 9=best
-# -n=(0|1) Be Nice. If enabled, use non-parallel compressors and only a single core.
-# -x=LIST  List of glob patterns to be excluded from the archive.
->>>>>>> 0fa23008
 archive_create()
 {
     $(declare_opts \
         ":dir d           | Directory to cd into before archive creation." \
-        ":volume v        | Optional volume name to use (ISO only)." \
         "bootable boot b  | Make the ISO bootable (ISO only)." \
         ":exclude x       | List of paths to be excluded from archive." \
         "ignore_missing i | Ignore missing files instead of failing and returning non-zero." \
-        "nice n           | Be nice and use non-parallel compressors and only a single core.")
+        ":level l=9       | Compression level (1=fast, 9=best)." \
+        "nice n           | Be nice and use non-parallel compressors and only a single core." \
+        ":type t          | Override automatic type detection and use explicit archive type." \
+        ":volume v        | Optional volume name to use (ISO only).")
 
     # Parse positional arguments into a bashutils array. Then grab final argument
     # which is the destination.
@@ -199,21 +170,11 @@
     unset srcs[${#srcs[@]}-1]
 
     # Parse options
-    local type=$(opt_get t)
     local dest_real=$(readlink -m "${dest}")
-<<<<<<< HEAD
-    local dest_type=$(archive_type "${dest}")
+    local dest_type=$(archive_type --type "${type}" "${dest}")
     local excludes=( ${exclude} )
-=======
-    local dest_type=$(archive_type -t="${type}" "${dest}")
-    local excludes=( $(opt_get x) )
-    local ignore_missing=$(opt_get i)
-    local nice=$(opt_get n)
     local cmd=""
-    local dir=$(opt_get d)
-    local level=$(opt_get l 9)
->>>>>>> 0fa23008
-
+    
     edebug "Creating archive $(lval dir srcs dest dest_real dest_type excludes ignore_missing nice)"
     mkdir -p "$(dirname "${dest}")"
 
@@ -326,13 +287,8 @@
         # TAR
         elif [[ ${dest_type} == tar ]]; then
 
-<<<<<<< HEAD
-            cmd+="tar --exclude-from ${exclude_file} --create"
-            $(tryrc -o=prog -e=stderr archive_compress_program --nice ${nice} "${dest_real}")
-=======
             cmd="tar --exclude-from ${exclude_file} --create"
-            $(tryrc -o=prog -e=stderr archive_compress_program -n=${nice} -t="${type}" "${dest_real}")
->>>>>>> 0fa23008
+            $(tryrc -o=prog -e=stderr archive_compress_program --nice=${nice} --type "${type}" "${dest_real}")
             if [[ ${rc} -eq 0 ]]; then
                 cmd+=" --file - . | ${prog} -${level} > ${dest_real}"
             else
@@ -343,7 +299,7 @@
         elif [[ ${dest_type} == cpio ]]; then
             
             cmd="find . | grep --invert-match --word-regexp --file ${exclude_file} | cpio --quiet -o -H newc"
-            $(tryrc -o=prog -e=stderr archive_compress_program -n=${nice} -t="${type}" "${dest_real}")
+            $(tryrc -o=prog -e=stderr archive_compress_program --nice=${nice} --type "${type}" "${dest_real}")
             if [[ ${rc} -eq 0 ]]; then
                 cmd+=" | ${prog} -${level} > ${dest_real}"
             else
@@ -366,18 +322,13 @@
     $(declare_opts \
         ":exclude x       | List of paths to be excluded from archive." \
         "ignore_missing i | Ignore missing files instead of failing and returning non-zero." \
-        "nice n           | Be nice and use non-parallel compressors and only a single core.")
+        "nice n           | Be nice and use non-parallel compressors and only a single core." \
+        ":type t          | Override automatic type detection and use explicit archive type.")
     
     $(declare_args src dest)
     local files=( "${@}" )
-<<<<<<< HEAD
-    local src_type=$(archive_type "${src}")
-=======
-    local ignore_missing=$(opt_get i)
-    local nice=$(opt_get n)
-    local type=$(opt_get t)
-    local src_type=$(archive_type -t="${type}" "${src}")
->>>>>>> 0fa23008
+    local src_type=$(archive_type --type "${type}" "${src}")
+
     mkdir -p "${dest}"
 
     edebug "Extracting $(lval src dest src_type files ignore_missing)"
@@ -456,14 +407,9 @@
         # Do the actual extracting.
         local src_real=$(readlink -m "${src}")
         pushd "${dest}"
-<<<<<<< HEAD
-        tar --extract --file "${src_real}" \
-            $(archive_tar_compress_arg --nice ${nice} "${src_real}") \
-            --wildcards --no-anchored ${includes}
-=======
         
         local cmd=""
-        $(tryrc -r=compress_rc -o=compress_prog -e=compress_stderr archive_compress_program -n=${nice} -t="${type}" "${src_real}")
+        $(tryrc -r=compress_rc -o=compress_prog -e=compress_stderr archive_compress_program --nice=${nice} --type "${type}" "${src_real}")
         if [[ ${compress_rc} -eq 0 ]]; then
             cmd="${compress_prog} --decompress --stdout < ${src_real} | "
         fi 
@@ -496,7 +442,6 @@
             find . ${includes} >/dev/null
         fi
         
->>>>>>> 0fa23008
         popd
     fi
 }
@@ -504,9 +449,10 @@
 # Simple function to list the contents of an archive image.
 archive_list()
 {
+    $(declare_opts \
+        ":type t | Override automatic type detection and use explicit archive type.")
     $(declare_args src)
-    local type=$(opt_get t)
-    local src_type=$(archive_type -t="${type}" "${src}")
+    local src_type=$(archive_type --type "${type}" "${src}")
 
     # The code below calls out to the various archive format specific tools to dump
     # their contents. There's a little sed on each command's output to normalize the
@@ -522,7 +468,7 @@
 
         # Do decompression first
         local cmd=""
-        $(tryrc -o=prog -e=stderr archive_compress_program -t="${type}" "${src}")
+        $(tryrc -o=prog -e=stderr archive_compress_program --type "${type}" "${src}")
         if [[ ${rc} -eq 0 ]]; then
             ${prog} --decompress --stdout < ${src} | cpio --quiet -it
         else
@@ -602,248 +548,4 @@
     elif [[ ${src_type} =~ tar|cpio ]]; then
         archive_extract "${src}" "${dest}"
     fi
-<<<<<<< HEAD
-}
-
-#-------------------------------------------------------------------------------
-# OVERLAYFS
-# 
-# The overlayfs module is the bashutils interface around OverlayFS mounts. This
-# is a really useful filesystem that allows layering mounts into a single
-# unified mount point with read-through semantics. This is the first official
-# kernel filesystem providing this functionality which replaces prior similar
-# filesystems such as unionfs, aufs, etc.
-# 
-# The implementation of the underlying kernel driver changed somewhat with
-# different kernel versions. The first version of the kernel which officially
-# supported overlayfs was 3.18. This original API requires specifying the
-# workdir option for the scratch work performed by overlayfs. Overlayfs was
-# available in older kernel versions but was not official and did not have this
-# additional "workdir" option.
-#-------------------------------------------------------------------------------
-
-# overlayfs_mount mounts multiple filesystems into a single unified writeable
-# directory with read-through semantics. All the underlying filesystem layers
-# are mounted read-only (if they are mountable) and the top-most layer is
-# mounted read-write. Only the top-level layer is mounted read-write.
-# 
-# The most common uses cases for using overlayfs is to mount ISOs or squashfs
-# images with a read-write layer on top of them. To make this implementation
-# as generic as possible, it deals only with overlayfs mounting semantics.
-# The specific mounting of ISO or squashfs images are handled by separate
-# dedicated modules.
-#
-# This function takes multiple arguments where each argument is a layer
-# to mount into the final unified overlayfs image. The final positional 
-# parameter is the final mount point to mount everything at. This final 
-# directory will be created if it doesn't exist.
-#
-# NOTE: The first version of the kernel which officially supported overlayfs
-#       was 3.18. This original API requires specifying the workdir option
-#       for the scratch work performed by overlayfs. Overlayfs was available
-#       in older kernel versions but was not official and did not have this
-#       additional "workdir" option.
-# 
-# NOTE: There are two different actual implementations of this function to 
-#       accomodate different underlying implementations within the kernel.
-#       Kernels < 3.19 had a much more limited version which did not provide
-#       Multi-Layer OverlayFS. As such, we check what version of the kernel
-#       we're running and only define the right implementation for the version
-#       of the kernel that we're running. This saves us from having to perform
-#       this check every time we call this function as it's only done once at
-#       source time.
-#
-overlayfs_mount()
-{
-    if [[ $# -lt 2 ]]; then
-        eerror "overlayfs_mount requires 2 or more arguments"
-        return 1
-    fi
-
-    # Parse positional arguments into a bashutils array. Then grab final mount
-    # point from args.
-    local args=( "$@" )
-    local dest=${args[${#args[@]}-1]}
-    unset args[${#args[@]}-1]
-    
-    # Mount layered mounts at requested destination, creating if it doesn't exist.
-    mkdir -p "${dest}"
-     
-    # NEWER KERNEL VERSIONS (>= 3.19)
-    if [[ ${__BU_KERNEL_MAJOR} -ge 4 || ( ${__BU_KERNEL_MAJOR} -eq 3 && ${__BU_KERNEL_MINOR} -ge 19 ) ]]; then
-
-        edebug "Using Multi-Layer OverlayFS $(lval __BU_KERNEL_MAJOR __BU_KERNEL_MINOR)"
-
-        # Iterate through all the images and mount each one into a temporary directory
-        local arg
-        local layers=()
-        for arg in "${args[@]}"; do
-            local tmp=$(mktemp -d /tmp/overlayfs-lower-XXXX)
-            trap_add "eunmount -r -d ${tmp}"
-            fs_mount_or_extract "${arg}" "${tmp}"
-            layers+=( "${tmp}" )
-        done
-
-        # Create temporary directory to hold read-only and read-write layers.
-        # Create lowerdir parameter by joining all images with colon
-        # (see https://www.kernel.org/doc/Documentation/filesystems/overlayfs.txt)
-        local lower=$(array_join layers ":")
-        local upper="$(mktemp -d /tmp/overlayfs-upper-XXXX)"
-        local work="$(mktemp -d /tmp/overlayfs-work-XXXX)"
-        trap_add "eunmount -r -d ${upper} ${work}"
-
-        # Mount overlayfs
-        mount --types ${__BU_OVERLAYFS} ${__BU_OVERLAYFS} --options lowerdir="${lower}",upperdir="${upper}",workdir="${work}" "${dest}"
- 
-    # OLDER KERNEL VERSIONS (<3.19)
-    # NOTE: Older OverlayFS is really annoying because you can only stack 2 overlayfs
-    # mounts. To get around this, we'll mount the bottom most layer as the read-only 
-    # base image. Then we'll unpack all other images into a middle layer. Then mount
-    # an empty directory as the top-most directory.
-    #
-    # NOTE: Versions >= 3.18 require the "workdir" option but older versions do not.
-    else
-       
-        edebug "Using legacy non-Multi-Layer OverlayFS $(lval __BU_KERNEL_MAJOR __BU_KERNEL_MINOR)"
-
-        # Grab bottom most layer
-        local lower=$(mktemp -d /tmp/overlayfs-lower-XXXX)
-        fs_mount_or_extract "${args[0]}" "${lower}"
-        unset args[0]
-
-        # Extract all remaining layers into empty "middle" directory
-        if array_not_empty args; then
-       
-            local middle=$(mktemp -d /tmp/overlayfs-middle-XXXX)
-            local work=$(mktemp -d /tmp/overlayfs-work-XXXX)
-            trap_add "eunmount -r -d ${middle} ${work}"
-
-            # Extract this layer into middle directory using image specific mechanism.
-            for arg in "${args[@]}"; do
-                fs_extract "${arg}" "${middle}"
-            done
-       
-            if [[ ${__BU_KERNEL_MAJOR} -eq 3 && ${__BU_KERNEL_MINOR} -ge 18 ]]; then
-                mount --types ${__BU_OVERLAYFS} ${__BU_OVERLAYFS} --options lowerdir="${lower}",upperdir="${middle}",workdir="${work}" "${middle}"
-            else
-                mount --types ${__BU_OVERLAYFS} ${__BU_OVERLAYFS} --options lowerdir="${lower}",upperdir="${middle}" "${middle}"
-            fi
-            
-            lower=${middle}
-        fi
-
-        # Mount this unpacked directory into overlayfs layer with an empty read-write 
-        # layer on top. This way if caller saves the changes they get only the changes
-        # they made in the top-most layer.
-        local upper=$(mktemp -d /tmp/squashfs-upper-XXXX)
-        local work=$(mktemp -d /tmp/squashfs-work-XXXX)
-        trap_add "eunmount -r -d ${upper} ${work}"
-
-        if [[ ${__BU_KERNEL_MAJOR} -eq 3 && ${__BU_KERNEL_MINOR} -ge 18 ]]; then
-            mount --types ${__BU_OVERLAYFS} ${__BU_OVERLAYFS} --options lowerdir="${lower}",upperdir="${upper}",workdir="${work}" "${dest}"
-        else
-            mount --types ${__BU_OVERLAYFS} ${__BU_OVERLAYFS} --options lowerdir="${lower}",upperdir="${upper}" "${dest}"
-        fi
-    fi
-}
-
-# overlayfs_unmount will unmount an overlayfs directory previously mounted
-# via overlayfs_mount. It takes multiple arguments where each is the final
-# overlayfs mount point. In the event there are multiple overlayfs layered
-# into the final mount image, they will all be unmounted as well.
-overlayfs_unmount()
-{
-    $(declare_opts \
-        "verbose v | Enable verbose output.")
-
-    local mnt
-    for mnt in "$@"; do
-
-        # If empty string or not mounted just skip it
-        if [[ -z "${mnt}" ]] || ! emounted "${mnt}" ; then
-            continue
-        fi
-
-        # Parse out required lower and upper directories to be unmounted.
-        # /proc/mounts will show the mount point and its lowerdir,upperdir and workdir so that we can unmount it properly:
-        # "overlay /home/marshall/sandboxes/bashutils/output/squashfs.etest/ETEST_squashfs_mount/dst overlay rw,relatime,lowerdir=/tmp/squashfs-ro-basv,upperdir=/tmp/squashfs-rw-jWg9,workdir=/tmp/squashfs-work-cLd9 0 0"
-        local output="$(grep "${__BU_OVERLAYFS} $(emount_realpath ${mnt})" /proc/mounts)"
-        local lower="$(echo "${output}" | grep -Po "lowerdir=\K[^, ]*")"
-        local upper="$(echo "${output}" | grep -Po "upperdir=\K[^, ]*")"
-
-        # On newer kernels, also need to unmount work directory.
-        local work=""
-        if [[ ${__BU_KERNEL_MAJOR} -ge 4 || ( ${__BU_KERNEL_MAJOR} -eq 3 && ${__BU_KERNEL_MINOR} -ge 18 ) ]]; then
-            work="$(echo "${output}"  | grep -Po "workdir=\K[^, ]*")"
-        fi
-        
-        edebug "$(lval mnt lower upper work)"
-
-        # Split 'lower' on ':' so we can unmount each of the lower layers 
-        local parts
-        array_init parts "${lower}" ":"
-        
-        local layer
-        for layer in ${parts[@]:-} "${upper}" "${work}" "${mnt}"; do
-            eunmount_internal -v=${verbose} "${layer}"
-        done
-
-        # In case the overlayfs mounts are layered manually have to also unmount
-        # the lower layers.
-        overlayfs_unmount ${parts[0]:-}
-    done
-}
-
-# overlayfs_tree is used to display a graphical representation for an overlayfs
-# mount. The graphical format is meant to show details about each layer in the
-# overlayfs mount hierarchy to make it clear what files reside in what layers
-# along with some basic metadata about each file (as provided by find -ls).
-overlayfs_tree()
-{
-    if [[ -z "$@" ]]; then
-        return 0
-    fi
-
-    local mnt
-    for mnt in "$@"; do
- 
-        # If not mounted, just skip this.
-        if ! emounted "${mnt}"; then
-            continue
-        fi
- 
-        # Parse out the lower, upper and work directories to be unmounted
-        # /proc/mounts will show the mount point and its lowerdir,upperdir and workdir so that we can unmount it properly:
-        # "overlay /home/marshall/sandboxes/bashutils/output/squashfs.etest/ETEST_squashfs_mount/dst overlay rw,relatime,lowerdir=/tmp/squashfs-ro-basv,upperdir=/tmp/squashfs-rw-jWg9,workdir=/tmp/squashfs-work-cLd9 0 0"
-        local output="$(grep "${__BU_OVERLAYFS} $(readlink -m ${mnt})" /proc/mounts)"
-        local lower="$(echo "${output}" | grep -Po "lowerdir=\K[^, ]*")"
-        local upper="$(echo "${output}" | grep -Po "upperdir=\K[^, ]*")"
-        
-        # Split 'lower' on ':' so we can unmount each of the lower layers then
-        # append upper to the list so we see that as well.
-        local parts
-        array_init parts "${lower}" ":"
-        parts+=( "${upper}" )
-        local idx
-        for idx in $(array_indexes parts); do
-            eval "local layer=\${parts[$idx]}"
-
-            # Figure out source of the mountpoint
-            local src=$(grep "${layer}" /proc/mounts | head -1)
-
-            if [[ ${src} =~ "/dev/loop" ]]; then
-                src=$(losetup $(echo "${src}" | awk '{print $1}') | awk '{print $3}' | sed -e 's|^(||' -e 's|)$||')
-            elif [[ ${src} =~ "overlay" ]]; then
-                src=$(echo "${src}" | awk '{print $2}')
-
-            fi
-
-            # Pretty print the contents
-            local find_output=$(find ${layer} -ls | awk '{ $1=""; print}' | sed -e "s|${layer}|/|" -e 's|//|/|' | column -t | sort -k10)
-            echo "$(ecolor green)+--layer${idx} [${src}:${layer}]$(ecolor off)"
-            echo "${find_output}" | sed 's#^#'$(ecolor green)\|$(ecolor off)\ \ '#g'
-        done
-    done
-=======
->>>>>>> 0fa23008
 }