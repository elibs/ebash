--- conflicted
+++ resolved
@@ -1650,7 +1650,96 @@
     eval "echo \${#${__array}[@]}"
 }
 
-<<<<<<< HEAD
+# array_add will split a given input string on requested delimiters and add them
+# to the given array (which may or may not already exist).
+#
+# $1: name of the array to add the new elements to
+# $2: string to be split
+# $3: (optional) character(s) to be used as delimiters.
+array_add()
+{
+    $(declare_args __array ?__string ?__delim)
+
+    # If nothing was provided to split on just return immediately
+    [[ -z ${__string} ]] && return
+
+    # Default bash IFS is space, tab, newline, so this will default to that
+    [[ -z ${__delim} ]] && __delim=$' \t\n'
+
+    # Parse the input given the delimiter and append to the array.
+    IFS="${__delim}" eval "${__array}+=(\${__string})"
+}
+
+# Identical to array_add only hard codes the delimter to be a newline.
+array_add_nl()
+{
+    [[ $# -ne 2 ]] && die "array_add_nl requires exactly two parameters"
+    array_add "$1" "$2" $'\n'
+}
+
+# array_contains will check if an array contains a given value or not. This
+# will return success (0) if it contains the requested element and failure (1)
+# if it does not.
+#
+# $1: name of the array to search
+# $2: value to check for existance in the array
+array_contains()
+{
+    $(declare_args __array __value)
+
+    for (( idx=0; idx < $(array_size ${__array}); idx++ )); do
+        eval "local entry=\${${__array}[$idx]}"
+        [[ "${entry}" == "${__value}" ]] && return 0
+    done
+
+    return 1
+}
+
+# array_join will join an array into one flat string with the provided delimeter
+# between each element in the resulting string.
+#
+# $1: name of the array to join
+# $2: (optional) delimiter
+array_join()
+{
+    $(declare_args __array ?__delim)
+
+    # If the array is empty return empty string
+    [[ $(array_size __array) -eq 0 ]] && { echo -n ""; return 0; }
+
+    # Default bash IFS is space, tab, newline, so this will default to that
+    [[ -z ${__delim} ]] && __delim=$' \t\n'
+
+    # Otherwise use IFS to join the array. This must be in a subshell so that
+    # the change to IFS doesn't persist after this function call.
+    ( IFS="${__delim}"; eval "echo -n \"\${${__array}[*]}\"" )
+}
+
+# Identical to array_join only it hardcodes the dilimter to a newline.
+array_join_nl()
+{
+    [[ $# -ne 1 ]] && die "array_join_nl requires exactly one parameter"
+    array_join "$1" $'\n'
+}
+
+# array_quote creates a single flat string representation of an array with
+# an extra level of proper bash quoting around everything so it's suitable
+# to be eval'd.
+array_quote()
+{
+    $(declare_args __array)
+
+    local __output=()
+    local __entry=""
+
+    for (( idx=0; idx < $(array_size ${__array}); idx++ )); do
+        eval "local entry=\${${__array}[$idx]}"
+        __output+=( "$(printf %q "${entry}")" )
+    done
+
+    echo -n "${__output[@]}"
+}
+
 array_to_json()
 {
     # The parameter was an array name (i.e. ARRAY not ${ARRAY} or ${ARRAY[@]}.
@@ -1667,96 +1756,6 @@
     done
 
     echo "]"
-=======
-# array_add will split a given input string on requested delimiters and add them
-# to the given array (which may or may not already exist).
-#
-# $1: name of the array to add the new elements to
-# $2: string to be split
-# $3: (optional) character(s) to be used as delimiters.
-array_add()
-{
-    $(declare_args __array ?__string ?__delim)
-
-    # If nothing was provided to split on just return immediately
-    [[ -z ${__string} ]] && return
-
-    # Default bash IFS is space, tab, newline, so this will default to that
-    [[ -z ${__delim} ]] && __delim=$' \t\n'
-
-    # Parse the input given the delimiter and append to the array.
-    IFS="${__delim}" eval "${__array}+=(\${__string})"
-}
-
-# Identical to array_add only hard codes the delimter to be a newline.
-array_add_nl()
-{
-    [[ $# -ne 2 ]] && die "array_add_nl requires exactly two parameters"
-    array_add "$1" "$2" $'\n'
-}
-
-# array_contains will check if an array contains a given value or not. This
-# will return success (0) if it contains the requested element and failure (1)
-# if it does not.
-#
-# $1: name of the array to search
-# $2: value to check for existance in the array
-array_contains()
-{
-    $(declare_args __array __value)
-
-    for (( idx=0; idx < $(array_size ${__array}); idx++ )); do
-        eval "local entry=\${${__array}[$idx]}"
-        [[ "${entry}" == "${__value}" ]] && return 0
-    done
-
-    return 1
-}
-
-# array_join will join an array into one flat string with the provided delimeter
-# between each element in the resulting string.
-#
-# $1: name of the array to join
-# $2: (optional) delimiter
-array_join()
-{
-    $(declare_args __array ?__delim)
-
-    # If the array is empty return empty string
-    [[ $(array_size __array) -eq 0 ]] && { echo -n ""; return 0; }
-
-    # Default bash IFS is space, tab, newline, so this will default to that
-    [[ -z ${__delim} ]] && __delim=$' \t\n'
-
-    # Otherwise use IFS to join the array. This must be in a subshell so that
-    # the change to IFS doesn't persist after this function call.
-    ( IFS="${__delim}"; eval "echo -n \"\${${__array}[*]}\"" )
-}
-
-# Identical to array_join only it hardcodes the dilimter to a newline.
-array_join_nl()
-{
-    [[ $# -ne 1 ]] && die "array_join_nl requires exactly one parameter"
-    array_join "$1" $'\n'
-}
-
-# array_quote creates a single flat string representation of an array with
-# an extra level of proper bash quoting around everything so it's suitable
-# to be eval'd.
-array_quote()
-{
-    $(declare_args __array)
-
-    local __output=()
-    local __entry=""
-
-    for (( idx=0; idx < $(array_size ${__array}); idx++ )); do
-        eval "local entry=\${${__array}[$idx]}"
-        __output+=( "$(printf %q "${entry}")" )
-    done
-
-    echo -n "${__output[@]}"
->>>>>>> fb51bafa
 }
 
 #-----------------------------------------------------------------------------
