#!/bin/bash
#
# Copyright 2011-2015, SolidFire, Inc. All rights reserved.
#

#-----------------------------------------------------------------------------
# GLOBAL EFUNCS SETTINGS
#-----------------------------------------------------------------------------
set -o pipefail
set -o nounset
set -o functrace
set -o errtrace
shopt -s expand_aliases
shopt -s checkwinsize
shopt -s extglob

if [[ "${__BU_OS}" == Linux ]] ; then
    export LC_ALL="en_US.utf8"
    export LANG="en_US.utf8"
elif [[ "${__BU_OS}" == Darwin ]] ; then
    export LC_ALL="en_US.UTF-8"
    export LANG="en_US.UTF-8"
fi

#------------------------------------------------------------------------------
# COLOR SETTINGS
#------------------------------------------------------------------------------

: ${COLOR_INFO:="bold green"}
: ${COLOR_DEBUG:="blue"}
: ${COLOR_TRACE:="yellow"}
: ${COLOR_WARN:="bold yellow"}
: ${COLOR_ERROR:="bold red"}
: ${COLOR_BRACKET:="bold blue"}
: ${COLOR_BANNER:="bold magenta"}

#-----------------------------------------------------------------------------
# DEBUGGING
#-----------------------------------------------------------------------------

if [[ ${__BU_OS} == Linux ]] ; then
    BU_WORD_BEGIN='\<'
    BU_WORD_END='\>'
elif [[ ${__BU_OS} == Darwin ]] ; then
    BU_WORD_BEGIN='[[:<:]]'
    BU_WORD_END='[[:>:]]'
fi

alias enable_trace='[[ -n ${ETRACE:-} && ${ETRACE:-} != "0" ]] && trap etrace DEBUG || trap - DEBUG'

etrace()
{
    [[ ${ETRACE} == "" || ${ETRACE} == "0" ]] && return 0 || true

    # If ETRACE=1 then it's enabled globally
    if [[ ${ETRACE} != "1" ]]; then
        local _etrace_enabled_tmp=""
        local _etrace_enabled=0

        for _etrace_enabled_tmp in ${ETRACE}; do
            [[ ${BASH_SOURCE[1]:-} = *"${_etrace_enabled_tmp}"*
                || ${FUNCNAME[1]:-} = *"${_etrace_enabled_tmp}"* ]] && { _etrace_enabled=1; break; }
        done

        [[ ${_etrace_enabled} -eq 1 ]] || return 0
    fi

    echo "$(ecolor ${COLOR_TRACE})[$(basename ${BASH_SOURCE[1]:-} 2>/dev/null || true):${BASH_LINENO[0]:-}:${FUNCNAME[1]:-}:${BASHPID}]$(ecolor none) ${BASH_COMMAND}" >&2
}

edebug_enabled()
{
    [[ ${EDEBUG:=}  == "1" || ${ETRACE:=}  == "1" ]] && return 0
    [[ ${EDEBUG:-0} == "0" && ${ETRACE:-0} == "0" ]] && return 1

    $(declare_args ?_edebug_enabled_caller)

    if [[ -z ${_edebug_enabled_caller} ]]; then
        _edebug_enabled_caller=( $(caller 0) )
        [[ ${_edebug_enabled_caller[1]} == "edebug" || ${_edebug_enabled_caller[1]} == "edebug_out" || ${_edebug_enabled_caller[1]} == "tryrc" ]] \
            && _edebug_enabled_caller=( $(caller 1) )
    fi

    local _edebug_enabled_tmp
    for _edebug_enabled_tmp in ${EDEBUG} ${ETRACE} ; do
        [[ "${_edebug_enabled_caller[@]:1}" = *"${_edebug_enabled_tmp}"* ]] && return 0
    done

    return 1
}

edebug_disabled()
{
    ! edebug_enabled
}

edebug()
{
    # Take intput either from arguments or if no arguments were provided take input from
    # standard input.
    local msg=""
    if [[ $# -gt 0 ]]; then
        msg="${@}"
    else
        msg="$(cat)"
    fi
    
    # If debugging isn't enabled then simply return without writing anything.
    # NOTE: We can't return at the top of this function in the event the caller has
    # piped output into edebug. We have to consume their output so that they don't
    # get an error or block.
    edebug_enabled || return 0

    # Force caller to be in edebug output because it's helpful and if you
    # turned on edebug, you probably want to know anyway
    EMSG_PREFIX="${EMSG_PREFIX:-} caller" emsg "${COLOR_DEBUG}" "" "DEBUG" "${msg}"
}

edebug_out()
{
    edebug_enabled && echo -n "/dev/stderr" || echo -n "/dev/null"
}

#-----------------------------------------------------------------------------
# TRY / CATCH
#-----------------------------------------------------------------------------

DIE_MSG_KILLED="\"[Killed]\""
DIE_MSG_CAUGHT="\"[ExceptionCaught pid=\${BASHPID} cmd=\${BASH_COMMAND}]\""
DIE_MSG_UNHERR="\"[UnhandledError pid=\${BASHPID} cmd=\${BASH_COMMAND}]\""

# The below aliases allow us to support rich error handling through the use
# of the try/catch idom typically found in higher level languages. Essentially
# the 'try' alias creates a subshell and then turns on implicit error handling
# through "die_on_error" (which essentially just enables 'set -e'). Since this
# runs in a subshell with fatal error handling enabled, the subshell will
# immediately exit on failure. The catch block which immediately follows the
# try block captures the exit status of the subshell and if it's not '0' it
# will invoke the catch block to handle the error.
#
# One clever trick employed here is to keep track of what level of the try/catch
# stack we are in so that the parent's ERR trap won't get triggered and cause
# the process to exit. Because we WANT the try subshell to exit and allow the
# failure to be handled inside the catch block.
__BU_DIE_ON_ERROR_TRAP_STACK=()
alias try="
    __BU_DIE_ON_ERROR_TRAP=\"\$(trap -p ERR | sed -e 's|trap -- ||' -e 's| ERR||' -e \"s|^'||\" -e \"s|'$||\" || true)\"
    : \${__BU_DIE_ON_ERROR_TRAP:=-}
    __BU_DIE_ON_ERROR_TRAP_STACK+=( \"\${__BU_DIE_ON_ERROR_TRAP}\" )
    nodie_on_error
    (
        __BU_INSIDE_TRY=1
        declare __BU_DISABLE_DIE_PARENT_PID=\${BASHPID}
        enable_trace
        die_on_abort
        trap 'die -r=\$? ${DIE_MSG_CAUGHT}' ERR
    "

# Catch block attached to a preceeding try block. This is a rather complex
# alias and it's probably not readily obvious why it jumps through the hoops
# it is jumping through but trust me they are all important. A few important
# notes about this alias:
#
# (1) Note that the ");" ends the preceeding subshell created by the "try"
#     block. Which means that a try block on it's own will be invalid syntax
#     to try to force try/catch to always be used properly.
#
# (2) All of the "|| true" stuff in this alias is extremely important. Without
#     it the implicit error handling will kick in and the process will be
#     terminated immediately instead of allowing the catch() block to handle
#     the error.
#
# (3) It's often really convenient for the catch block to know what the error
#     code was inside the try block. But that's actually kinda of hard to get
#     right. So here we capture the error code, and then we employ a curious
#     "( exit $rc; ) ||" to create a NEW subshell which exits with the original
#     try block's status. If it was 0 this will do nothing. Otherwise it will
#     call the catch block handling code. If we didn't care about the nesting
#     levels this wouldn't be necessary and we could just simplify the catch
#     alias to "); ||". But knowing the nesting level is really important.
#
# (4) The dangling "||" here requries the caller to put something after the
#     catch block which sufficiently handles the error or the code won't be
#     valid.
alias catch=" );
    __BU_TRY_CATCH_RC=\$?
    __BU_DIE_ON_ERROR_TRAP=\"\${__BU_DIE_ON_ERROR_TRAP_STACK[@]:(-1)}\"
    unset __BU_DIE_ON_ERROR_TRAP_STACK[\${#__BU_DIE_ON_ERROR_TRAP_STACK[@]}-1]
    trap \"\${__BU_DIE_ON_ERROR_TRAP}\" ERR
    ( exit \${__BU_TRY_CATCH_RC} ) || "

# Throw is just a simple wrapper around exit but it looks a little nicer inside
# a 'try' block to see 'throw' instead of 'exit'.
throw()
{
    exit $1
}

# Returns true (0) if the current code is executing inside a try/catch block
# and false otherwise.
#
inside_try()
{
    [[ ${__BU_INSIDE_TRY:-0} -eq 1 ]]
}

# die_on_error is a simple alias to register our trap handler for ERR. It is
# extremely important that we use this mechanism instead of the expected
# 'set -e' so that we have control over how the process exit is handled by
# calling our own internal 'die' handler. This allows us to either exit or
# kill the entire process tree as needed.
#
# NOTE: This is extremely unobvious, but setting a trap on ERR implicitly
# enables 'set -e'.
alias die_on_error='export __BU_DIE_ON_ERROR_ENABLED=1; trap "die ${DIE_MSG_UNHERR}" ERR'

# Disable calling die on ERROR.
alias nodie_on_error="export __BU_DIE_ON_ERROR_ENABLED=0; trap - ERR"

# Prevent an error or other die call in the _current_ shell from killing its
# parent.  By default with bashutils, errors propagate to the parent by sending
# the parent a sigterm.
#
# You might want to use this in shells that you put in the background if you
# don't want an error in them to cause you to be notified via sigterm.
#
alias disable_die_parent="declare __BU_DISABLE_DIE_PARENT_PID=\${BASHPID}"

# Check if die_on_error is enabled. Returns success (0) if enabled and failure
# (1) otherwise.
die_on_error_enabled()
{
    trap -p | grep -q ERR
}

# Convert stream names (e.g. 'stdout') to cannonical file descriptor numbers:
#
# stdin=0
# stdout=1
# stderr=2
#
# Any other names will result in an error.
get_stream_fd()
{
    case "$1" in
        stdin ) echo "0"; return 0 ;;
        stdout) echo "1"; return 0 ;;
        stderr) echo "2"; return 0 ;;

        *) die "Unsupported stream=$1"
    esac
}

# Close file descriptors that are currently open.  This can be important
# because child processes inherit all of their parent's file descriptors, but
# frequently don't need access to them.  Sometimes the fact that those
# descriptors are still open can even cause problems (e.g. if a FIFO has more
# writers than expected, its reader may not get the EOF it is expecting.)
#
# This function closes all open file descriptors EXCEPT stdin (0),
# stdout (1), and stderr (2).  Technically, you can close those on your own if
# you want via syntax like this:
#    exec 0>&- 1>&- 2>&-
#
# But practically speaking, it's likely to cause problems.  For instance, hangs
# or errors when something tries to write to or read from one of those.  It's a
# better idea to do this intead if you really don't want your
# stdin/stdout/stderr inherited:
#
#   exec 0</dev/null 1>/dev/null 2>/dev/null
#
# We also never close fd 255.  Bash considers that its own.  For instance,
# sometimes that's open to the script you're currently executing.
#
close_fds()
{
    # Note grab file descriptors for the current process, not the one inside
    # the command substitution ls here.
    local pid=$BASHPID
    local fds=( $(ls $(fd_path)/ | grep -vP '^(0|1|2|255)$' | tr '\n' ' ') )

    array_empty fds && return 0

    local fd
    for fd in "${fds[@]}"; do
        eval "exec $fd>&-"
    done
}

fd_path()
{
    if [[ ${__BU_OS} == Linux ]] ; then
        echo /proc/self/fd

    elif [[ ${__BU_OS} == Darwin ]] ; then
        echo /dev/fd

    else
        die "Unsupported OS $(lval __BU_OS)"
    fi
}

# Helper method to read from a pipe until we see EOF.
pipe_read()
{
    $(declare_args pipe)
    local line
    
    # Read returns an error when it reaches EOF. But we still want to emit that
    # last line. So if we failed to read due to EOF but saw a partial line we
    # still want to echo it.
    #
    # NOTE: IFS='' and "-r" flag are critical here to ensure we don't lose
    # whitespace or try to interpret anything.
    while IFS= read -r line || [[ -n "${line}" ]]; do
        echo "${line}"
    done <${pipe}
}

# Helper method to read from a pipe until we see EOF and then also 
# intelligently quote the output in a way that can be reused as shell input
# via "printf %q". This will allow us to safely eval the input without fear
# of anything being exectued.
#
# NOTE: This method will echo "" instead of using printf if the output is an
#       empty string to avoid causing various test failures where we'd
#       expect an empty string ("") instead of a string with literl quotes
#       in it ("''").
pipe_read_quote()
{
    $(declare_args pipe)
    local output=$(pipe_read ${pipe})
    if [[ -n ${output} ]]; then
        printf %q "$(printf "%q" "${output}")"
    else
        echo -n ""
    fi
}

# tryrc is a convenience wrapper around try/catch that makes it really easy to
# execute a given command and capture the command's return code, stdout and stderr
# into local variables. We created this idiom because if you handle the failure 
# of a command in any way then bash effectively disables set -e that command
# invocation REGARDLESS OF DEPTH. "Handling the failure" includes putting it in
# a while or until loop, part of an if/else statement or part of a command 
# executed in a && or ||.
#
# Consider a function call chain such as:
#
# foo->bar->zap
#
# and you want to get the return value from foo, you might (wrongly) think you
# could safely use this and safely bypass set -e explosion:
#
# foo || rc=$?
#
# The problem is bash effectively disables "set -e" for this command when used
# in this context. That means even if zap encounteres an unhandled error die()
# will NOT get implicitly called (explicit calls to die would still get called
# of course).
# 
# Here's the insidious documentation from 'man bash' regarding this obscene
# behavior:
#
# "The ERR trap is not executed if the failed command is part of the command
#  list immediately following a while or until keyword, part of the test in
#  an if statement, part of a command executed in a && or ||  list  except 
#  the command following the final && or ||, any command in a pipeline but
#  the last, or if the command's return value is being inverted using !."
#
# What's not obvious from that statement is that this applies to the entire
# expression including any functions it may call not just the top-level 
# expression that had an error. Ick.
#
# Thus we created tryrc to allow safely capturing the return code, stdout
# and stderr of a function call WITHOUT bypassing set -e safety!
#
# This is invoked using the "eval command invocation string" idiom so that it
# is invoked in the caller's envionment. For example: $(tryrc some-command)
#
# OPTIONS:
# -r=VAR The variable to assign the return code to (OPTIONAL, defaults to 'rc').
# -o=VAR The variable to assign STDOUT to (OPTIONAL). If not provided STDOUT
#        will go to /dev/stdout as normal. This is BUFFERED and not displayed
#        until the call completes.
# -e=VAR The variable to assign STDERR to (OPTIONAL). If not provided STDERR
#        will go to /dev/stderr as normal. This is NOT BUFFERED and will display
#        to /dev/stderr in real-time.
# -g     Make variables global even if called in a local context.
tryrc()
{
    $(opt_parse \
        ":rc r=rc  | Variable to assign the return code to." \
        ":stdout o | Write stdout to the specified variable rather than letting it go to stdout." \
        ":stderr e | Write stderr to the specified variable rather than letting it go to stderr." \
        "-global g | Make variables created global rather than local")

    local cmd=("$@")

    # Determine flags to pass into declare
    local dflags=""
    [[ ${global} -eq 1 ]] && dflags="-g"

    # Temporary directory to hold stdout and stderr
    local tmpdir=$(mktemp -d /tmp/tryrc-XXXXXXXX)
    trap_add "rm --recursive --force ${tmpdir}"

    # Create temporary file for stdout and stderr
    local stdout_file="${tmpdir}/stdout" stderr_file="${tmpdir}/stderr"

    # We're creating an "eval command string" inside the command substitution
    # that the caller is supposed to wrap around tryrc.
    #
    # Command substitution really can only run one big command.  In other
    # words, everything after the first command inside it is passed as an
    # argument to the first command.  But you can separate multiple commands by
    # semicolons inside an eval, so we put an eval around the entire output of
    # tryrc.
    #
    # Later you'll see we also put eval around the inside commands.  We
    # basically quote everything twice and then make up for it by eval-ing
    # everything twice in order to convince everything to keep whitespace as it
    # is.
    echo eval

    # Need to first make sure we've emitted code to set our output variables in the
    # event we are interrupted
    echo eval "declare ${dflags} ${rc}=1;"
    [[ -n ${stdout} ]] && echo eval "declare ${dflags} ${stdout}="";"
    [[ -n ${stderr} ]] && echo eval "declare ${dflags} ${stderr}="";"

    # Execute actual command in try/catch so that any fatal errors in the command
    # properly terminate execution of the command then capture off the return code
    # in the catch block. Send all stdout and stderr to respective pipes which will
    # be read in by the above background processes.
    local actual_rc=0
    try
    {
        if [[ -n "${cmd[@]:-}" ]]; then

            # Redirect subshell's STDOUT and STDERR to requested locations
            exec >${stdout_file}
            [[ -n ${stderr} ]] && exec 2>${stderr_file}

            # Run command
            quote_eval "${cmd[@]}"
        fi
    }
    catch
    {
        actual_rc=$?
    }

    # Emit commands to assign return code 
    echo eval "declare ${dflags} ${rc}=${actual_rc};"

    # Emit commands to assign stdout but ONLY if a stdout file was actually created.
    # This is because the file is only created on first write. And we don't want this
    # to fail if the command didn't write any stdout. This is also SAFE because we
    # initialize stdout and stderr above to empty strings.
    if [[ -s ${stdout_file} ]]; then
        local actual_stdout="$(pipe_read_quote ${stdout_file})"
        if [[ -n ${stdout} ]]; then
            echo eval "declare ${dflags} ${stdout}=${actual_stdout};"
        else
            echo eval "echo ${actual_stdout} >&1;"
        fi
    fi

    # Emit commands to assign stderr
    if [[ -n ${stderr} && -s ${stderr_file} ]]; then
        local actual_stderr="$(pipe_read_quote ${stderr_file})"
        echo eval "declare ${dflags} ${stderr}=${actual_stderr};"
    fi

    # Remote temporary directory
    rm --recursive --force ${tmpdir}
}

#-----------------------------------------------------------------------------
# TRAPS / DIE / STACKTRACE
#-----------------------------------------------------------------------------

# Print stacktrace to stdout. Each frame of the stacktrace is separated by a
# newline. Allows you to optionally pass in a starting frame to start the
# stacktrace at. 0 is the top of the stack and counts up. See also stacktrace
# and error_stacktrace.
#
# OPTIONS:
# -f=N Frame number to start at.
stacktrace()
{
    $(opt_parse ":frame f=0 | Frame number to start at if not the current one")

    while caller ${frame}; do
        (( frame+=1 ))
    done
}

# Populate an array with the frames of the current stacktrace. Allows you
# to optionally pass in a starting frame to start the stacktrace at. 0 is
# the top of the stack and counts up. See also stacktrace and eerror_stacktrace
#
# OPTIONS:
# -f=N Frame number to start at (defaults to 1 to skip lower level stacktrace
#      frame that this function calls.)
stacktrace_array()
{
    $(opt_parse ":frame f=1 | Frame number to start at")
    $(declare_args array)

    array_init_nl ${array} "$(stacktrace -f=${frame})"
}

# Print the trap command associated with a given signal (if any). This
# essentially parses trap -p in order to extract the command from that
# trap for use in other functions such as call_die_traps and trap_add.
trap_get()
{
    $(declare_args sig)

    # Normalize the signal description (which might be a name or a number) into
    # the form trap produces
    sig="$(signame -s "${sig}")"

    local existing=$(trap -p "${sig}")
    existing=${existing##trap -- \'}
    existing=${existing%%\' ${sig}}

    echo -n "${existing}"
}

# Replace normal exit function with our own internal exit function so we can
# detect abnormal exit conditions through an EXIT trap which we setup to ensure
# die() is called on exit if it didn't go through our own internal exit mechanism.
# 
# The primary use case for this trickery is to detect and catch unset variables.
# With "set -u" turned on, bash immediately exits the program -- NOT by calling
# bash exit function but by calling the C exit(2) function. The problem is that 
# even though it exits, it does NOT call the ERR trap. Thus die() doesn't get 
# invoked even though there was a fatal error causing abnormal termination. We
# can catch this scenario by setting up an EXIT trap and invoking die() if exit
# was invoked outside of our internal exit function.
#
# The other advantage to this approach is that if someone calls exit directly
# inside bash code sourcing bashutils in order to gracefully exit they probably
# do NOT want to see a stacktrace and have die() get invoked. This mechanism
# will ensure that works properly b/c they will go through our internal exit
# function and that will bypass die().
#
exit()
{
    local exit_code=$?
    # Mark that this was an internal exit so that in our die mechanism we
    # won't call die if it already went through our internal exit function.
    __BU_INTERNAL_EXIT=1
    builtin exit ${1:-${exit_code}}
}

# die is our central error handling function for all bashutils code which is
# called on any unhandled error or via the ERR trap. It is responsible for
# printing a stacktrace to STDERR indicating the source of the fatal error
# and then killing our process tree and finally signalling our parent process
# that we died via SIGTERM. With this careful setup, we do not need to do any
# error checking in our bash scripts. Instead we rely on the ERR trap getting
# invoked for any unhandled error which will call die(). At that point we 
# take extra care to ensure that process and all its children exit with error.
die()
{
    # Capture off our BASHPID into a local variable so we can use it in subsequent
    # commands which cannot use BASHPID directly because they are in subshells and
    # the value of BASHPID would be altered by their context. 
    # WARNING: Do NOT use PPID instead of the $(ps) command because PPID is the
    #          parent of $$ not necessarily the parent of ${BASHPID}!
    local pid=${BASHPID}
    local parent=$(process_parent ${pid})

    # Disable traps for any signal during most of die.  We'll reset the traps
    # to existing state prior to exiting so that the exit trap will honor them.
    disable_signals

    if [[ ${__BU_DIE_IN_PROGRESS:=0} -ne 0 ]] ; then
        exit ${__BU_DIE_IN_PROGRESS}
    fi
    
    $(opt_parse \
        ":return_code rc r=1 | Return code that die will eventually exit with." \
        ":signal s           | Signal that caused this die to occur." \
        ":color c            | DEPRECATED OPTION -- no longer has any effect." \
        ":frames f=3         | Number of stack frames to skip.")

    __BU_DIE_IN_PROGRESS=${return_code}
    : ${__BU_DIE_BY_SIGNAL:=${signal}}

    # Generate a stack trace if that's appropriate for this die.
    if inside_try && edebug_enabled ; then
        echo "" >&2
        eerror_internal   -c="grey19" "${@}"
        eerror_stacktrace -c="grey19" -f=3 -s

    elif inside_try && edebug_disabled ; then
        # Don't print a stack trace for errors that were caught (unless edebug
        # was enabled)
        :

    else
        echo "" >&2
        eerror_internal   -c="${COLOR_ERROR}" "${@}"
        eerror_stacktrace -c="${COLOR_ERROR}" -f=${frames} -s
    fi

    reenable_signals

    # If we're in a subshell signal our parent SIGTERM and then exit. This will
    # allow the parent process to gracefully perform any cleanup before the
    # process ultimately exits.
    if [[ $$ != ${BASHPID} ]]; then
        
        # Kill the parent shell.  This is how we detect failures inside command
        # substituion shells.  Bash would typically ignore them, but this
        # causes the shell calling the command substitution to fail and call die.
        #
        # Note: The shell that makes up the "try" body of a try/catch is
        # special.  We don't want to kill the try, we want to let the catch
        # handle things.
        #
        if [[ ${__BU_DISABLE_DIE_PARENT_PID:-0} != ${pid} ]] ; then
            edebug "Sending kill to parent $(lval parent pid __BU_DISABLE_DIE_PARENT_PID)"
            ekill -s=SIGTERM ${parent}
        fi

        # Then kill all children of the current process (but not the current process)
        edebug "Killing children of ${pid}"
        ekilltree -s=SIGTERM -k=2s -x=${pid} ${pid}

        # Last, finish up the current process. 
        if [[ -n "${__BU_DIE_BY_SIGNAL}" ]] ; then
            # When a process dies as the result of a SIGINT or other tty
            # signals, the proper thing to do is not to exit but to kill self
            # with that same signal.
            # 
            # See http://www.cons.org/cracauer/sigint.html and
            # http://mywiki.wooledge.org/SignalTrap
            #
            if array_contains TTY_SIGNALS "${__BU_DIE_BY_SIGNAL}" ; then
                trap - ${__BU_DIE_BY_SIGNAL}
                ekill -s=${__BU_DIE_BY_SIGNAL} ${BASHPID}
            else
                exit $(sigexitcode "${__BU_DIE_BY_SIGNAL}")
            fi
        else
            exit ${__BU_DIE_IN_PROGRESS}
        fi
    else
        if declare -f die_handler &>/dev/null; then
            die_handler -r=${__BU_DIE_IN_PROGRESS} "${@}"
            __BU_DIE_IN_PROGRESS=0
        else
            ekilltree -s=SIGTERM -k=2s $$
            exit ${__BU_DIE_IN_PROGRESS}
        fi
    fi
}

# Save off the current state of signal-based traps and disable them.  You may
# be interested in doing this if you're very concerned that a short bit of code
# should not be interrupted by a signal.  Be _SURE_ to call renable signals
# when you're done.
#
disable_signals()
{
    declare -Ag _BASHUTILS_SAVED_TRAPS
    _BASHUTILS_SAVED_TRAPS[$BASHPID]=$(trap -p "${DIE_SIGNALS[@]}")
    trap "" "${DIE_SIGNALS[@]}"
}

reenable_signals()
{
    eval "${_BASHUTILS_SAVED_TRAPS[$BASHPID]}"
}

# Appends a command to a trap. By default this will use the default list of
# signals: ${DIE_SIGNALS[@]}, ERR and EXIT so that this trap gets called
# by default for any signal that would cause termination. If that's not the
# desired behavior then simply pass in an explicit list of signals to trap.
#
# Options:
# $1: body of trap to be appended
# $@: Optional list of signals to trap (or default to DIE_SIGNALS and EXIT).
#
trap_add()
{
    $(declare_args ?cmd)
    local signals=( "${@}" )
    [[ ${#signals[@]} -gt 0 ]] || signals=( EXIT )
    
    edebug "Adding trap $(lval cmd signals) in process ${BASHPID}"

    local sig
    for sig in "${signals[@]}"; do
        sig=$(signame -s ${sig})

        # If we're at the same shell level as a previous trap_add invocation,
        # then append to the existing trap. Otherwise if we're changing shell
        # levels, optionally use die() as base trap if DIE_ON_ERROR or
        # ABORT_ON_ERROR are enabled.
        local existing=""
        if [[ ${__BU_TRAP_ADD_SHELL_LEVEL:-} == ${BASH_SUBSHELL} ]]; then
            existing="$(trap_get ${sig})"

            # Strip off our bashutils internal cleanup from the trap, because
            # we'll add it back in later.
            existing=${existing%%; _bashutils_on_exit_end}
            existing=${existing##_bashutils_on_exit_start; }
        else
            __BU_TRAP_ADD_SHELL_LEVEL=${BASH_SUBSHELL}

            # Clear any existing trap since we're in a subshell
            trap - "${sig}"

            # See if we need to turn on die or not
            if [[ ${sig} == "ERR" && ${__BU_DIE_ON_ERROR_ENABLED:-} -eq 1 ]]; then
                existing="die \"${DIE_MSG_UNHERR}\""

            elif [[ ${sig} != "EXIT" && ${__BU_DIE_ON_ABORT_ENABLED:-} -eq 1 ]]; then
                existing="die \"${DIE_MSG_KILLED}\""
            fi
        fi

        local complete_trap
        [[ ${sig} == "EXIT" ]] && complete_trap+="_bashutils_on_exit_start; "
        [[ -n "${cmd}"      ]] && complete_trap+="${cmd}; "
        [[ -n "${existing}" ]] && complete_trap+="${existing}; "
        [[ ${sig} == "EXIT" ]] && complete_trap+="_bashutils_on_exit_end"
        trap -- "${complete_trap}" "${sig}"
    done
}

_bashutils_on_exit_start()
{
    # Store off the exit code. This is used at the end of the exit trap inside _bashutils_on_exit_end.
    __BU_EXIT_CODE=$?
    edebug "Bash process ${BASHPID} exited rc=${__BU_EXIT_CODE}"
    disable_signals
}

_bashutils_on_exit_end()
{
    reenable_signals

    # If we are at the top of the process stack and we are exiting with a non-zero return code 
    # then we have to guarnatee die() gets called. 
    if [[ $$ -eq ${BASHPID} && ${__BU_INTERNAL_EXIT:=0} -ne 1 && ${__BU_EXIT_CODE} -ne 0 ]]; then
        eval "die -f=4 ${DIE_MSG_UNHERR}"
    fi
}

# Set the trace attribute for trap_add function. This is required to modify
# DEBUG or RETURN traps because functions don't inherit them unless the trace
# attribute is set.
declare -f -t trap_add

# List of signals which will cause die() to be called. These signals are the ones
# which by default bash uses to cause a program to terminate or abort. It may seem
# odd to register traps for things like SIGKILL since you can't IGNORE signals like
# that. However, you can still register a trap instead of the default handler bash
# uses and do something BEFORE you are terminated. If you don't register new traps
# for these signals then you get really annoying error messages whenever a process
# is killed or aborted.
#
# NOTE: We use this list below in die_on_abort and nodie_on_abort which we call
# shortly below this as our global default traps. Additionally, it is very important
# to call die_on_abort at the start of any command substitution which you want to be
# interruptible.
DIE_SIGNALS=( SIGHUP    SIGINT   SIGQUIT   SIGILL   SIGABRT   SIGFPE   SIGKILL
              SIGSEGV   SIGPIPE  SIGALRM   SIGTERM  SIGUSR1   SIGUSR2  SIGBUS
              SIGIO     SIGPROF  SIGSYS    SIGTRAP  SIGVTALRM SIGXCPU  SIGXFSZ
            )

# These signals are typically generated by the TTY when the person at the
# terminal hits a key.  Typical terminals have them configured to be SIGINT on
# Ctrl-C, SIGQUIT on Ctrl-\, and SIGTSTP on Ctrl-Z.
#
# The funny thing about the way the TTY sends the signals is that they go to
# the whole process group at once, rather than just, say, the foreground
# process.
#
TTY_SIGNALS=( SIGINT SIGQUIT SIGTSTP )

# Enable default traps for all DIE_SIGNALS to call die().
die_on_abort()
{
    export __BU_DIE_ON_ABORT_ENABLED=1

    local signals=( "${@}" )
    [[ ${#signals[@]} -gt 0 ]] || signals=( ${DIE_SIGNALS[@]} )

    local signal
    for signal in "${signals[@]}" ; do
        local signal_name=$(signame -s ${signal})
        trap "die -s=${signal_name} \"[Caught ${signal_name} pid=\${BASHPID} cmd=\${BASH_COMMAND}\"]" ${signal}
    done
}

# Disable default traps for all DIE_SIGNALS.
nodie_on_abort()
{
    export __BU_DIE_ON_ABORT_ENABLED=0

    local signals=( "${@}" )
    [[ ${#signals[@]} -gt 0 ]] || signals=( ${DIE_SIGNALS[@]} )
    trap - ${signals[@]}
}

#-----------------------------------------------------------------------------
# FANCY I/O ROUTINES
#-----------------------------------------------------------------------------

# Check if we are "interactive" or not. For our purposes, we are interactive
# if STDERR is attached to a terminal or not. This is checked via the bash
# idiom "[[ -t 2 ]]" where "2" is STDERR. But we can override this default
# check with the global variable EINTERACTIVE=1.
einteractive()
{
    [[ ${EINTERACTIVE:-0} -eq 1 ]] && return 0
    [[ -t 2 ]]
}

tput()
{
    if [[ "$@" == "cols" && -n ${COLUMNS:-} ]]; then
        echo -n "${COLUMNS}"
        return 0
    fi

    TERM=screen-256color command tput $@
}

ecolor_code()
{
   case $1 in

        # Primary
        black)            echo 0     ;;
        red)              echo 1     ;;
        green)            echo 2     ;;
        yellow)           echo 3     ;;
        blue)             echo 4     ;;
        magenta)          echo 5     ;;
        cyan)             echo 6     ;;
        white)            echo 7     ;;

        # Derivatives
        grey0)            echo 16     ;;
        navyblue)         echo 17     ;;
        darkgreen)        echo 22     ;;
        deepskyblue)      echo 24     ;;
        dodgerblue)       echo 26     ;;
        springgreen)      echo 35     ;;
        darkturqouise)    echo 44     ;;
        turquoise)        echo 45     ;;
        blueviolet)       echo 57     ;;
        orange)           echo 58     ;;
        slateblue)        echo 62     ;;
        paleturquoise)    echo 66     ;;
        steelblue)        echo 67     ;;
        cornflowerblue)   echo 69     ;;
        aquamarine)       echo 79     ;;
        darkred)          echo 88     ;;
        darkmagenta)      echo 90     ;;
        plum)             echo 96     ;;
        wheat)            echo 101    ;;
        lightslategrey)   echo 103    ;;
        darkseagreen)     echo 108    ;;
        darkviolet)       echo 128    ;;
        darkorange)       echo 130    ;;
        hotpink)          echo 132    ;;
        mediumorchid)     echo 134    ;;
        lightsalmon)      echo 137    ;;
        gold)             echo 142    ;;
        darkkhaki)        echo 143    ;;
        indianred)        echo 167    ;;
        orchid)           echo 170    ;;
        violet)           echo 177    ;;
        tan)              echo 180    ;;
        lightyellow)      echo 185    ;;
        honeydew)         echo 194    ;;
        salmon)           echo 209    ;;
        pink)             echo 218    ;;
        thistle)          echo 225    ;;

        # Lots of grey
        grey100)          echo 231    ;;
        grey3)            echo 232    ;;
        grey7)            echo 233    ;;
        grey11)           echo 234    ;;
        grey15)           echo 235    ;;
        grey19)           echo 236    ;;
        grey23)           echo 237    ;;
        grey27)           echo 238    ;;
        grey30)           echo 239    ;;
        grey35)           echo 240    ;;
        grey39)           echo 241    ;;
        grey42)           echo 242    ;;
        grey46)           echo 243    ;;
        grey50)           echo 244    ;;
        grey54)           echo 245    ;;
        grey58)           echo 246    ;;
        grey62)           echo 247    ;;
        grey66)           echo 248    ;;
        grey70)           echo 249    ;;
        grey74)           echo 250    ;;
        grey78)           echo 251    ;;
        grey82)           echo 252    ;;
        grey85)           echo 253    ;;
        grey89)           echo 254    ;;
        grey93)           echo 255    ;;

        # Unknown color code
        *)                die "Unknown color: $1" ;;
   esac

   return 0
}

ecolor()
{
    ## If EFUNCS_COLOR is empty then set it based on if STDERR is attached to a console
    local efuncs_color=${EFUNCS_COLOR:=}
    [[ -z ${efuncs_color} ]] && einteractive && efuncs_color=1
    [[ ${efuncs_color} -eq 1 ]] || return 0

    local c=""
    for c in $@; do
        case ${c} in
            dim)            echo -en "\033[2m"                 ;;
            invert)         tput rev                           ;;
            bold)           tput bold                          ;;
            underline)      tput smul                          ;;
            reset|none|off) echo -en "\033[0m"                 ;;
            b:*)            tput setab $(ecolor_code ${c#b:})  ;;
            *)              tput setaf $(ecolor_code ${c})     ;;
        esac
    done

}

eclear()
{
    tput clear >&2
}

etimestamp()
{
    echo -en "$(date '+%b %d %T.%3N')"
}

# Display a very prominent banner with a provided message which may be multi-line
# and an optional timestamp as well as the ability to provide any number of extra
# arguments which will be included in the banner in a pretty printed tag=value
# format. All of this is implemented with print_value to give consistency in how
# we log and present information.
ebanner()
{
    local cols lines entries

    echo "" >&2
    cols=$(tput cols)
    cols=$((cols-2))
    eval "local str=\$(printf -- '-%.0s' {1..${cols}})"
    echo -e "$(ecolor ${COLOR_BANNER})+${str}+" >&2
    echo -e "|" >&2

    # Print the first message honoring any newlines
    array_init_nl lines "${1}"; shift
    for line in "${lines[@]}"; do
        echo -e "| ${line}" >&2
    done

    # Timestamp
    [[ ${EFUNCS_TIME:=0} -eq 1 ]] && local stamp="[$(etimestamp)]" || local stamp=""
    [[ -n ${stamp} ]] && { echo -e "|\n| Time=${stamp}" >&2; }

    # Iterate over all other arguments and stick them into an associative array
    # If a custom key was requested via "key=value" format then use the provided
    # key and lookup value via print_value.
    declare -A __details

    local entries=("${@}")
    for k in "${entries[@]:-}"; do
        [[ -z ${k} ]] && continue

        local _ktag="${k%%=*}";
        : ${_ktag:=${k}}
        local _kval="${k#*=}";
        _ktag=${_ktag#+}
        __details[${_ktag}]=$(print_value ${_kval})

    done

    # Now output all the details (if any)
    if [[ -n ${__details[@]:-} ]]; then
        echo -e "|" >&2

        # Sort the keys and store into an array
        local keys
        keys=( $(for key in ${!__details[@]}; do echo "${key}"; done | sort) )

        # Figure out the longest key
        local longest=0
        for key in ${keys[@]}; do
            local len=${#key}
            (( len > longest )) && longest=$len
        done

        # Iterate over the keys of the associative array and print out the values
        for key in ${keys[@]}; do
            local pad=$((longest-${#key}+1))
            printf "| • %s%${pad}s :: %s\n" ${key} " " "${__details[$key]}" >&2
        done
    fi

    # Close the banner
    echo -e "|" >&2
    echo -e "+${str}+$(ecolor none)" >&2

    return 0
}

emsg()
{
    # Only take known prefix settings
    local emsg_prefix=$(echo ${EMSG_PREFIX:-} | egrep -o "(time|times|level|caller|all)" || true)

    [[ ${EFUNCS_TIME:=0} -eq 1 ]] && emsg_prefix+=time

    local color=$(ecolor $1)
    local nocolor=$(ecolor none)
    local symbol=${2:-}
    local level=$3
    shift 3

    # Local args to hold the color and regexs for each field
    for field in time level caller msg; do
        local ${field}_color=${nocolor}
        eval "local ${field}_re='${BU_WORD_BEGIN}(all|${field})${BU_WORD_END}'"

    done

    # Determine color values for each field used below.
    : ${EMSG_COLOR:="time level caller"}
    [[ ${EMSG_COLOR} =~ ${time_re}   ]] && time_color=${color}
    [[ ${EMSG_COLOR} =~ ${level_re}  ]] && level_color=${color}
    [[ ${EMSG_COLOR} =~ ${caller_re} ]] && caller_color=${color}

    # Build up the prefix for the log message. Each of these may optionally be in color or not. This is
    # controlled via EMSG_COLOR which is a list of fields to color. By default this is set to all fields.
    # The following fields are supported:
    # (1) time    : Timetamp
    # (2) level   : Log Level
    # (3) caller  : file:line:method
    local delim="${nocolor}|"
    local prefix=""

    if [[ ${level} =~ INFOS|WARNS && ${emsg_prefix} == "time" ]]; then
        :
    else
        local times_re="${BU_WORD_BEGIN}(all|times)${BU_WORD_END}"
        [[ ${level} =~ INFOS|WARNS && ${emsg_prefix} =~ ${times_re} || ${emsg_prefix} =~ ${time_re} ]] && prefix+="${time_color}$(etimestamp)"
        [[ ${emsg_prefix} =~ ${level_re}  ]] && prefix+="${delim}${level_color}$(printf "%s"  ${level%%S})"
        [[ ${emsg_prefix} =~ ${caller_re} ]] && prefix+="${delim}${caller_color}$(printf "%-10s" "$(basename ${BASH_SOURCE[2]}):${BASH_LINENO[1]}:${FUNCNAME[2]:-}" || true)"
    fi

    # Strip off extra leading delimiter if present
    prefix="${prefix#${delim}}"

    # If it's still empty put in the default
    if [[ -z ${prefix} ]] ; then
        prefix="${symbol}"
    else
        prefix="${color}[${prefix}${color}]"
        [[ ${level} =~ DEBUG|INFOS|WARNS ]] && prefix+=${symbol:2}
    fi

    # Color Policy
    if [[ ${EMSG_COLOR} =~ ${msg_re} || ${level} =~ DEBUG|WARN|ERROR ]] ; then
        echo -e "${color}${prefix} $@${nocolor}" >&2
    else
        echo -e "${color}${prefix}${nocolor} $@" >&2
    fi

    return 0
}

einfo()
{
    emsg "${COLOR_INFO}" ">>" "INFO" "$@"
}

einfos()
{
    emsg "${COLOR_INFO}" "   -" "INFOS" "$@"
}

ewarn()
{
    emsg "${COLOR_WARN}" ">>" "WARN" "$@"
}

ewarns()
{
    emsg "${COLOR_WARN}" "   -" "WARNS" "$@"
}

eerror_internal()
{
<<<<<<< HEAD
    $(declare_opts ":color c=${COLOR_ERROR} | Color to print the message in.")
=======
    $(opt_parse ":color c=${COLOR_ERROR} | Color to print the message in.")
>>>>>>> 232f5407
    emsg "${color}" ">>" "ERROR" "$@"
}

eerror()
{
    emsg "${COLOR_ERROR}" ">>" "ERROR" "$@"
}

# Print an error stacktrace to stderr.  This is like stacktrace only it pretty prints
# the entire stacktrace as a bright red error message with the funct and file:line
# number nicely formatted for easily display of fatal errors.
#
# Allows you to optionally pass in a starting frame to start the stacktrace at. 0 is
# the top of the stack and counts up. See also stacktrace and eerror_stacktrace.
#
# OPTIONS:
# -f=N
#   Frame number to start at (defaults to 2 to skip the top frames with
#   eerror_stacktrace and stacktrace_array).
#
# -s=(0|1)
#   Skip the initial error message (e.g. b/c the caller already displayed it).
#
# -c=(color)
#   Use the specified color for output messages.  Defaults to red.  Supports
#   any color that is supported by ecolor.
#
eerror_stacktrace()
{
<<<<<<< HEAD
    $(declare_opts \
        ":frame f=2              | Frame number to start at.  Defaults to 2, which skips this function and its caller." \
        "skip s                  | Skip the initial error message.  Useful if the caller already displayed it." \
=======
    $(opt_parse \
        ":frame f=2              | Frame number to start at.  Defaults to 2, which skips this function and its caller." \
        "-skip s                 | Skip the initial error message.  Useful if the caller already displayed it." \
>>>>>>> 232f5407
        ":color c=${COLOR_ERROR} | Use the specified color for output messages.")

    if [[ ${skip} -eq 0 ]]; then 
        echo "" >&2
        eerror_internal -c="${color}" "$@"
    fi

    local frames=() frame
    stacktrace_array -f=${frame} frames

    array_empty frames ||
    for frame in "${frames[@]}"; do
        local line=$(echo ${frame} | awk '{print $1}')
        local func=$(echo ${frame} | awk '{print $2}')
        local file=$(basename $(echo ${frame} | awk '{print $3}'))

        [[ ${file} == "efuncs.sh" && ${func} == ${FUNCNAME} ]] && break

        printf "$(ecolor ${color})   :: %-20s | ${func}$(ecolor none)\n" "${file}:${line}" >&2
    done
}

# etable("col1|col2|col3", "r1c1|r1c2|r1c3"...)
etable()
{
    $(declare_args columns)
    local lengths=()
    local parts=()
    local idx=0

    for line in "${columns}" "$@"; do
        array_init parts "${line}" "|"
        idx=0
        for p in "${parts[@]}"; do
            mlen=${#p}
            [[ ${mlen} -gt ${lengths[$idx]:-} ]] && lengths[$idx]=${mlen}
            idx=$((idx+1))
        done
    done

    divider="+"
    array_init parts "${columns}" "|"
    idx=0
    for p in "${parts[@]}"; do
        len=$((lengths[$idx]+2))
        s=$(printf "%${len}s+")
        divider+=$(echo -n "${s// /-}")
        idx=$((idx+1))
    done

    printf "%s\n" ${divider}

    lnum=0
    for line in "${columns}" "$@"; do
        array_init parts "${line}" "|"
        idx=0
        printf "|"
        for p in "${parts[@]}"; do
            pad=$((lengths[$idx]-${#p}+1))
            printf " %s%${pad}s|" "${p}" " "
            idx=$((idx+1))
        done
        printf $'\n'
        lnum=$((lnum+1))
        if [[ ${lnum} -eq 1 || ${lnum} -eq $(( $# + 1 )) ]]; then
            printf "%s\n" ${divider}
        else
            [[ ${ETABLE_ROW_LINES:-1} -eq 1 ]] && printf "%s\n" ${divider//+/|}
        fi
    done
}

eprompt()
{
    echo -en "$(ecolor bold) * $@: $(ecolor none)" >&2
    local result=""

    read result < /dev/stdin

    echo -en "${result}"
}

# eprompt_with_options allows the caller to specify what options are valid
# responses to the provided question. The caller can also optionally provide
# a list of "secret" options which will not be displayed in the prompt to the
# user but will be accepted as a valid response.
eprompt_with_options()
{
    $(declare_args msg opt ?secret)
    local valid="$(echo ${opt},${secret} | tr ',' '\n' | sort --ignore-case --unique)"
    msg+=" (${opt})"

    ## Keep reading input until a valid response is given
    while true; do
        response=$(eprompt "${msg}")
        matches=( $(echo "${valid}" | grep -io "^${response}\S*" || true) )
        edebug "$(lval response opt secret matches valid)"
        [[ ${#matches[@]} -eq 1 ]] && { echo -en "${matches[0]}"; return 0; }

        eerror "Invalid response=[${response}] -- use a unique prefix from options=[${opt}]"
    done
}

epromptyn()
{
    $(declare_args msg)
    eprompt_with_options "${msg}" "Yes,No"
}

trim()
{
    local text=$*
    text=${text%%+([[:space:]])}
    text=${text##+([[:space:]])}
    printf -- "${text}"
}

compress_spaces()
{
    local output=$(echo -en "$@" | tr -s "[:space:]" " ")
    echo -en "${output}"
}

eend()
{
    local rc=${1:-0}

    if einteractive; then
        # Terminal magic that:
        #    1) Gets the number of columns on the screen, minus 6 because that's
        #       how many we're about to output
        #    2) Moves up a line
        #    3) Moves right the number of columns from #1
        local columns=$(tput cols)
        local startcol=$(( columns - 6 ))
        [[ ${startcol} -gt 0 ]] && echo -en "$(tput cuu1)$(tput cuf ${startcol} 2>/dev/null)" >&2
    fi

    if [[ ${rc} -eq 0 ]]; then
        echo -e "$(ecolor ${COLOR_BRACKET})[$(ecolor ${COLOR_INFO}) ok $(ecolor ${COLOR_BRACKET})]$(ecolor none)" >&2
    else
        echo -e "$(ecolor ${COLOR_BRACKET})[$(ecolor ${COLOR_ERROR}) !! $(ecolor ${COLOR_BRACKET})]$(ecolor none)" >&2
    fi
}

spinout()
{
    local char="$1"
    echo -n -e "\b${char}" >&2
    sleep 0.10
}

do_eprogress()
{
    # Automatically detect if we should use ticker based on if we are interactive or not.
    if ! einteractive; then
        while true; do
            echo -n "." >&2
            sleep 1
        done
        return 0
    fi

    # Sentinal for breaking out of the loop on signal from eprogress_kill
    local done=0
    trap "done=1" ${DIE_SIGNALS[@]}

    local start=${SECONDS}
    while [[ ${done} -ne 1 ]]; do
        local now="${SECONDS}"
        local diff=$(( ${now} - ${start} ))

        ecolor bold >&2
        printf " [%02d:%02d:%02d]  " $(( ${diff} / 3600 )) $(( (${diff} % 3600) / 60 )) $(( ${diff} % 60 )) >&2
        ecolor none >&2

        spinout "/"
        spinout "-"
        spinout "\\"
        spinout "|"
        spinout "/"
        spinout "-"
        spinout "\\"
        spinout "|"

        # If we're terminating delete whatever character was lost displayed and print a blank space over it
        # then return immediately instead of resetting for next loop
        [[ ${done} -eq 1 ]] && { echo -en "\b " >&2; return 0; }

        echo -en "\b\b\b\b\b\b\b\b\b\b\b\b\b" >&2
    done
}

eprogress()
{
    echo -en "$(emsg "${COLOR_INFO}" ">>" "INFO" "$@" 2>&1)" >&2

    # Allow caller to opt-out of eprogress entirely via EPROGRESS=0
    [[ ${EPROGRESS:-1} -eq 0 ]] && return 0

    # Prepend this new eprogress pid to the front of our list of eprogress PIDs
    # Add a trap to ensure we kill this backgrounded process in the event we
    # die before calling eprogress_kill.
    ( close_fds ; do_eprogress ) &
    __BU_EPROGRESS_PIDS+=( $! )
    trap_add "eprogress_kill -r=1 $!"
}

# Kill the most recent eprogress in the event multiple ones are queued up.
# Can optionally pass in a specific list of eprogress pids to kill.
#
# Options:
# -r Return code to use (defaults to 0)
# -a Kill all eprogress pids.
eprogress_kill()
{
    $(opt_parse \
        ":rc return_code r=0  | Should this eprogress show a mark for success or failure?" \
        "-all a               | If set, kill ALL known eprogress processes, not just the current one")

    # Allow caller to opt-out of eprogress entirely via EPROGRESS=0
    if [[ ${EPROGRESS:-1} -eq 0 ]] ; then
        einteractive && echo "" >&2
        eend ${rc}
        return 0
    fi

    # If given a list of pids, kill each one. Otherwise kill most recent.
    # If there's nothing to kill just return.
    local pids=()
    if [[ $# -gt 0 ]]; then
        pids=( ${@} )
    elif array_not_empty __BU_EPROGRESS_PIDS; then 
        if [[ ${all} -eq 1 ]] ; then
            pids=( "${__BU_EPROGRESS_PIDS[@]}" )
        else
            pids=( "${__BU_EPROGRESS_PIDS[-1]}" )
        fi
    else
        return 0
    fi

    # Kill requested eprogress pids
    local pid
    for pid in ${pids[@]}; do

        # Don't kill the pid if it's not running or it's not an eprogress pid.
        # This catches potentially disasterous errors where someone would do
        # "eprogress_kill ${rc}" when they really meant "eprogress_kill -r=${rc}"
        if process_not_running ${pid} || ! array_contains __BU_EPROGRESS_PIDS ${pid}; then
            continue
        fi

        # Kill process and wait for it to complete
        ekill ${pid} &>/dev/null
        wait ${pid} &>/dev/null || true
        array_remove __BU_EPROGRESS_PIDS ${pid}

        # Output
        einteractive && echo "" >&2
        eend ${rc}
    done

    return 0
}

#-----------------------------------------------------------------------------
# SIGNAL FUNCTIONS
#-----------------------------------------------------------------------------

# Given a name or number, echo the signal name associated with it.
#
signum()
{
    if [[ "$1" =~ ^[[:digit:]]$ ]] ; then
        echo "$1"

    # For a complete list of bash pseudo-signals, see help trap (this is the
    # complete list at time of writing)
    elif [[ "$1" == "EXIT" || "$1" == "ERR" || "$1" == "DEBUG" || "$1" == "RETURN" ]] ; then
        die "Bash pseudo signal $1 does not have a signal number."

    else
        kill -l "$1"
    fi
    return 0
}

# Given a signal name or number, echo the signal number associated with it.
#
# With the --include-sig option, SIG will be part of the name for signals where
# that is appropriate.  For instance, SIGTERM or SIGABRT rather than TERM or
# ABRT.  Note that bash pseudo signals never use SIG.  This function treats
# those appropriately (i.e. even with --include sig will return EXIT rather
# than SIGEXIT)
# 
signame()
{
    $(opt_parse \
        "-include_sig s | Get the form of the signal name that includes SIG.")

    local prefix=""
    if [[ ${include_sig} -eq 1 ]] ; then
        prefix="SIG"
    fi

    if [[ "$1" =~ ^[[:digit:]]+$ ]] ; then
        echo "${prefix}$(kill -l "$1")"

    elif [[ "${1^^}" == "EXIT" || "${1^^}" == "SIGEXIT" ]]; then
        echo "EXIT"

    elif [[ "${1^^}" == "ERR" || "${1^^}" == "SIGERR" ]]; then
        echo "ERR"

    elif [[ "${1^^}" == "DEBUG" || "${1^^}" == "SIGDEBUG" ]]; then
        echo "DEBUG"

    else
        # Find the associated number, and then get the name that bash believes
        # is associated with that number
        echo "${prefix}$(kill -l "$(kill -l "$1")")"
    fi
    return 0
}

# Given a signal name or number, echo the exit code that a bash process
# would produce if it died due to the specified signal.
sigexitcode()
{
    echo "$(( 128 + $(signum $1) ))"
    return 0
}


#-----------------------------------------------------------------------------
# PROCESS FUNCTIONS
#-----------------------------------------------------------------------------

# This is a simple override of the linux pstree command.  The trouble with that
# command is that it likes to segfault.  It's buggy.  So here, we simply ignore
# the error codes that would come from it.
#
if [[ ${__BU_OS} == Linux ]] ; then
    pstree()
    {
        (
            ulimit -c 0
            command pstree "${@}" || true
        )
    }
fi

# Check if a given process is running. Returns success (0) if all of the
# specified processes are running and failure (1) otherwise.
process_running()
{
    local pid
    for pid in "${@}" ; do
        if ! ps -p ${pid} &>/dev/null ; then
            return 1
        fi
    done
    return 0
}

# Check if a given process is NOT running. Returns success (0) if all of the
# specified processes are not running and failure (1) otherwise.
process_not_running()
{
    local pid
    for pid in "${@}" ; do
        if ps -p ${pid} &>/dev/null ; then
            return 1
        fi
    done
    return 0
}

# Generate a depth first recursive listing of entire process tree beneath a given PID.
# If the pid does not exist this will produce an empty string.
#
process_tree()
{
    $(opt_parse \
        ":ps_all | Pre-prepared output of \"ps -eo ppid,pid\" so I can avoid calling ps repeatedly")
    : ${ps_all:=$(ps -eo ppid,pid)}


    # Assume current process if none is specified
    if [[ ! $# -gt 0 ]] ; then
        set -- ${BASHPID}
    fi

    local parent
    for parent in ${@} ; do

        echo ${parent}

        local children=$(process_children --ps-all "${ps_all}" ${parent})
        local child
        for child in ${children} ; do
            process_tree --ps-all "${ps_all}" "${child}"
        done

    done
}

# Print the pids of all children of the specified list of processes.  If no
# processes were specified, default to ${BASHPID}.
#
# Note, this doesn't print grandchildren and other descendants.  Just children.
# See process_tree for a recursive tree of descendants.
#
process_children()
{
    $(opt_parse \
        ":ps_all | The contents of \"ps -eo ppid,pid\", produced ahead of time to avoid calling ps over and over")
    : ${ps_all:=$(ps -eo ppid,pid)}

    # If nothing was specified, assume the current process
    if [[ ! $# -gt 0 ]] ; then
        set -- ${BASHPID}
    fi

    local parent
    local children=()
    for parent in "${@}" ; do
        children+=( $(echo "${ps_all}" | awk '$1 == '${parent}' {print $2}') )
    done

    echo "${children[@]:-}"
}

# Print the pid of the parent of the specified process, or of $BASHPID if none
# is specified.
#
process_parent()
{
    $(declare_args ?child)
    [[ $# -gt 0 ]] && die "process_parent only accepts one child to check."

    [[ -z ${child} ]] && child=${BASHPID}

    ps -eo ppid,pid | awk '$2 == '${child}' {print $1}'
}

# Print pids of all ancestores of the specified list of processes, up to and
# including init (pid 1).  If no processes are specified as arguments, defaults
# to ${BASHPID}
#
process_ancestors()
{
    $(declare_args ?child)
    [[ $# -gt 0 ]] && die "process_ancestors only accepts one child to check."

    [[ -z ${child} ]] && child=${BASHPID}

    local ps_all=$(ps -eo ppid,pid)

    local parent=${child}
    local ancestors=()
    while [[ ${parent} != 1 ]] ; do
        parent=$(echo "${ps_all}" | awk '$2 == '${parent}' {print $1}')
        ancestors+=( ${parent} )
    done

    echo "${ancestors[@]}"
}

# Kill all pids provided as arguments to this function using the specified signal.
# This function is best effort only. It makes every effort to kill all the specified
# pids but ignores any errors while calling kill. This is largely due to the fact
# that processes can exit before we get a chance to kill them. If you really care
# about processes being gone consider using process_not_running or cgroups.
#
# Options:
# -s=SIGNAL The signal to send to the pids (defaults to SIGTERM).
# -k=duration 
#   Elevate to SIGKILL after waiting for the specified duration after sending
#   the initial signal.  If unspecified, ekill does not elevate.
ekill()
{
    $(opt_parse \
        ":signal sig s=SIGTERM | The signal to send to specified processes, either as a number or a signal name." \
        ":kill_after k         | Elevate to SIGKILL after waiting for this duration after sending the initial signal.  Accepts any duration that sleep would accept.")

    # Determine what signal to send to the processes
    local processes=( $@ )

    # Don't kill init, unless init has been replaced by our parent bash script
    # in which case we really do want to kill it.
    if [[ $$ != "1" ]] ; then
        array_remove processes 1
        array_empty processes && { edebug "nothing besides init to kill." ; return 0 ; }
    fi


    # When debugging, display the full list of processes to kill
    if edebug_enabled ; then
        edebug "killing $(lval signal processes kill_after) BASHPID=${BASHPID}"

        # Print some process info for any processes that are still alive
        ps -o "pid,user,start,command" -p $(array_join processes ',') | tail -n +2 >&2 || true
    fi

    # Kill all requested PIDs using requested signal.
    kill -${signal} ${processes[@]} &>/dev/null || true

    if [[ -n ${kill_after} && $(signame ${signal}) != "KILL" ]] ; then
        # Note: double fork here in order to keep ekilltree from paying any
        # attention to these processes.
        (
            :
            (
                close_fds
                disable_die_parent

                sleep ${kill_after}
                kill -SIGKILL ${processes[@]} &>/dev/null || true
            ) &
        ) &
    fi
}

# Kill entire process tree for each provided pid by doing a depth first search to find
# all the descendents of each pid and kill all leaf nodes in the process tree first.
# Then it walks back up and kills the parent pids as it traverses back up the tree.
# Like ekill(), this function is best effort only. If you want more robust guarantees
# consider process_not_running or cgroups.
#
# Note that ekilltree will never kill the current process or ancestors of the
# current process, as that would cause ekilltree to be unable to succeed.

# Options:
# -s=SIGNAL 
#       The signal to send to the pids (defaults to SIGTERM).
# -x="pids"
#       Pids to exclude from killing.  Ancestors of the current process are
#       _ALWAYS_ excluded (because if not, it would likely prevent ekilltree
#       from succeeding)
# -k=duration 
#       Elevate to SIGKILL after waiting for the specified duration after
#       sending the initial signal.  If unspecified, ekilltree does not
#       elevate.
#
ekilltree()
{
    $(opt_parse \
        ":signal sig s=SIGTERM | The signal to send to the process tree, either as a number or a name." \
        ":exclude x            | Processes to exclude from being killed." \
        ":kill_after k         | Elevate to SIGKILL after this duration if the processes haven't died.")

    # Determine what signal to send to the processes
    local excluded="$(process_ancestors ${BASHPID}) ${exclude}"

    local processes=( $(process_tree ${@}) )
    array_remove -a processes ${excluded}

    edebug "Killing $(lval processes signal kill_after excluded)"
    if array_not_empty processes ; then
        ekill -s=${signal} -k=${kill_after} "${processes[@]}"
    fi

    return 0
}

#-----------------------------------------------------------------------------
# LOGGING
#-----------------------------------------------------------------------------

# Print the value for the corresponding variable using a slightly modified
# version of what is returned by declare -p. This is the lower level function
# called by lval in order to easily print tag=value for the provided arguments
# to lval. The type of the variable will dictate the delimiter used around the
# value portion. Wherever possible this is meant to generally mimic how the
# types are declared and defined.
#
# Specifically:
#
# - Strings: delimited by double quotes.
# - Arrays and associative arrays: Delimited by ( ).
# - Packs: You must preceed the pack name with a plus sign (i.e. +pack)
#
# Examples:
# String: "value1"
# Arrays: ("value1" "value2 with spaces" "another")
# Associative Arrays: ([key1]="value1" [key2]="value2 with spaces" )
print_value()
{
    local __input=${1:-}
    [[ -z ${__input} ]] && return 0

    # Special handling for packs, as long as their name is specified with a
    # plus character in front of it
    if [[ "${__input:0:1}" == '+' ]] ; then
        pack_print "${__input:1}"
        return 0
    fi

    local decl=$(declare -p ${__input} 2>/dev/null || true)
    local val=$(echo "${decl}")
    val=${val#*=}

    # Deal with properly declared variables which are empty
    [[ -z ${val} ]] && val='""'

    # Special handling for arrays and associative arrays
    regex="declare -[aA]"
    [[ ${decl} =~ ${regex} ]] && { val=$(declare -p ${__input} | sed -e "s/[^=]*='(\(.*\))'/(\1)/" -e "s/[[[:digit:]]\+]=//g"); }

    echo -n "${val}"
}

# Log a list of variable in tag="value" form similar to our C++ logging idiom.
# This function is variadic (takes variable number of arguments) and will log
# the tag="value" for each of them. If multiple arguments are given, they will
# be separated by a space, as in: tag="value" tag2="value2" tag3="value3"
#
# This is implemented via calling print_value on each entry in the argument
# list. The one other really handy thing this does is understand our C++
# LVAL2 idiom where you want to log something with a _different_ key. So
# you can say nice things like:
#
# $(lval PWD=$(pwd) VARS=myuglylocalvariablename)
lval()
{
    local __lval_pre=""
    for __arg in "${@}"; do

        # Tag provided?
        local __arg_tag=${__arg%%=*}; [[ -z ${__arg_tag} ]] && __arg_tag=${__arg}
        local __arg_val=${__arg#*=}
        __arg_tag=${__arg_tag#+}
        __arg_val=$(print_value "${__arg_val}")

        echo -n "${__lval_pre}${__arg_tag}=${__arg_val}"
        __lval_pre=" "
    done
}


#-----------------------------------------------------------------------------
# FILESYSTEM HELPERS
#-----------------------------------------------------------------------------

pushd()
{
    builtin pushd "${@}" >/dev/null
}

popd()
{
    builtin popd "${@}" >/dev/null
}

# chmod + chown
echmodown()
{
    [[ $# -ge 3 ]] || die "echmodown requires 3 or more parameters. Called with $# parameters (chmodown $@)."
    $(declare_args mode owner)

    chmod ${mode} $@
    chown ${owner} $@
}

# Recursively unmount the named directories and remove them (if they exist) then create new ones.
# NOTE: Unlike earlier implementations, this handles multiple arguments properly.
efreshdir()
{
    local mnt
    for mnt in "${@}"; do
        
        [[ -z "${mnt}" ]] && continue

        eunmount -a -r -d "${mnt}"
        mkdir -p ${mnt}
    
    done
}

# Copies the given file to *.bak if it doesn't already exist
ebackup()
{
    $(declare_args src)

    [[ -e "${src}" && ! -e "${src}.bak" ]] && cp -arL "${src}" "${src}.bak" || true
}

erestore()
{
    $(declare_args src)

    [[ -e "${src}.bak" ]] && mv "${src}.bak" "${src}"
}

# elogrotate rotates all the log files with a given basename similar to what
# happens with logrotate. It will always touch an empty non-versioned file
# just log logrotate.
#
# For example, if you pass in the pathname '/var/log/foo' and ask to keep a
# max of 5, it will do the following:
#   /var/log/foo.4 -> /var/log/foo.5
#   /var/log/foo.3 -> /var/log/foo.4
#   /var/log/foo.2 -> /var/log/foo.3
#   /var/log/foo.1 -> /var/log/foo.2
#   /var/log/foo   -> /var/log/foo.1
#   touch /var/log/foo
#
# OPTIONS
# -c=NUM
#   Maximum count of logs to keep (defaults to 5).
#
# -s=SIZE
#   Rotate logfiles if the size of most recent file is greater than SIZE.
#   SIZE can be expressed using syntax accepted by find(1) --size option.
#   Specifically, you add a suffix to denote the units:
#   c for bytes
#   w for two-byte words
#   k for kilobytes
#   M for Megabytes
#   G for gigabytes
#
elogrotate()
{
    $(opt_parse \
        ":count c=5 | Maximum number of logs to keep" \
        ":size s=0  | If specified, rotate logs at this specified size rather than each call to elogrotate")
    $(declare_args name)

    # Ensure we don't try to rotate non-files
    [[ -f $(readlink -f "${name}") ]] 

    # Find log files by exactly this name that are of the size that should be rotated
    local files="$(find "$(dirname "${name}")" -maxdepth 1          \
                   -type f                                          \
                   -a -name "$(basename "${name}")"                 \
                   -a \( -size ${size} -o -size +${size} \) )"

    edebug "$(lval name files count size)"

    # If log file exists and is smaller than size threshold just return
    if [[ -z "${files}"  ]]; then
        return 0
    fi

    local log_idx next
    for (( log_idx=${count}; log_idx > 0; log_idx-- )); do
        next=$(( log_idx+1 ))
        [[ -e ${name}.${log_idx} ]] && mv -f ${name}.${log_idx} ${name}.${next}
    done

    # Move non-versioned one over and create empty new file
    [[ -e ${name} ]] && mv -f ${name} ${name}.1
    mkdir -p $(dirname ${name})
    touch ${name}

    # Remove any log files greater than our retention count
    find "$(dirname "${name}")" -maxdepth 1                 \
               -type f -name "$(basename "${name}")"        \
            -o -type f -name "$(basename "${name}").[0-9]*" \
        | sort --version-sort | awk "NR>${count}" | xargs rm -f
}

# elogfile provides the ability to duplicate the calling processes STDOUT
# and STDERR and send them both to a list of files while simultaneously displaying
# them to the console. Using this function is much preferred over manually doing this
# with tee and named pipe redirection as we take special care to ensure STDOUT and
# STDERR pipes are kept separate to avoid problems with logfiles getting truncated.
#
# OPTIONS
#
# -e=(0|1)
#   Redirect STDERR (defaults to 1)
#
# -o=(0|1)
#   Redirect STDOUT (defaults to 1)
#
# -r=NUM
#   Rotate logfile via elogrotate and keep maximum of NUM logs (defaults to 0
#   which is disabled).
#
# -s=SIZE
#   Rotate logfiles via elogrotate if the size of most recent file is greater
#   than SIZE. SIZE can be expressed using syntax accepted by find(1) --size
#   option. Specifically, you add a suffix to denote the units:
#   c for bytes, w for two-byte words, k for kilobytes, M for Megabytes, and
#   G for gigabytes.
#
# -t=(0|1)
#   Tail the output (defaults to 1)
#
# -m=(0|1)
#   Merge STDOUT and STDERR output streams into a single stream on STDOUT.
#
elogfile()
{
    $(opt_parse \
        "-stderr e=1       | Whether to redirect stderr to the logfile." \
        "-stdout o=1       | Whether to redirect stdout to the logfile." \
        ":rotate_count r=0 | When rotating log files, keep this number of log files." \
        ":rotate_size s=0  | Rotate log files when they reach this size. Units as accepted by find." \
        "-tail t=1         | Whether to continue to display output on local stdout and stderr." \
        "-merge m          | Whether to merge stdout and stderr into a single stream on stdout.")

    edebug "$(lval stdout stderr tail rotate_count rotate_size merge)"

    # Return if nothing to do
    if [[ ${stdout} -eq 0 && ${stderr} -eq 0 ]] || [[ -z "$*" ]]; then
        return 0
    fi

    # Rotate logs as necessary but only if they are regular files
    if [[ ${rotate_count} -gt 0 ]]; then
        local name
        for name in "${@}"; do
            [[ -f $(readlink -f "${name}") ]] || continue
            elogrotate -c=${rotate_count} -s=${rotate_size} "${name}"
        done
    fi

    # Setup EINTERACTIVE so our output formats properly even though stderr
    # won't be connected to a console anymore.
    if [[ ! -v EINTERACTIVE ]]; then
        [[ -t 2 ]] && export EINTERACTIVE=1 || export EINTERACTIVE=0
    fi

    # Export COLUMNS properly so that eend and eprogress output properly
    # even though stderr won't be connected to a console anymore.
    if [[ ! -v COLUMNS ]]; then
        export COLUMNS=$(tput cols)
    fi

    # Temporary directory to hold our FIFOs
    local tmpdir=$(mktemp -d /tmp/elogfile-XXXXXXXX)
    trap_add "rm --recursive --force ${tmpdir}"
    local pid_pipe="${tmpdir}/pids"
    mkfifo "${pid_pipe}"
 
    # Internal function to avoid code duplication in setting up the pipes
    # and redirection for stdout and stderr.
    elogfile_redirect()
    {
        $(declare_args name)

        # If we're not redirecting the requested stream then just return success
        [[ ${!name} -eq 1 ]] || return 0

        # Create pipe
        local pipe="${tmpdir}/${name}"
        mkfifo "${pipe}"
        edebug "$(lval name pipe)"

        # Double fork so that the process doing the tee won't be one of our children
        # processes anymore. The purose of this is to ensure when we kill our process
        # tree that we won't kill the tee process. If we allowed tee to get killed
        # then any future output would HANG indefinitely because there wouldn't be
        # a reader attached to the pipe. Without a reader attached to the pipe all
        # writes block indefinitely. Since this is blocking in the kernel the process
        # essentially becomes unkillable once in this state.
        (
            disable_die_parent
            close_fds
            ( 
                # If we are in a cgroup, move the tee process out of that
                # cgroup so that we do not kill the tee.  It will nicely
                # terminate on its own once the process dies.
                if cgroup_supported && [[ ${EUID} -eq 0 && -n "$(cgroup_current)" ]] ; then
                    edebug "Moving tee process out of cgroup"
                    cgroup_move "/" ${BASHPID}
                fi

                # Ignore signals that came from the TTY for these special
                # processes.
                #
                # This will keep them alive long enough to display our error
                # output and such.  SIGPIPE will take care of them, and the
                # kill -9 below will make double sure.
                #
                trap "" ${TTY_SIGNALS[@]}
                echo "${BASHPID}" >${pid_pipe}


                if [[ ${tail} -eq 1 ]]; then
                    tee -a "${@}" <${pipe} >&$(get_stream_fd ${name}) 2>/dev/null
                else
                    tee -a "${@}" <${pipe} >/dev/null 2>&1
                fi
            ) &
        ) &

        # Grab the pid of the backgrounded pipe process and setup a trap to ensure
        # we kill it when we exit for any reason.
        local pid=$(cat ${pid_pipe})
        trap_add "kill -9 ${pid} 2>/dev/null || true"

        # Finally re-exec so that our output stream(s) are redirected to the pipe.
        # NOTE: If we're merging stdout+stderr we redirect both streams into the pipe
        if [[ ${merge} -eq 1 ]]; then
            eval "exec &>${pipe}"
        else
            eval "exec $(get_stream_fd ${name})>${pipe}"
        fi
    }

    # Redirect stdout and stderr as requested to the provided list of files.
    if [[ ${merge} -eq 1 ]]; then
        elogfile_redirect stdout "${@}"
    else
        elogfile_redirect stdout "${@}"
        elogfile_redirect stderr "${@}"
    fi
}

# Wrapper around computing the md5sum of a file to output just the filename
# instead of the full path to the filename. This is a departure from normal
# md5sum for good reason. If you download an md5 file with a path embedded into
# it then the md5sum can only be validated if you put it in the exact same path.
# This function will die on failure.
emd5sum()
{
    $(declare_args path)

    local dname=$(dirname  "${path}")
    local fname=$(basename "${path}")

    pushd "${dname}"
    md5sum "${fname}"
    popd
}

# Wrapper around checking an md5sum file by pushd into the directory that contains
# the md5 file so that paths to the file don't affect the md5sum check. This
# assumes that the md5 file is a sibling next to the source file with the suffix
# 'md5'. This method will die on failure.
emd5sum_check()
{
    $(declare_args path)

    local fname=$(basename "${path}")
    local dname=$(dirname  "${path}")

    pushd "${dname}"
    md5sum -c "${fname}.md5" | edebug
    popd
}

# Output checksum information for the given file to STDOUT. Specifically output
# the following:
#
# Filename=foo
# MD5=864ec6157c1eea88acfef44d0f34d219
# Size=2192793069
# SHA1=75490a32967169452c10c937784163126c4e9753
# SHA256=8297aefe5bb7319ab5827169fce2e664fe9cd7b88c9b31c40658ab55fcae3bfe
#
# Options:
#
# -p=PathToPrivateKey:  In addition to above checksums also output Base64 encoded
#    PGPSignature. The reason it is Base64 encoded is to properly deal with the
#    required header and footers before the actual signature body.
#
# -k=keyphrase: Optional keyphrase for the PGP Private Key
emetadata()
{
    $(opt_parse \
        ":private_key p | Also check the PGP signature based on this private key." \
        ":keyphrase k   | The keyphrase to use for the specified private key.")
    $(declare_args path)
    [[ -e ${path} ]] || die "${path} does not exist"

    echo "Filename=$(basename ${path})"
    echo "Size=$(stat --printf="%s" "${path}")"

    # Now output MD5, SHA1, and SHA256
    local ctype
    for ctype in MD5 SHA1 SHA256; do
        echo "${ctype}=$(eval ${ctype,,}sum "${path}" | awk '{print $1}')"
    done

    # If PGP signature is NOT requested we can simply return
    [[ -n ${private_key} ]] || return 0

    # Import that into temporary secret keyring
    local keyring="" keyring_command=""
    keyring=$(mktemp /tmp/emetadata-keyring-XXXX)
    keyring_command="--no-default-keyring --secret-keyring ${keyring}"
    trap_add "rm --force ${keyring}"
    gpg ${keyring_command} --import ${private_key} |& edebug

    # Get optional keyphrase
    local keyphrase_command=""
    [[ -z ${keyphrase} ]] || keyphrase_command="--batch --passphrase ${keyphrase}"

    # Output PGPSignature encoded in base64
    echo "PGPKey=$(basename ${private_key})"
    echo "PGPSignature=$(gpg --no-tty --yes ${keyring_command} --sign --detach-sign --armor ${keyphrase_command} --output - ${path} 2>/dev/null | base64 --wrap 0)"
}

# Validate an exiting source file against a companion *.meta file which contains
# various checksum fields. The list of checksums is optional but at present the
# supported fields we inspect are: Filename, Size, MD5, SHA1, SHA256, PGPSignature.
# 
# For each of the above fields, if they are present in the .meta file, validate 
# it against the source file. If any of them fail this function returns non-zero.
# If NO validators are present in the info file, this function returns non-zero.
#
# Options:
# -q=(0|1) Quiet mode (default=0)
# -p=PathToPublicKey: Use provided PGP Public Key for PGP validation (if PGPSignature
#                     is present in .meta file).
emetadata_check()
{
    $(opt_parse \
        "-quiet q      | If specified, produce no output.  Return code reflects whether check was good or bad." \
        ":public_key p | Path to a PGP public key that can be used to validate PGPSignature in .meta file.")

    $(declare_args path)
    local meta="${path}.meta"
    [[ -e ${path} ]] || die "${path} does not exist"
    [[ -e ${meta} ]] || die "${meta} does not exist"

    fail()
    {
        emsg "${COLOR_ERROR}" "   -" "ERROR" "$@"
        exit 1
    }

    local metapack="" digests=() validated=() expect="" actual="" ctype="" rc=0
    pack_set metapack $(cat "${meta}")
    local pgpsignature=$(pack_get metapack PGPSignature | base64 --decode)

    # Figure out what digests we're going to validate
    for ctype in Size MD5 SHA1 SHA256; do
        pack_contains metapack "${ctype}" && digests+=( "${ctype}" )
    done
    [[ -n ${public_key} && -n ${pgpsignature} ]] && digests+=( "PGP" )

    [[ ${quiet} -eq 1 ]] || eprogress "Verifying integrity of $(lval path metadata=digests)"
    pack_print metapack |& edebug
    local pids=()

    # Validate size
    if pack_contains metapack "Size"; then
        (
            expect=$(pack_get metapack Size)
            actual=$(stat --printf="%s" "${path}")
            [[ ${expect} -eq ${actual} ]] || fail "Size mismatch: $(lval path expect actual)"
        ) &

        pids+=( $! )
    fi

    # Now validated MD5, SHA1, and SHA256 (if present)
    for ctype in MD5 SHA1 SHA256; do
        if pack_contains metapack "${ctype}"; then
            (
                expect=$(pack_get metapack ${ctype})
                actual=$(eval ${ctype,,}sum ${path} | awk '{print $1}')
                [[ ${expect} == ${actual} ]] || fail "${ctype} mismatch: $(lval path expect actual)"
            ) &

            pids+=( $! )
        fi
    done

    # If Public Key was provied and PGPSignature is present validate PGP signature
    if [[ -n ${public_key} && -n ${pgpsignature} ]]; then
        (
            local keyring=$(mktemp /tmp/emetadata-keyring-XXXX)
            trap_add "rm --force ${keyring}"
            gpg --no-default-keyring --secret-keyring ${keyring} --import ${public_key} |& edebug
            echo "${pgpsignature}" | gpg --verify - "${path}" |& edebug || fail "PGP verification failure: $(lval path)"
        ) &

        pids+=( $! )
    fi

    # Wait for all pids
    wait ${pids[@]} && rc=0 || rc=$?
    [[ ${quiet} -eq 1 ]] || eprogress_kill -r=${rc}
    return ${rc}
}

# Check if a directory is empty
directory_empty()
{
    $(declare_args dir)
    ! find "${dir}" -mindepth 1 -print -quit | grep -q .
}

# Check if a directory is not empty
directory_not_empty()
{
    $(declare_args dir)
    find "${dir}" -mindepth 1 -print -quit | grep -q .
}

#-----------------------------------------------------------------------------
# MOUNT / UMOUNT UTILS
#-----------------------------------------------------------------------------

# Helper method to take care of resolving a given path or mount point to its
# realpath as well as remove any errant '\040(deleted)' which may be suffixed
# on the path. This can happen if a device's source mount point is deleted
# while the destination path is still mounted.
emount_realpath()
{
    $(declare_args path)
    path="${path//\\040\(deleted\)/}"
    echo -n "$(readlink -m ${path} 2>/dev/null || true)"
}

# Echo the emount regex for a given path
emount_regex()
{
    $(declare_args path)
    echo -n "(^| )${path}(\\\\040\\(deleted\\))* "
}

# Echo the number of times a given directory is mounted.
emount_count()
{
    $(declare_args path)
    path=$(emount_realpath ${path})
    local num_mounts=$(list_mounts | grep --count --perl-regexp "$(emount_regex ${path})" || true)
    echo -n ${num_mounts}
}

# Get the mount type of a given mount point.
emount_type()
{
    $(declare_args path)
    path=$(emount_realpath ${path})
    list_mounts | grep --perl-regexp "$(emount_regex ${path})" | awk '{print $1}' || true
}

emounted()
{
    $(declare_args path)
    path=$(emount_realpath ${path})
    [[ -z ${path} ]] && { edebug "Unable to resolve $(lval path) to check if mounted"; return 1; }

    [[ $(emount_count "${path}") -gt 0 ]]
}

# Bind mount $1 over the top of $2.  Ebindmount works to ensure that all of
# your mounts are private so that we don't see different behavior between
# systemd machines (where shared mounts are the default) and everywhere else
# (where private mounts are the default)
#
# Source and destination MUST be the first two parameters of this function.
# You may specify any other mount options after them.
#
ebindmount()
{
    $(declare_args src dest)

    # The make-private commands are best effort.  We'll try to mark them as
    # private so that nothing, for example, inside a chroot can mess up the
    # machine outside that chroot.
    #
    # NOTE: Redirect all output from make-private to avoid spewing confusing messages
    # [efuncs.sh:2390:ebindmount] mount: /dest is not mountpoint or bad option
    mount --make-rprivate "${src}"  &> /dev/null || true
    emount --rbind "${@}" "${src}" "${dest}"
    mount --make-rprivate "${dest}" &> /dev/null || true
}

# Mount a filesystem.
#
# WARNING: Do not use declare_args in this function as then we don't 
#          properly pass the options into mount itself. Since this is just a
#          passthrough operation into mount you should see mount(8) manpage 
#          for usage.
emount()
{
    if edebug_enabled || [[ "${@}" =~ (^| )(-v|--verbose)( |$) ]]; then
        einfos "Mounting $@"
    fi
    
    mount "${@}"
}

eunmount_internal()
{
    $(opt_parse \
        "-verbose v | Verbose output.")

    local mnt
    for mnt in $@; do

        # Skip if not mounted.
        emounted "${mnt}" || continue

        # Lazily unmount the directory - optionally logging what's going on.
        [[ ${verbose} -eq 1 ]] && einfo "Unmounting ${mnt}"
        umount -l "$(emount_realpath "${mnt}")"
    done
}

# Recursively unmount a list of mount points. This function iterates over the 
# provided argument list and will unmount each provided mount point if it is
# mounted. It is not an error to try to unmount something which is already
# unmounted as we're already in the desired state and this is more useful in
# cleanup code. 
#
# OPTIONS:
# -r=0|1    Optionally recursively unmount everything beneath the mount point.
#           (defaults to 0)
#
# -d=0|1    Optionally delete the mount points (with -r this is recursive)
#           (defaults to 0).
#
# -a=0|1    Unmount ALL copies of requested mount points instead of a single
#           instance (defaults to 0).
#
# -v=0|1    Show verbose output (defaults to 0)
eunmount()
{
    $(opt_parse \
        "-verbose v   | Verbose output." \
        "-recursive r | Recursively unmount everything beneath mount points." \
        "-delete d    | Delete mount points after unmounting." \
        "-all a       | Unmount all copies of mount points instead of a single instance.")

    if edebug_enabled; then
        verbose=1
    fi

    local mnt
    for mnt in $@; do
      
        # If empty string just skip it
        [[ -z "${mnt}" ]] && continue

        # Get "real" mount path and detect the mount type. The hideous awk command
        # finds mount points matching the real mount device and grabs the first
        # column which denotes the type. Since there may be many such mounts we 
        # only take the first one.
        local mnt_type=$(emount_type ${mnt})
        edebug "Unmounting $(lval mnt mnt_type recursive delete all)"
        
        # WHILE loop to **optionally** continue unmounting until no more matching
        # mounts are detected. The body of the while loop will break out when 
        # there are no more mounts to unmount. If -a=0 was passed in, then this
        # will always break after only a single iteration.
        while true; do

            # NOT RECURSIVE
            if [[ ${recursive} -eq 0 ]]; then
    
                # If it's not mounted break out of the loop otherwise unmount it.
                emounted "${mnt}" || break

                # OVERLAYFS: Redirect unmount operation to overlayfs_unmount so all layers unmounted
                if [[ ${mnt_type} =~ overlay ]]; then
                    overlayfs_unmount -v=${verbose} "${mnt}"
                else
                    eunmount_internal -v=${verbose} "${mnt}"
                fi
        
            # RECURSIVE 
            else

                # If this path is directly mounted or anything BENEATH it is mounted then proceed
                local matches=( $(efindmnt "${mnt}" | sort --unique --reverse) )
                array_empty matches && break
                
                # Optionally log what is being unmounted
                local nmatches=$(echo "${matches[@]}" | wc -l)
                [[ ${verbose} -eq 1 ]] && einfo "Recursively unmounting ${mnt} (${nmatches})"
                edebug "$(lval matches nmatches)"

                # Lazily unmount all mounts
                local match
                for match in ${matches[@]}; do
                    eunmount_internal -v=${verbose} "${match}"
                done
            fi

            # If we're only unmounting a single instance BREAK out of the while loop.
            [[ ${all} -eq 0 ]] && break

        done

        # Optionally delete the mount point
        if [[ ${delete} -eq 1 && -e ${mnt} ]]; then

            [[ ${verbose} -eq 1 ]] && einfo "Deleting $(lval mnt recursive)"

            # Verify there are no mounts beneath this directory
            local mounts=( $(efindmnt "${mnt}") )
            if ! array_empty mounts; then
                die "Cannot remove $(lval directory=mnt) with mounted filesystems:\n$(array_join_nl mounts)"
            fi

            local rm_opts="--force"
            [[ ${recursive} -eq 1 ]] && rm_opts+=" --recursive"

            rm ${rm_opts} "${mnt}"
        fi

    done
}

# Platform agnostic mechanism for listing mounts.
list_mounts()
{
    if [[ ${__BU_OS} == Linux ]] ; then
        cat /proc/mounts

    elif [[ ${__BU_OS} == Darwin ]] ; then
        mount

    else
        die "Cannot list mounts for unsupported OS $(lval __BU_OS)"
    fi
}

# Recursively find all mount points beneath a given root.
# This is like findmnt with a few additional enhancements:
# (1) Automatically recusrive
# (2) findmnt doesn't find mount points beneath a non-root directory
efindmnt()
{
    $(declare_args path)
    path=$(emount_realpath ${path})

    # First check if the requested path itself is mounted
    emounted "${path}" && echo "${path}" || true

    # Now look for anything beneath that directory
    list_mounts | grep --perl-regexp "(^| )${path}[/ ]" | awk '{print $2}' | sed '/^$/d' || true
}

#-----------------------------------------------------------------------------
# DISTRO-SPECIFIC
#-----------------------------------------------------------------------------

edistro()
{
    lsb_release -is
}

isubuntu()
{
    [[ "Ubuntu" == $(edistro) ]]
}

isgentoo()
{
    [[ "Gentoo" == $(edistro) ]]
}

isfedora()
{
    [[ "Fedora" == $(edistro) ]]
}

#-----------------------------------------------------------------------------
# COMPARISON FUNCTIONS
#-----------------------------------------------------------------------------

# Generic comparison function using awk which doesn't suffer from bash stupidity
# with regards to having to do use separate comparison operators for integers and
# strings and even worse being completely incapable of comparing floats.
compare()
{
    $(declare_args ?lh op ?rh)

    ## =~
    if [[ ${op} == "=~" ]]; then
        [[ ${lh} =~ ${rh} ]] && return 0
        return 1
    fi
    if [[ ${op} == "!~" ]]; then
        [[ ! ${lh} =~ ${rh} ]] && return 0
        return 1
    fi

    ## Escape a few special characters that trip up awk
    lh=${lh//[@()]/_}
    rh=${rh//[@()]/_}
    awk -v lh="${lh}" -v rh="${rh}" "BEGIN { if ( lh ${op} rh ) exit(0) ; else exit(1) ; }" && return 0 || return 1
}

# Specialized comparision helper to properly compare versions
compare_version()
{
    local lh=${1}
    local op=${2}
    local rh=${3}

    ## EQUALS
    [[ ${op} == "!=" ]] && [[ ${lh} != ${rh} ]] && return 0
    [[ ${op} == "==" || ${op} == "<=" || ${op} == ">=" ]] && [[ ${lh} == ${rh} ]] && return 0
    [[ ${op} == "<"  || ${op} == ">" ]] && [[ ${lh} == ${rh} ]] && return 1
    op=${op/<=/<}
    op=${op/>=/>}

    [[ ${op} == "<"  ]] && [[ ${lh} == $(printf "${lh}\n${rh}" | sort -V | head -n1) ]] && return 0
    [[ ${op} == ">"  ]] && [[ ${lh} == $(printf "${lh}\n${rh}" | sort -V | tail -n1) ]] && return 0

    return 1
}

#-----------------------------------------------------------------------------
# ARGUMENT HELPERS
#-----------------------------------------------------------------------------

# Check to ensure all the provided arguments are non-empty
argcheck()
{
    local _argcheck_arg
    for _argcheck_arg in $@; do
        [[ -z "${!_argcheck_arg:-}" ]] && die "Missing argument '${_argcheck_arg}'" || true
    done
}

# declare_args takes a list of names and declares a variable for each name from
# the positional arguments in the CALLER's context.
#
# We want all code generated by this function to be invoked in the caller's
# environment instead of within this function. BUT, we don't want to have to use
# clumsy eval $(declare_args...). So instead we use "eval command invocation string"
# which the caller executes via:
#
# $(declare_args a b)
#
# This gets turned into:
#
# "declare a=$1; shift; argcheck a1; declare b=$2; shift; argcheck b; "
#
# There are various special meta characters that can precede the variable name
# that act as instructions to declare_args. Specifically:
#
# ?  The named argument is OPTIONAL. If it's empty do NOT call argcheck.
#
# _  The argument is anonymous and we should not not assign the value to anything.
#    NOTE: The argument must be exactly '_' not just prefixed with '_'. Thus if
#    the argument is literally '_' it will be anonymous but if it is '_a' it is
#    NOT an anonymous variable.
#
declare_args()
{
    $(opt_parse \
        "-global g   | Make variables created by opt_parse to be global.  Default is local." \
        "-export e x | Make variables created by opt_parse to be exported.")

    local optional=0
    local variable=""
    local cmd=""

    local dflags=""
    [[ ${global} -eq 1 ]] && dflags="-g"
    [[ ${export} -eq 1 ]] && dflags="-gx"

    while [[ $# -gt 0 ]]; do

        if [[ ! $1 =~ ^([^[:space:]]+)[[:space:]]*(\|[[:space:]]*(.*))?$ ]] ; then
            die "Invalid argument passed to declare_args: $1"
        fi

        local arg_full=${BASH_REMATCH[1]}
        local docstring=${BASH_REMATCH[3]:-}

        # If the variable name is "_" then don't bother assigning it to anything
        [[ ${arg_full} == "_" ]] && cmd+="shift; " && { shift; continue; }

        # Check if the argument is optional or not as indicated by a leading '?'.
        # If the leading '?' is present then REMOVE It so that code after it can
        # correctly use the key name as the variable to assign it to.
        [[ ${arg_full:0:1} == "?" ]] && optional=1 || optional=0
        variable="${arg_full#\?}"

        # Declare the variable and then call argcheck if required
        cmd+="declare ${dflags} ${variable}=\${1:-}; shift &>/dev/null || true; "
        [[ ${optional} -eq 0 ]] && cmd+="argcheck ${variable}; "

        shift
    done

    echo "eval ${cmd}"

}

## opt_parse
## ============
## 
## Terminology
## -----------
##
## First a quick bit of background on the terminology used for bashutils
## parameter parsing.  Different well-meaning folks use different terms for the
## same things, but these are the definitions as they apply within bashutils
## documentation.
##
## First, here's an example command line you might use to search for lines that
## do not contain "alpha" within a file named "somefile".
##
##     grep --word-regexp -v alpha somefile
## 
## In this case --word-regexp and -v are _options_.  That is to say, they're
## optional flags to the command whose names start with hyphens.  Options
## follow the GNU style in that single character options have one hyphen before
## their name, while long options have two hyphens before their name.
##
## Typically, a single functionality within a tool can be controlled by the
## caller's choice of either a long option or a short option.  For instance,
## grep considers -v and --invert to be equivalent options.
##
## _Arguments_ are the positional things that must occur on the command line
## following all of the options.  If you're ever concerned that there could be
## ambiguity, you can explicitly separate the two with a pair of hyphens on
## their own.  The following is equivalent to the first example.
##
##     grep --word-regex -v -- alpha somefile
##
## 
## To add to the confusing terminology, some options accept their own
## arguments.  For example, grep can limit the number of matches with the
## --max-count option.  This will print the first line in somefile that matches
## alpha.
##
##     grep --max-count 1 alpha somefile.
##
## So we say that if --max-count is specified, it requires an _argument_.
##
##
## Overview
## --------
##
## opt_parse allows you to handle options in your bash functions or scripts
## in a concise way.  It does not assist with arguments.  Look at declare_args
## for something similar that helps with arguments.
##
## To accept arguments in your code, you simply call opt_parse and tell it
## which arguments are valid.  For instance, to accept a few of the grep
## options you might use opt_parse like this.
##
##
##     $(opt_parse \
##         "-word_regex w | if specified, match only complete words" \
##         "-invert v     | if specified, match only lines that do NOT contain the regex.")
##
##     [[ ${word_regex} -eq 1 ]] && # do stuff for words
##     [[ ${invert}     -eq 1 ]] && # do stuff for inverting
##
##  
## Each argument to opt_parse defines a single option.  All words prior to
## the first pipe character are considered to be synonyms for the option.
## opt_parse creates a local variable for each option using the first name
## given.
##
## Everything between the first pipe character and the end of the string is
## considered to be a documentation string for this option.  It is not
## currently used, but might be used in the future to provide automatic help or
## for generation of man pages.
##
## This means that -w and --word-regex are equivalent, and so are --invert and
## -v.  Note that there's a translation here in the name of the option.
## By convention, words are separated with hyphens in option names, but hyphens
## are not allowed to be characters in bash variables, so we use underscores
## in the variable name and automatically translate that to a hyphen in the
## option name.
##
##
## Boolean Options
## ---------------
##
## Word_regex and invert in the example above are both boolean options.  That
## is, they're either on the command line (in which case opt_parse assigns 1
## to the variable) or not on the command line (in which case opt_parse
## assigns 0 to the variable).
##
## You can also be explicit about the value you'd like to choose for an option
## by specifying =0 or =1 at the end of the option.  For instance, these are
## equivalent and would enable the word_regex option and disable the invert
## option.
##
##     cmd --invert=0 --word-regex=1
##     cmd -i=0 -w=1
## 
## Note that these two options are considered to be boolean.  Either they were
## specified on the command line or they were not.  When specified, the value
## of the variable will be 1, when not specified it will be zero.
##
## The long option versions of boolean options also implicitly support a
## negation by prepending the option name with no-.  For example, this is also
## equivalent to the above examples.
##
##     cmd --no-invert --word-regex
##
##
## String Options
## --------------
## 
## Opt_parse also supports options whose value is a string.  When specified
## on the command line, these _require_ an argument, even if it is an empty
## string.  In order to get a string option, you prepend its name with a colon
## character.
##
##     func()
##     {
##         $(opt_parse ":string s")
##         echo "STRING: X${string}X"
##     }
##
##     func --string "alpha"
##     # output -- STRING: XalphaX
##     func --string ""
##     # output -- STRING: XX
##
##     func --string=alpha
##     # output -- STRING: XalphaX
##     func --string=
##     # output -- STRING: XX
##
##
## Default Values
## --------------
##
## By default, the value of boolean options is false and string options are an
## empty string, but you can specify a default in your definition.
##
##     $(opt_parse \
##         "-boolean b=1        | Boolean option that defaults to true" \
##         ":string s=something | String option that defaults to "something")
##
opt_parse()
{
    echo "eval "
    opt_parse_internal_setup "${@}"

    # __BU_FULL_ARGS is the list of arguments as initially passed to
    # opt_parse. declare_args_internal will modifiy __BU_ARGS to be whatever
    # was left to be processed after it is finished.
    # Note: here $@ is quoted so it refers to the caller's arguments
    echo 'declare __BU_FULL_ARGS=("$@") ; '
    echo 'declare __BU_ARGS=("$@") ; '
    echo "opt_parse_internal ; "
    echo '[[ ${#__BU_ARGS[@]:-} -gt 0 ]] && set -- "${__BU_ARGS[@]}" || set -- ; '

    echo 'declare opt ; '
    echo 'for opt in "${!__BU_OPT[@]}" ; do'
        echo 'declare "${opt//-/_}=${__BU_OPT[$opt]}" ; '
    echo 'done ; '
}

opt_parse_internal_setup()
{
    local opt_cmd="__BU_OPT=( "
    local regex_cmd="__BU_OPT_REGEX=( "
    local type_cmd="__BU_OPT_TYPE=( "

    while (( $# )) ; do
        local complete_arg=$1 ; shift

        # Arguments to opt_parse may contain multiple chunks of data,
        # separated by pipe characters.
        if [[ "${complete_arg}" =~ ^([^|]*)(\|([^|]*))?$ ]] ; then
            local opt_def=$(trim "${BASH_REMATCH[1]}")
            local docstring=$(trim "${BASH_REMATCH[3]}")

        else
            die "Invalid option declaration: ${complete_arg}"
        fi

        [[ -n ${opt_def} ]] || die "${FUNCNAME[2]}: invalid opt_parse syntax.  Option definition is empty."

        # The default is any text in the argument definition after the first
        # equal sign.  Ignore whitespace at both ends.
        local default=0
        if [[ ${opt_def} =~ ^[^=]+(=(.*))*$ ]] ; then
            default=${BASH_REMATCH[2]}
        fi

        # Determine if this option requires argument (def starts with a colon
        # character) or is a boolean
        [[ ${opt_def} =~ ([-:])?([^=]+)(=.*)? ]]

        local opt_type="unknown"

        # This option requires an argument
        if [[ ${BASH_REMATCH[1]} == ":" ]] ; then
            opt_type="string"
            expects=1

        elif [[ ${BASH_REMATCH[1]} == "-" ]] ; then
            opt_type="boolean"

            # Boolean options default to 0 unless otherwise specified
            [[ ${default} == "" ]] && default=0

            if [[ ${default} != 0 && ${default} != 1 ]] ; then
                die "${FUNCNAME[2]}: boolean option has invalid default of ${default}"
            fi
        else
            # TODO modell
            die "${FUNCNAME[2]}: NOT YET SUPPORTED"
        fi

        # Same regular expression -- second match is the full list of
        # alternative strings that can represent this option.
        local all_opts=${BASH_REMATCH[2]}
        local regex=^\(no_\)?\(${all_opts//+( )/|}\)$

        # The canonical option name is the first name for the option that is specified
        [[ ${all_opts} =~ ([^\t ]+).* ]]
        local canonical=${all_opts%%[ 	]*}

        # And that name must be non-empty and must not contain hyphens (because
        # hyphens are not allowed in bash variable names)
        [[ -n ${canonical} ]]      || die "${FUNCNAME[2]}: invalid opt_parse syntax.  Canonical name is empty."
        [[ ! ${canonical} = *-* ]] || die "${FUNCNAME[2]}: option name ${canonical} is not allowed to contain hyphens."

        # Boolean options get an implicit no-option version, so make sure
        # they're expecting that.
        [[ ! ${canonical} = no_* ]] || die "${FUNCNAME[2]}: Option names specified to opt_parse may not begin with no_ because opt_parse implicitly creates no versions of the options."

        # Now that they're all computed, add them to the command that will generate associative arrays
        opt_cmd+="[${canonical}]='${default}' "
        regex_cmd+="[${canonical}]='${regex}' "
        type_cmd+="[${canonical}]='${opt_type}' "

    done

    opt_cmd+=")"
    regex_cmd+=")"
    type_cmd+=")"

    printf "declare -A %s %s %s ; " "${opt_cmd}" "${regex_cmd}" "${type_cmd}"
}

opt_parse_internal()
{
    # No arguments?  Nothing to do.
    if [[ ${#__BU_FULL_ARGS[@]:-} -eq 0 ]] ; then
        return 0
    fi

    set -- "${__BU_FULL_ARGS[@]}"

    local shift_count=0
    while (( $# )) ; do
        case "$1" in
            --)
                (( shift_count += 1 ))
                break
                ;;
            --*)
                # Drop the initial hyphens, grab the option name and capture
                # "=value" from the end if there is one
                [[ $1 =~ ^--([^=]+)(=(.*))?$ ]]
                local long_opt=${BASH_REMATCH[1]}
                local has_arg=${BASH_REMATCH[2]}
                local opt_arg=${BASH_REMATCH[3]}

                # Find the internal name of the long option (using its name
                # with underscores, which is how we treat it throughout the
                # opt_parse code rather than with hyphens which is how it
                # should be specified on the command line)
                local canonical=$(opt_parse_find_canonical ${long_opt//-/_})
                [[ -n ${canonical} ]] || die "${FUNCNAME[1]}: unexpected option --${long_opt}"

                if [[ ${__BU_OPT_TYPE[$canonical]} == "string" ]] ; then
                    # If it wasn't specified after an equal sign, instead grab
                    # the next argument off the command line
                    if [[ -z ${has_arg} ]] ; then
                        [[ $# -ge 2 ]] || die "${FUNCNAME[1]}: option --${long_opt} requires an argument but didn't receive one."
                        opt_arg=$2
                        shift && (( shift_count += 1 ))
                    fi

                    __BU_OPT[$canonical]=${opt_arg}

                elif [[ ${__BU_OPT_TYPE[$canonical]} == "boolean" ]] ; then

                    # The value that will get assigned to this boolean option
                    local value=1
                    if [[ -n ${has_arg} ]] ; then
                        value=${opt_arg}
                    fi

                    # Negate the value it was if the option starts with no
                    if [[ ${long_opt} = no-* ]] ; then
                        if [[ ${value} -eq 1 ]] ; then
                            value=0
                        else
                            value=1
                        fi
                    fi

                    __BU_OPT[$canonical]=${value}
                else
                    die "${FUNCNAME[1]}: option --${long_opt} has an invalid type ${__BU_OPT_TYPE[$canonical]}"
                fi
                ;;

            -*)
                # Drop the initial hyphen, grab the single-character options as
                # a blob, and capture an "=value" if there is one.
                [[ $1 =~ ^-([^=]+)(=(.*))?$ ]]
                local short_opts=${BASH_REMATCH[1]}
                local has_arg=${BASH_REMATCH[2]}
                local opt_arg=${BASH_REMATCH[3]}

                # Iterate over the single character options except the last,
                # handling each in turn
                local index
                for (( index = 0 ; index < ${#short_opts} - 1; index++ )) ; do
                    local char=${short_opts:$index:1}
                    local canonical=$(opt_parse_find_canonical ${char})
                    [[ -n ${canonical} ]] || die "${FUNCNAME[1]}: unexpected option --${long_opt}"

                    if [[ ${__BU_OPT_TYPE[$canonical]} == "string" ]] ; then
                        die "${FUNCNAME[1]}: option -${char} requires an argument but didn't receive one."
                    fi

                    __BU_OPT[$canonical]=1
                done

                # Handle the last one separately, because it might have an argument.
                local char=${short_opts:$index}
                local canonical=$(opt_parse_find_canonical ${char})
                [[ -n ${canonical} ]] || die "${FUNCNAME[1]}: unexpected option -${char}"

                # If it expects an argument, make sure it has one and use it.
                if [[ ${__BU_OPT_TYPE[$canonical]} == "string" ]] ; then

                    # If it wasn't specified after an equal sign, instead grab
                    # the next argument off the command line
                    if [[ -z ${has_arg} ]] ; then
                        [[ $# -ge 2 ]] || die "${FUNCNAME[1]}: option -${char} requires an argument but didn't receive one."

                        opt_arg=$2
                        shift && (( shift_count += 1 ))
                    fi
                    __BU_OPT[$canonical]=${opt_arg}

                elif [[ ${__BU_OPT_TYPE[$canonical]} == "boolean" ]] ; then

                    # Boolean options may optionally be specified a value via
                    # -b=(0|1).  Take it if it's there.
                    if [[ -n ${has_arg} ]] ; then
                        __BU_OPT[$canonical]=${opt_arg}
                    else
                        __BU_OPT[$canonical]=1
                    fi

                else
                    die "${FUNCNAME[1]}: option -${char} has an invalid type ${__BU_OPT_TYPE[$canonical]}"
                fi
                ;;
            *)
                break
                ;;
        esac

        # Move on to the next item, recognizing that an option may have consumed the last one
        shift && (( shift_count += 1 )) || break
    done

    # Assign to the __BU_ARGS array so that the opt_parse macro can make its
    # contents the remaining set of arguments in the calling function.
    if [[ ${#__BU_ARGS[@]:-} -gt 0 ]] ; then
        __BU_ARGS=( "${__BU_ARGS[@]:$shift_count}" )
    fi
}

opt_parse_find_canonical()
{
    for option in "${!__BU_OPT[@]}" ; do
        if [[ ${1} =~ ${__BU_OPT_REGEX[$option]} ]] ; then
            echo "${option}"
            return 0
        fi
    done
}

opt_dump()
{
    for option in "${!__BU_OPT[@]}" ; do
        echo -n "${option}=\"${__BU_OPT[$option]}\" "
    done
    echo
}


#-----------------------------------------------------------------------------
# MISC HELPERS
#-----------------------------------------------------------------------------

# save_function is used to safe off the contents of a previously declared
# function into ${1}_real to aid in overridding a function or altering
# it's behavior.
save_function()
{
    local orig=$(declare -f $1)
    local new="${1}_real${orig#$1}"
    eval "${new}" &>/dev/null
}

# override_function is a more powerful version of save_function in that it will
# still save off the contents of a previously declared function into ${1}_real
# but it will also define a new function with the provided body ${2} and
# mark this new function as readonly so that it cannot be overridden later.
# If you call override_function multiple times we have to ensure it's idempotent.
# The danger here is in calling save_function multiple tiems as it may cause
# infinite recursion. So this guards against saving off the same function multiple
# times.
override_function()
{
    $(declare_args func body)

    # Don't save the function off it already exists to avoid infinite recursion
    declare -f "${func}_real" >/dev/null || save_function ${func}

    # If the function has already been overridden don't fail so long as it's
    # IDENTICAL to what we've already defined it as. This allows more graceful
    # handling of sourcing a file multiple times with an override in it as it'll
    # be identical. Normally the eval below would produce an error with set -e
    # enabled.
    local expected="${func} () ${body}"$'\n'"declare -rf ${func}"
    local actual="$(declare -pf ${func} 2>/dev/null || true)"
    [[ ${expected} == ${actual} ]] && return 0 || true

    eval "${expected}" &>/dev/null
    eval "declare -rf ${func}" &>/dev/null
}

numcores()
{
    [[ -e /proc/cpuinfo ]] || die "/proc/cpuinfo does not exist"

    echo $(cat /proc/cpuinfo | grep "processor" | wc -l)
}

# Internal only efetch function which fetches an individual file using curl.
# This will show an eprogress ticker and then kill the ticker with either
# success or failure indicated. The return value is then returned to the
# caller for handling.
efetch_internal()
{
    $(declare_args url dst)
    local timecond=""
    [[ -f ${dst} ]] && timecond="--time-cond ${dst}"

    eprogress "Fetching $(lval url dst)"
    $(tryrc curl "${url}" ${timecond} --output "${dst}" --location --fail --silent --show-error --insecure)
    eprogress_kill -r=${rc}

    return ${rc}
}

# Fetch a provided URL to an optional destination path via efetch_internal. 
# This function can also optionally validate the fetched data against various
# companion files which contain metadata for file fetching. If validation is
# requested and the validation fails then all temporary files fetched are
# removed.
#
# Options:
# -m=(0|1) Fetch companion .md5 file and validate fetched file's MD5 matches.
# -M=(0|1) Fetch companion .meta file and validate metadata fields using emetadata_check.
# -q=(0|1) Quiet mode (disable eprogress and other info messages)
efetch()
{
    $(opt_parse \
        "-md5 m   | Fetch companion .md5 file and validate fetched file's MD5 matches." \
        "-meta M  | Fetch companion .meta file and validate metadata fields using emetadata_check." \
        "-quiet q | Quiet mode.  (Disable eprogress and other info messages)")

    $(declare_args url ?dst)
    : ${dst:=/tmp}
    [[ -d ${dst} ]] && dst+="/$(basename ${url})"
    
    # Companion files we may fetch
    local md5_file="${dst}.md5"
    local meta_file="${dst}.meta"

    try
    {
        # Optionally suppress all output from this subshell
        [[ ${quiet} -eq 1 ]] && exec &>/dev/null

        ## If requested, fetch MD5 file
        if [[ ${md5} -eq 1 ]] ; then

            efetch_internal "${url}.md5" "${md5_file}"
            efetch_internal "${url}"     "${dst}"

            # Verify MD5
            einfos "Verifying MD5 $(lval dst md5_file)"

            local dst_dname=$(dirname  "${dst}")
            local dst_fname=$(basename "${dst}")
            local md5_dname=$(dirname  "${md5_file}")
            local md5_fname=$(basename "${md5_file}")

            cd "${dst_dname}"

            # If the requested destination was different than what was originally in the MD5 it will fail.
            # Or if the md5sum file was generated with a different path in it it will fail. This just
            # sanititizes it to have the current working directory and the name of the file we downloaded to.
            sed -i "s|\(^[^#]\+\s\+\)\S\+|\1${dst_fname}|" "${md5_fname}"

            # Now we can perform the check
            md5sum --check "${md5_fname}" >/dev/null

        ## If requested fetch *.meta file and validate using contained fields
        elif [[ ${meta} -eq 1 ]]; then

            efetch_internal "${url}.meta" "${meta_file}"
            efetch_internal "${url}"      "${dst}"
            emetadata_check "${dst}"
        
        ## BASIC file fetching only
        else
            efetch_internal "${url}" "${dst}"
        fi
    
        einfos "Successfully fetched $(lval url dst)"
    }
    catch
    {
        local rc=$?
        edebug "Removing $(lval dst md5_file meta_file rc)"
        rm -rf "${dst}" "${md5_file}" "${meta_file}"
        return ${rc}
    }
}

netselect()
{
    local hosts=$@; argcheck hosts
    eprogress "Finding host with lowest latency from [${hosts}]"

    declare -a results sorted rows

    for h in ${hosts}; do
        local entry=$(ping -c10 -w5 -q $h 2>/dev/null | \
            awk '/^PING / {host=$2}
                 /packet loss/ {loss=$6}
                 /min\/avg\/max/ {
                    split($4,stats,"/")
                    printf("%s|%f|%f|%s|%f", host, stats[2], stats[4], loss, (stats[2] * stats[4]) * (loss + 1))
                }')

        results+=("${entry}")
    done

    array_init_nl sorted "$(printf '%s\n' "${results[@]}" | sort -t\| -k5 -n)"
    array_init_nl rows "Server|Latency|Jitter|Loss|Score"

    for entry in ${sorted[@]} ; do
        array_init parts "${entry}" "|"
        array_add_nl rows "${parts[0]}|${parts[1]}|${parts[2]}|${parts[3]}|${parts[4]}"
    done

    eprogress_kill

    ## SHOW ALL RESULTS ##
    einfos "All results:"
    etable ${rows[@]} >&2

    local best=$(echo "${sorted[0]}" | cut -d\| -f1)
    einfos "Best host=[${best}]"

    echo -en "${best}"
}

## etimeout
## ========
##
## `etimeout` will execute an arbitrary bash command for you, but will only let
## it use up the amount of time (i.e. the "timeout") you specify.
##
## If the command tries to take longer than that amount of time, it will be
## killed and etimeout will return 124.  Otherwise, etimeout will return the
## value that your called command returned.
##
## All arguments to `etimeout` (i.e. everything that isn't an option, or
## everything after --) is assumed to be part of the command to execute.
## `Etimeout` is careful to retain your quoting.
##
etimeout()
{
    $(opt_parse \
        ":signal sig s=TERM | First signal to send if the process doesn't complete in time.  KILL will still be sent later if it's not dead." \
        ":timeout t         | After this duration, command will be killed if it hasn't already completed.")

    argcheck timeout

    # Background the command to be run
    local start=${SECONDS}
    local cmd=("${@}")

    # If no command to execute just return success immediately
    if [[ -z "${cmd[@]:-}" ]]; then
        return 0
    fi

    #-------------------------------------------------------------------------
    # COMMAND TO EVAL
    local rc=""
    (
        disable_die_parent
        quote_eval "${cmd[@]}"
        local rc=$?
    ) &
    local pid=$!
    edebug "Executing $(lval cmd timeout signal pid)"
 
    #-------------------------------------------------------------------------
    # WATCHER
    #
    # Launch a background "wathcher" process that is simply waiting for the
    # timeout timer to expire.  If it does, it will kill the original command.
    (
        disable_die_parent
        close_fds

        # Wait for the timeout to elapse
        sleep ${timeout}

        # Upon getting here, we know that either 1) the timeout elapsed or 2)
        # our sleep process was killed.
        #
        # We can check to see if anything is still running, though, because we
        # know the command's PID.  If it's gone, it must've finished and we can exit
        #
        local pre_pids=( $(process_tree ${pid}) )
        if array_empty pre_pids ; then
            exit 0
        else
            # Since it did not exit and we must've completed our timeout sleep,
            # the command must've outlived its usefulness.  Do away with it.
            ekilltree -s=${signal} -k=2s ${pid}

            # Return sentinel 124 value to let the main process know that we
            # encountered a timeout.
            exit 124
        fi

    ) &>/dev/null &

    #-------------------------------------------------------------------------
    # HANDLE RESULTS
    {
        # Now we need to wait for the original process to finish.  We know that
        # it will _either_ finish because it completes normally or because the
        # watcher will kill it.
        #
        # Note that we do _not_ know which.  The return code we get from that
        # process might be its normal rc, or it might be the rc that it got
        # because it was killed by the watcher.
        local watcher=$!
        wait ${pid} && rc=0 || rc=$?

        # Once the above has completed, we know that the watcher is no longer
        # needed, so we can kill it, too.
        ekilltree -s=TERM ${watcher}

        # We need the return code from the watcher process to determine what
        # happened.  If it returned our sentinel value (124), then we know that
        # it determined there was a timeout.  Otherwise, we know that the
        # original command returned on its own.
        wait ${watcher} && watcher_rc=0 || watcher_rc=$?

        local stop=${SECONDS}
        local seconds=$(( ${stop} - ${start} ))

    } &>/dev/null
    
    # Now if we got that sentinel 124 value, we can report the timeout
    if [[ ${watcher_rc} -eq 124 ]] ; then
        edebug "Timeout $(lval cmd rc seconds timeout signal pid)"
        return 124
    else
        # Otherwise, we report the value reported by the original command
        return ${rc}
    fi
}

# eretry executes arbitrary shell commands for you wrapped in a call to etimeout
# and retrying up to a specified count. If the command eventually completes
# successfully eretry will return 0. If the command never completes successfully
# but continues to fail every time the return code from eretry will be the failing
# command's return code. If the command is prematurely terminated via etimeout the
# return code from eretry will be 124.
#
# OPTIONS:
#
# -d=DELAY. Amount of time to delay (sleep) after failed attempts before retrying.
#   Note that this value can accept sub-second values, just as the sleep
#   command does.  This parameter will be passed directly to sleep, so you can
#   specify any arguments it accepts such as .01s, 5m, or 3d.
#
# -e=<space separated list of numbers>
#   Any of the exit codes specified in this list will cause eretry to stop
#   retrying. If eretry receives one of these codes, it will immediately stop
#   retrying and return that exit code.  By default, only a zero return code
#   will cause eretry to stop.  If you specify -e, you should consider whether
#   you want to include 0 in the list.
#
# -r=RETRIES
#   Command will be attempted RETRIES times total. If no options are provided to
#   eretry it will use a default retry limit of 5.
#
# -s=SIGNAL=<signal name or number>     e.g. SIGNAL=2 or SIGNAL=TERM
#   When ${TIMEOUT} seconds have passed since running the command, this will be
#   the signal to send to the process to make it stop.  The default is TERM.
#   [NOTE: KILL will _also_ be sent two seconds after the timeout if the first
#   signal doesn't do its job]
#
# -t=TIMEOUT. After this duration, command will be killed (and retried if that's the
#   right thing to do).  If unspecified, commands may run as long as they like
#   and eretry will simply wait for them to finish. Uses sleep(1) time
#   syntax.
#
# -T=TIMEOUT. Total timeout for entire eretry operation.
#   This -T flag is different than -t in that -T applies to the entire eretry
#   operation including all iterations and retry attempts and timeouts of each
#   individual command. Uses sleep(1) time syntax.
#
# -w=SECONDS
#   A warning will be generated on (or slightly after) every SECONDS while the
#   command keeps failing.
#
# All direct parameters to eretry are assumed to be the command to execute, and
# eretry is careful to retain your quoting.
eretry()
{
    $(opt_parse \
        ":delay d=0              | Time to sleep between failed attempts before retrying." \
        ":fatal_exit_codes e=0   | Space-separated list of exit codes that are fatal (i.e. will result in no retry)." \
        ":retries r              | Command will be attempted once plus this number of retries if it continues to fail." \
        ":signal sig s=TERM      | Signal to be send to the command if it takes longer than the timeout." \
        ":timeout t              | If one attempt takes longer than this duration, kill it and retry if appropriate." \
        ":max_timeout T=infinity | If all attempts take longer than this duration, kill what's running and stop retrying." \
        ":warn_every w           | Generate warning messages after failed attempts when it has been more than this long since the last warning.")

    # If unspecified, limit timeout to the same as max_timeout
    : ${timeout:=${max_timeout:-infinity}}


    # If a total timeout was specified then wrap call to eretry_internal with etimeout
    if [[ ${max_timeout} != "infinity" ]]; then
        : ${retries:=infinity}

        etimeout -t=${max_timeout} -s=${signal} --          \
            eretry_internal                                 \
                --timeout="${timeout}"                      \
                --delay="${delay}"                          \
                --fatal_exit_codes="${fatal_exit_codes}"    \
                --signal="${signal}"                        \
                --warn-every="${warn_every}"                \
                --retries="${retries}"                      \
                -- "${@}"
    else
        # If no total timeout or retry limit was specified then default to prior
        # behavior with a max retry of 5.
        : ${retries:=5}

        eretry_internal                                 \
            --timeout="${timeout}"                      \
            --delay="${delay}"                          \
            --fatal_exit_codes="${fatal_exit_codes}"    \
            --signal="${signal}"                        \
            --warn-every="${warn_every}"                \
            --retries="${retries}"                      \
            -- "${@}"
    fi
}

# Internal method called by eretry so that we can wrap the call to eretry_internal with a call
# to etimeout in order to provide upper bound on entire invocation.
eretry_internal()
{
    $(opt_parse \
        ":delay d                | Time to sleep between failed attempts before retrying." \
        ":fatal_exit_codes e     | Space-separated list of exit codes that are fatal (i.e. will result in no retry)." \
        ":retries r              | Command will be attempted once plus this number of retries if it continues to fail." \
        ":signal sig s           | Signal to be send to the command if it takes longer than the timeout." \
        ":timeout t              | If one attempt takes longer than this duration, kill it and retry if appropriate." \
        ":warn_every w           | Generate warning messages after failed attempts when it has been more than this long since the last warning.")

    argcheck delay fatal_exit_codes retries signal timeout

    # Command
    local cmd=("${@}")
    local attempt=0
    local rc=0
    local exit_codes=()
    local stdout=""
    local warn_seconds="${SECONDS}"

    # If no command to execute just return success immediately
    if [[ -z "${cmd[@]:-}" ]]; then
        return 0
    fi

    while true; do
        [[ ${retries} != "infinity" && ${attempt} -ge ${retries} ]] && break || (( attempt+=1 ))
        
        edebug "Executing $(lval cmd timeout max_timeout) retries=(${attempt}/${retries})"

        # Run the command through timeout wrapped in tryrc so we can throw away the stdout 
        # on any errors. The reason for this is any caller who cares about the output of
        # eretry might see part of the output if the process times out. If we just keep
        # emitting that output they'd be getting repeated output from failed attempts
        # which could be completely invalid output (e.g. truncated XML, Json, etc).
        stdout=""
        $(tryrc -o=stdout etimeout -t=${timeout} -s=${signal} "${cmd[@]}")
        
        # Append list of exit codes we've seen
        exit_codes+=(${rc})

        # Break if the process exited with white listed exit code.
        if echo "${fatal_exit_codes}" | grep -wq "${rc}"; then
            edebug "Command exited with success $(lval rc fatal_exit_codes cmd) retries=(${attempt}/${retries})"
            break
        fi

        # Show warning if requested
        if [[ -n ${warn_every} ]] && (( SECONDS - warn_seconds > warn_every )); then
            ewarn "Failed $(lval cmd timeout exit_codes) retries=(${attempt}/${retries})" 
            warn_seconds=${SECONDS}
        fi

        # Don't use "-ne" here since delay can have embedded units
        if [[ ${delay} != "0" ]] ; then
            edebug "Sleeping $(lval delay)" 
            sleep ${delay}
        fi
    done

    [[ ${rc} -eq 0 ]] || ewarn "Failed $(lval cmd timeout exit_codes) retries=(${attempt}/${retries})" 

    # Emit stdout
    echo -n "${stdout}"

    # Return final return code
    return ${rc}
}

# setvars takes a template file with optional variables inside the file which
# are surrounded on both sides by two underscores.  It will replace the variable
# (and surrounding underscores) with a value you specify in the environment.
#
# For example, if the input file looks like this:
#   Hi __NAME__, my name is __OTHERNAME__.
# And you call setvars like this
#   NAME=Bill OTHERNAME=Ted setvars intputfile
# The inputfile will be modified IN PLACE to contain:
#   Hi Bill, my name is Ted.
#
# SETVARS_ALLOW_EMPTY=(0|1)
#   By default, empty values are NOT allowed. Meaning that if the provided key
#   evaluates to an empty string, it will NOT replace the __key__ in the file.
#   if you require that functionality, simply use SETVARS_ALLOW_EMPTY=1 and it
#   will happily allow you to replace __key__ with an empty string.
#
#   After all variables have been expanded in the provided file, a final check
#   is performed to see if all variables were set properly. It will return 0 if
#   all variables have been successfully set and 1 otherwise.
#
# SETVARS_WARN=(0|1)
#   To aid in debugging this will display a warning on any unset variables.
#
# OPTIONAL CALLBACK:
#   You may provided an optional callback as the second parameter to this function.
#   The callback will be called with the key and the value it obtained from the
#   environment (if any). The callback is then free to make whatever modifications
#   or filtering it desires and then echo the new value to stdout. This value
#   will then be used by setvars as the replacement value.
setvars()
{
    $(declare_args filename ?callback)
    edebug "Setting variables $(lval filename callback)"
    [[ -f ${filename} ]] || die "$(lval filename) does not exist"

    # If this file is a binary file skip it
    if file ${filename} | grep -q ELF ; then
        edebug "Skipping binary file $(lval filename): $(file ${filename})"
        return 0
    fi

    for arg in $(grep -o "__\S\+__" ${filename} | sort --unique || true); do
        local key="${arg//__/}"
        local val="${!key:-}"

        # Call provided callback if one was provided which by contract should print
        # the new resulting value to be used
        [[ -n ${callback} ]] && val=$(${callback} "${key}" "${val}")

        # If we got an empty value back and empty values aren't allowed then continue.
        # We do NOT call die here as we'll deal with that at the end after we have
        # tried to expand all variables.
        [[ -n ${val} || ${SETVARS_ALLOW_EMPTY:-0} -eq 1 ]] || continue

        edebug "   ${key} => ${val}"

        # Put val into perl's environment and let _perl_ pull it out of that
        # environment.  This has the benefit of causing it to not try to
        # interpret any of it, but to treat it as a raw string
        VAL="${val}" perl -pi -e "s/__${key}__/\$ENV{VAL}/g" "${filename}" || die "Failed to set $(lval key val filename)"
    done

    # Check if anything is left over and return correct return value accordingly.
    if grep -qs "__\S\+__" "${filename}"; then
        local notset=()
        notset=( $(grep -o '__\S\+__' ${filename} | sort --unique | tr '\n' ' ') )
        [[ ${SETVARS_WARN:-1}  -eq 1 ]] && ewarn "Failed to set all variables in $(lval filename notset)"
        return 1
    fi

    return 0
}

## Ever want to evaluate a bash command that is stored in an array?  It's
## mostly a great way to do things.  Keeping the various arguments separate in
## the array means you don't have to worry about quoting.  Bash keeps the
## quoting you gave it in the first place.  So the typical way to run such a
## command is like this:
##
##     > cmd=(echo "\$\$")
##     > "${cmd[@]}"
##     $$
##
##  As you can see, since the dollar signs were quoted as the command was put
##  into the array, so the quoting was retained when the command was executed.
##  If you had instead used eval, you wouldn't get that behavior:
##
##     > cmd=(echo "\$\$")
##     > "${cmd[@]}"
##     53355
##
##  Instead, the argument gets "evaluated" by bash, turning it into the current
##  process id.  So if you're storing commands in an array, you can see that
##  you typically don't want to use eval.
##
##  But there's a wrinkle, of course.  If the first item in your array is the
##  name of an alias, bash won't expand that alias when using the first syntax.
##  This is because alias expansion happens in a stage _before_ bash expands
##  the contents of the variable.
##
##  So what can you do if you want alias expansion to happen but also want
##  things in the array to be quoted properly?  Use `quote_array`.  It will
##  ensure that all of the arguments don't get evaluated by bash, but that the
##  name of the command _does_ go through alias expansion.
##
##      > cmd=(echo "\$\$")
##      > quote_eval "${cmd[@]}"
##      $$
##
##  There, wasn't that simple?
##
quote_eval()
{
    local cmd=("$1")
    shift

    for arg in "${@}" ; do
        cmd+=( "$(printf %q "${arg}")" )
    done

    eval "${cmd[@]}"
}


#-----------------------------------------------------------------------------
# ARRAYS
#-----------------------------------------------------------------------------

# array_init will split a string on any characters you specify, placing the
# results in an array for you.
#
#  $1: name of array to assign to (i.e. "array")
#  $2: string to be split
#  $3: (optional) character(s) to be used as delimiters.
array_init()
{
    $(declare_args __array ?__string ?__delim)

    # If nothing was provided to split on just return immediately
    [[ -z ${__string} ]] && { eval "${__array}=()"; return 0; } || true

    # Default bash IFS is space, tab, newline, so this will default to that
    : ${__delim:=$' \t\n'}

    IFS="${__delim}" eval "${__array}=(\${__string})"
}

# This function works like array_init, but always specifies that the delimiter
# be a newline.
array_init_nl()
{
    [[ $# -eq 2 ]] || die "array_init_nl requires exactly two parameters"
    array_init "$1" "$2" $'\n'
}

# Initialize an array from a Json array. This will essentially just strip
# of the brackets from around the Json array and then remove the internal
# quotes on each value since they are unecessary in bash.
array_init_json()
{
    [[ $# -ne 2 ]] && die "array_init_json requires exactly two parameters"
    array_init "$1" "$(echo "${2}" | sed -e 's|^\[\s*||' -e 's|\s*\]$||' -e 's|",\s*"|","|g' -e 's|"||g')" ","
}

# Print the size of any array.  Yes, you can also do this with ${#array[@]}.
# But this functions makes for symmertry with pack (i.e. pack_size).
array_size()
{
    $(declare_args __array)

    # Treat unset variables as being an empty array, because when you tell
    # bash to create an empty array it doesn't really allow you to
    # distinguish that from an unset variable.  (i.e. it doesn't show you
    # the variable until you put something in it)
    local value=$(eval "echo \${${__array}[*]:-}")
    if [[ -z "${value}" ]]; then
        echo 0
    else
        eval "echo \${#${__array}[@]}"
    fi

    return 0
}

# Return true (0) if an array is empty and false (1) otherwise
array_empty()
{
    $(declare_args __array)
    [[ $(array_size ${__array}) -eq 0 ]]
}

# Returns true (0) if an array is not empty and false (1) otherwise
array_not_empty()
{
    $(declare_args __array)
    [[ $(array_size ${__array}) -ne 0 ]]
}

# array_add will split a given input string on requested delimiters and add them
# to the given array (which may or may not already exist).
#
# $1: name of the array to add the new elements to
# $2: string to be split
# $3: (optional) character(s) to be used as delimiters.
array_add()
{
    $(declare_args __array ?__string ?__delim)

    # If nothing was provided to split on just return immediately
    [[ -z ${__string} ]] && return 0

    # Default bash IFS is space, tab, newline, so this will default to that
    : ${__delim:=$' \t\n'}

    # Parse the input given the delimiter and append to the array.
    IFS="${__delim}" eval "${__array}+=(\${__string})"
}

# Identical to array_add only hard codes the delimter to be a newline.
array_add_nl()
{
    [[ $# -ne 2 ]] && die "array_add_nl requires exactly two parameters"
    array_add "$1" "$2" $'\n'
}

# array_remove will remove the given value(s) from an array, if present.
#
# OPTIONS:
# -a=(0|1) Remove all instances (defaults to only removing the first instance)
array_remove()
{
    $(opt_parse "-all a | Remove all instances of the item instead of just the first.")
    $(declare_args __array)

    # Return immediately if if array is not set or no values were given to be
    # removed. The reason we don't error out on an unset array is because
    # bash doesn't save arrays with no members.  For instance A=() unsets array A...
    [[ -v ${__array} && $# -gt 0 ]] || return 0
    
    local value
    for value in "${@}"; do

        local idx
        for idx in $(array_indexes ${__array}); do
            eval "local entry=\${${__array}[$idx]}"
            [[ "${entry}" == "${value}" ]] || continue

            unset ${__array}[$idx]

            # Remove all instances or only the first?
            [[ ${all} -eq 1 ]] || break
        done
    done
}

# Bash arrays may have non-contiguous indexes.  For instance, you can unset an
# ARRAY[index] to remove an item from the array and bash does not shuffle the
# indexes.
#
# If you need to iterate over the indexes of an array (rather than simply
# iterating over the items), you can call array_indexes on the array and it
# will echo all of the indexes that exist in the array.
#
array_indexes()
{
    $(declare_args __array_indexes_array)
    eval "echo \${!${__array_indexes_array}[@]}"
}

# array_contains will check if an array contains a given value or not. This
# will return success (0) if it contains the requested element and failure (1)
# if it does not.
#
# $1: name of the array to search
# $2: value to check for existance in the array
array_contains()
{
    $(declare_args __array __value)

    local idx=0
    for idx in $(array_indexes ${__array}); do
        eval "local entry=\${${__array}[$idx]}"
        [[ "${entry}" == "${__value}" ]] && return 0
    done

    return 1
}

# array_join will join an array into one flat string with the provided multi
# character delimeter between each element in the resulting string. Can also
# optionally pass in options to also put the delimiter before or after (or both)
# all elements.
#
# $1: name of the array to join
# $2: (optional) delimiter
array_join()
{
    $(opt_parse \
        "-before b | Insert delimiter before all joined elements." \
        "-after a  | Insert delimiter after all joined elements.")

    $(declare_args __array ?delim)

    # If the array is empty return empty string
    array_empty ${__array} && { echo -n ""; return 0; } || true

    # Default delimiter is an empty string.
    : ${delim:=" "}

    # If requested, emit the delimiter before hand.
    if [[ ${before} -eq 1 ]]; then
        echo -n "${delim}"
    fi

    # Iterate over each element of the array and echo that element with the
    # delimiter following it. Special case the last element in the array because
    # we only want to emit the trailing delimiter if requested.
    local indexes=( $(array_indexes ${__array}) )
    local idx_last=$(echo "${indexes[@]}" | awk '{print $NF}')

    local idx
    for idx in ${indexes[@]}; do
        eval "echo -n \"\${${__array}[$idx]}\""

        # If this is not the last element then always echo the delimiter. 
        # If this is the last element only echo the delimiter if after==1.
        if [[ ${idx} -lt ${idx_last} || ${after} -eq 1 ]]; then
            echo -n "${delim}"
        fi
    done
}

# Identical to array_join only it hardcodes the dilimter to a newline.
array_join_nl()
{
    [[ $# -ne 1 ]] && die "array_join_nl requires exactly one parameter"
    array_join "$1" $'\n'
}

# Create a regular expression that will match any one of the items in this
# array.  Suppose you had an array containing the first four letters of the
# alphabet.  Calling array_regex on that array will produce:
#
#    (a|b|c|d)
#
# Perhaps this is an esoteric thing to do, but it's pretty handy when you want
# it.
#
# NOTE: Be sure to quote the output of your array_regex call, because bash
# finds parantheses and pipe characters to be very important.
#
# WARNING: This probably only works if your array contains items that do not
# have whitespace or regex-y characters in them.  Pids are good.  Other stuff,
# probably not so much.
#
array_regex()
{
    $(declare_args __array)

    echo -n "("
    array_join ${__array}
    echo -n ")"
}

# Sort an array in-place.
#
array_sort()
{
    $(opt_parse \
        "-unique u  | Remove all but one copy of each item in the array." \
        "-version V | Perform a natural (version number) sort.")

    local __array
    for __array in "${@}" ; do
        local flags=()

        [[ ${unique} -eq 1 ]]  && flags+=("--unique")
        [[ ${version} -eq 1 ]] && flags+=("--version-sort")
        
        readarray -t ${__array} < <(
            local idx
            for idx in $(array_indexes ${__array}); do
                eval "echo \${${__array}[$idx]}"
            done | sort ${flags[@]:-}
        )
    done
}

#-----------------------------------------------------------------------------
# PACK
#-----------------------------------------------------------------------------
#
# Consider a "pack" to be a "new" data type for bash.  It stores a set of
# key/value pairs in an arbitrary format inside a normal bash (string)
# variable.  This is much like an associative array, but has a few differences
#
#   1) You can store packs INSIDE associative arrays (example in unit tests)
#   2) The "keys" in a pack may not contain an equal sign, nor may they contain
#      whitespace.
#   3) Packed values cannot contain newlines.
#
#

#
# For a (new or existing) variable whose contents are formatted as a pack, set
# one or more keys to values.  For example, the following will create a new
# variable packvar that will contain three keys (alpha, beta, n) with
# associated values (a, b, 7)
#
#  pack_set packvar alpha=a beta=b n=7
#
pack_set()
{
    local _pack_set_pack=$1 ; shift

    for _pack_set_arg in "${@}" ; do
        local _pack_set_key="${_pack_set_arg%%=*}"
        local _pack_set_val="${_pack_set_arg#*=}"

        pack_set_internal ${_pack_set_pack} "${_pack_set_key}" "${_pack_set_val}"
    done
}

#
# Much like pack_set, and takes arguments of the same form.  The difference is
# that pack_update will create no new keys -- it will only update keys that
# already exist.
#
pack_update()
{
    local _pack_update_pack=$1 ; shift

    for _pack_update_arg in "${@}" ; do
        local _pack_update_key="${_pack_update_arg%%=*}"
        local _pack_update_val="${_pack_update_arg#*=}"

        pack_keys ${_pack_update_pack} | grep -aPq "\b${_pack_update_key}\b" \
            && pack_set_internal ${_pack_update_pack} "${_pack_update_key}" "${_pack_update_val}" \
            || true
    done
}

pack_set_internal()
{
    local _pack_pack_set_internal=$1
    local _tag=$2
    local _val="$3"

    argcheck _tag
    [[ ${_tag} =~ = ]] && die "bashutils internal error: tag ${_tag} cannot contain equal sign"
    [[ $(echo "${_val}" | wc -l) -gt 1 ]] && die "packed values cannot hold newlines"

    local _removeOld="$(echo -n "${!1:-}" | _unpack | grep -av '^'${_tag}'=' || true)"
    local _addNew="$(echo "${_removeOld}" ; echo -n "${_tag}=${_val}")"
    local _packed=$(echo "${_addNew}" | _pack)

    printf -v ${1} "${_packed}"
}

#
# Get the last value assigned to a particular key in this pack.
#
pack_get()
{
    local _pack_pack_get=$1
    local _tag=$2

    argcheck _pack_pack_get _tag

    local _unpacked="$(echo -n "${!_pack_pack_get:-}" | _unpack)"
    local _found="$(echo -n "${_unpacked}" | grep -a "^${_tag}=" || true)"
    echo "${_found#*=}"
}

pack_contains()
{
    [[ -n $(pack_get $@) ]]
}

#
# Copy a packed value from one variable to another.  Either variable may be
# part of an associative array, if you're so inclined.
#
# Examples:
#   pack_copy A B
#   pack_copy B A["alpha"]
#   pack_copy A["alpha"] B[1]
#
pack_copy()
{
    argcheck 1 2
    eval "${2}=\"\${!1}\""
}

#
# Call provided callback function on each entry in the pack. The callback function
# should take two arguments, and it will be called once for each item in the
# pack and passed the key as the first value and its value as the second value.
#
pack_iterate()
{
    local _func=$1
    local _pack_pack_iterate=$2
    argcheck _func _pack_pack_iterate

    local _unpacked="$(echo -n "${!_pack_pack_iterate}" | _unpack)"
    local _lines ; array_init_nl _lines "${_unpacked}"

    for _line in "${_lines[@]}" ; do

        local _key="${_line%%=*}"
        local _val="${_line#*=}"

        ${_func} "${_key}" "${_val}"

    done
}

# Spews bash commands that, when executed will declare a series of variables
# in the caller's environment for each and every item in the pack. This uses
# the "eval command invocation string" which the caller then executes in order
# to manifest the commands. For instance, if your pack contains keys a and b
# with respective values 1 and 2, you can create locals a=1 and b=2 by running:
#
#   $(pack_import pack)
#
# If you don't want the pack's entire contents, but only a limited subset, you
# may specify them.  For instance, in the same example scenario, the following
# will create a local a=1, but not a local for b.
#
#  $(pack_import pack a)
#
# OPTIONS:
# -l: Emit local variables with 'local' scope qualifier (default)
# -g: Emit global variables with no scope qualifier
# -e: Emit exported variables with 'export' keyword
pack_import()
{
    $(opt_parse \
        "-local l=1 | Emit local variables via local builtin (default)." \
        "-global g  | Emit global variables instead of local (i.e. undeclared variables)." \
        "-export e  | Emit exported variables via export builtin.")

    $(declare_args _pack_import_pack)
    local _pack_import_keys=("${@}")
    [[ $(array_size _pack_import_keys) -eq 0 ]] && _pack_import_keys=($(pack_keys ${_pack_import_pack}))

    # Determine requested scope for the variables
    local _pack_import_scope="local"
    [[ ${local} -eq 1 ]]  && _pack_import_scope="local"
    [[ ${global} -eq 1 ]] && _pack_import_scope=""
    [[ ${export} -eq 1 ]] && _pack_import_scope="export"

    local _pack_import_cmd=""
    for _pack_import_key in "${_pack_import_keys[@]}" ; do
        local _pack_import_val=$(pack_get ${_pack_import_pack} ${_pack_import_key})
        _pack_import_cmd+="$_pack_import_scope $_pack_import_key=\"${_pack_import_val}\"; "
    done

    echo "eval "${_pack_import_cmd}""
}

#
# Assigns values into a pack by extracting them from the caller environment.
# For instance, if you have locals a=1 and b=2 and run the following:
#
#    pack_export pack a b
#
# You will be left with the same pack as if you instead said:
#
#   pack_set pack a=${a} b=${b}
#
pack_export()
{
    local _pack_export_pack=$1 ; shift

    local _pack_export_args=()
    for _pack_export_arg in "${@}" ; do
        _pack_export_args+=("${_pack_export_arg}=${!_pack_export_arg:-}")
    done

    pack_set "${_pack_export_pack}" "${_pack_export_args[@]}"
}

pack_size()
{
    [[ -z ${1} ]] && die "pack_size requires a pack to be specified as \$1"
    echo -n "${!1}" | _unpack | wc -l
}

#
# Echo a whitespace-separated list of the keys in the specified pack to stdout.
#
pack_keys()
{
    [[ -z ${1} ]] && die "pack_keys requires a pack to be specified as \$1"
    echo "${!1:-}" | _unpack | sed 's/=.*$//'
}

# Note: To support working with print_value, pack_print does NOT print a
# newline at the end of its output
pack_print()
{
    local _pack_pack_print=$1
    argcheck _pack_pack_print

    echo -n '('
    pack_iterate _pack_print_item ${_pack_pack_print}
    echo -n ')'
}

_pack_print_item()
{
    echo -n "[$1]=\"$2\" "
}

_unpack()
{
    # NOTE: BSD base64 is really chatty and this is the reason we discard its
    # error output
    base64 --decode 2>/dev/null | tr '\0' '\n'
}

_pack()
{
    # NOTE: BSD base64 is really chatty and this is the reason we discard its
    # error output
    grep -av '^$' | tr '\n' '\0' | base64 2>/dev/null
}

#-----------------------------------------------------------------------------
# STRING MANIPULATION
#-----------------------------------------------------------------------------

# Convert a given input string into "upper snake case". This is generally most
# useful when converting a "CamelCase" string although it will work just as
# well on non-camel case input. Essentially it looks for all upper case letters
# and puts an underscore before it, then uppercase the entire input string.
#
# For example:
#
# sliceDriveSize => SLICE_DRIVE_SIZE
# slicedrivesize => SLICEDRIVESIZE
#
# It has some special handling for some common corner cases where the normal
# camel case idiom isn't well followed. The best example for this is around
# units (e.g. MB, GB). Consider "sliceDriveSizeGB" where SLICE_DRIVE_SIZE_GB
# is preferable to SLICE_DRIVE_SIZE_G_B.
#
# The current list of translation corner cases this handles:
# KB, MB, GB, TB
to_upper_snake_case()
{
    $(declare_args input)

    echo "${input}"         \
        | sed -e 's|KB|Kb|' \
              -e 's|MB|Mb|' \
              -e 's|GB|Gb|' \
              -e 's|TB|Tb|' \
        | perl -ne 'print uc(join("_", split(/(?=[A-Z])/)))'
}

#-----------------------------------------------------------------------------
# JSON
#-----------------------------------------------------------------------------

# Convert each argument, in turn, to json in an appropriate way and drop them
# all in a single json blob.
#
to_json()
{
    echo -n "{"
    local _notfirst="" _arg
    for _arg in "${@}" ; do
        [[ -n ${_notfirst} ]] && echo -n ","

        local _arg_noqual=$(discard_qualifiers ${_arg})
        echo -n "$(json_escape ${_arg_noqual}):"
        if is_pack ${_arg} ; then
            pack_to_json ${_arg}

        elif is_array ${_arg} ; then
            array_to_json ${_arg}

        elif is_associative_array ${_arg} ; then
            associative_array_to_json ${_arg}

        else
            json_escape "$(eval echo -n \${${_arg}})"
        fi

        _notfirst=true
    done
    echo -n "}"
}

# Convert an array specified by name (i.e ARRAY not ${ARRAY} or ${ARRAY[@]})
# into a json array containing the same data.
#
array_to_json()
{
    # This will store a copy of the specified array's contents into __array
    $(declare_args __array)
    eval "local __array=(\"\${${__array}[@]}\")"

    echo -n "["
    local i notfirst=""
    for i in "${__array[@]}" ; do
        [[ -n ${notfirst} ]] && echo -n ","
        echo -n $(json_escape "$i")
        notfirst=true
    done

    echo -n "]"
}

associative_array_to_json()
{
    echo -n "{"
    local _notfirst="" _key
    edebug "1=$1"
    for _key in $(eval echo -n "\${!$1[@]}") ; do
        edebug $(lval _key)
        [[ -n ${_notfirst} ]] && echo -n ","

        echo -n $(json_escape ${_key})
        echo -n ':'
        echo -n $(json_escape "$(eval echo -n \${$1[$_key]})")

        _notfirst=true
    done
    echo -n "}"
}

# Convert a single pack into a json blob where the keys are the same as the
# keys from the pack (and so are the values)
#
pack_to_json()
{
    [[ -z ${1} ]] && die "pack_to_json requires a pack to be specified as \$1"

    local _pack _key _notfirst=""
    _pack=$(discard_qualifiers $1)
    echo -n "{"
    for _key in $(pack_keys ${_pack}) ; do
        [[ -n ${_notfirst} ]] && echo -n ","
        echo -n '"'${_key}'":'"$(json_escape "$(pack_get ${_pack} ${_key})")"
        _notfirst=true
    done
    echo -n "}"
}

# Escape an arbitrary string (specified as $1) so that it is quoted and safe to
# put inside json.
#
json_escape()
{
    echo -n "$1" \
        | python -c 'import json,sys; sys.stdout.write(json.dumps(sys.stdin.read()))'
}

# Import all of the key:value pairs from a non-nested Json object directly into
# the caller's environment as proper bash variables. By default this will import all
# the keys available into the caller's environment. Alternatively you can provide
# an optional list of keys to restrict what is imported. If any of the explicitly
# requested keys are not present this will be interpreted as an error and json_import
# will return non-zero. Keys can be marked optional via the '?' prefix before the key
# name in which case they will be set to an empty string if the key is missing. 
#
# Similar to a lot of other  methods inside bashutils, this uses the "eval command
# invocation string" idom. So, the proper calling convention for this is:
#
# $(json_import)
#
# By default this function operates on stdin. Alternatively you can change it to
# operate on a file via -f. To use via STDIN use one of these idioms:
#
# $(json_import <<< ${json})
# $(curl ... | $(json_import)
#
json_import()
{
    $(opt_parse \
        "-global g           | Emit global variables instead of local ones." \
        "-export e           | Emit exported variables instead of local ones." \
        ":file f=-           | Parse contents of provided file instead of stdin." \
        "-upper_snake_case u | Convert all keys into UPPER_SNAKE_CASE." \
        ":prefix p           | Prefix all keys with the provided required prefix." \
        ":query jq q         | Use JQ style query expression on given JSON before parsing." \
        ":exclude x          | Whitespace separated list of keys to exclude while importing.")

    # Determine flags to pass into declare
    local dflags=""
    [[ ${global} -eq 1 ]] && dflags="-g"
    [[ ${export} -eq 1 ]] && dflags="-gx"

    # optional jq query, or . which selects everything in jq
    : ${query:=.}

    # Lookup optional filename to use. If no filename was given then we're operating on STDIN.
    # In either case read into a local variable so we can parse it repeatedly in this function.
    local _json_import_data=$(cat ${file} | jq -r "${query}")

    # Check if explicit keys are requested. If not, slurp all keys in from provided data.
    local _json_import_keys=("${@:-}")
    [[ ${#_json_import_keys} -eq 0 ]] && array_init_json _json_import_keys "$(jq -c -r keys <<< ${_json_import_data})"

    # Get list of optional keys to exclude
    local excluded
    array_init excluded "${exclude}"

    # Debugging
    edebug $(lval prefix query file _json_import_data _json_import_keys excluded)

    local cmd key val
    for key in "${_json_import_keys[@]}"; do
        array_contains excluded ${key} && continue

        # If the key is marked as optional then add filter "//empty" so that 'null' literal is replaced with an empty string
        if [[ ${key} == \?* ]]; then
            key="${key#\?}"
            val=$(jq -r ".${key}//empty" <<< ${_json_import_data})
        else
            # Ensure the data has the requested key by appending a 'has' filter which emit 'true' or 'false' if the key was
            # present. Adding '-e' option to jq will cause it to exit with non-zero if the last filter produces 'null' or 'false'.
            # We don't actually care about the 'true/false' since we're relying on the return code being non-zero to trigger
            # set -e error handling. So, we remove that from what we ultimately store into our value via 'head -1'.
            val=$(jq -r -e '.'${key}', has("'${key}'")' <<< ${_json_import_data} | head -1)
        fi

        edebug $(lval key val)
        [[ ${upper_snake_case} -eq 1 ]] && key=$(to_upper_snake_case "${key}")

        cmd+="declare ${dflags} ${prefix}${key}=\"${val}\";"
    done

    echo -n "eval ${cmd}"
}

#-----------------------------------------------------------------------------
# Type detection
#-----------------------------------------------------------------------------

# These functions take a parameter that is a variable NAME and allow you to
# determine information about that variable name.
#
# Detecting packs relies on the bashutils convention of "if the first character
# of the name is a +, consider it a pack)
is_array()
{
    [[ "$(declare -p $1 2>/dev/null)" =~ ^declare\ -a ]]
}

is_associative_array()
{
    [[ "$(declare -p $1 2>/dev/null)" =~ ^declare\ -A ]]
}

is_pack()
{
    [[ "${1:0:1}" == '+' ]]
}

discard_qualifiers()
{
    echo "${1##+}"
}

#-----------------------------------------------------------------------------
# ASSERTS
#-----------------------------------------------------------------------------

# Executes a command (simply type the command after assert as if you were
# running it without assert) and calls die if that command returns a bad exit
# code.
# 
# For example:
#    assert [[ 0 -eq 1 ]]
#
# There's a subtlety here that I don't think can easily be fixed given bash's
# semantics.  All of the arguments get evaluated prior to assert ever seeing
# them.  So it doesn't know what variables you passed in to an expression, just
# what the expression was.  This is pretty handy in cases like this one:
#
#   a=1
#   b=2
#   assert [[ ${a} -eq ${b} ]]
#
# because assert will tell you that the command that it executed was 
#
#     [[ 1 -eq 2 ]]
#
# There it seems ideal.  But if you have an empty variable, things get a bit
# annoying.  For instance, this command will blow up because inside assert bash
# will try to evaluate [[ -z ]] without any arguments to -z.  (Note -- it still
# blows up, just not in quite the way you'd expect)
#
#    empty=""
#    assert [[ -z ${empty} ]]
#
# To make this particular case easier to deal with, we also have assert_empty
# which you could use like this:
#
#    assert_empty empty
#
assert()
{
    local cmd=( "${@}" )
    
    try
    {
        eval "${cmd[@]}"
    }
    catch
    {
        [[ $? -eq 0 ]] || die "assert failed (rc=$?}) :: ${cmd[@]}"
    }
}

assert_true()
{
    assert "${@}"
}

assert_false()
{
    local cmd=( "${@}" )
    
    try
    {
        eval "${cmd[@]}"
    }
    catch
    {
        [[ $? -ne 0 ]] || die "assert failed (rc=$?) :: ${cmd[@]}"
    }
}

assert_op()
{
    compare "${@}" || "assert_op failed :: ${@}"
}

assert_eq()
{
    $(declare_args "?lh" "?rh" "?msg")
    [[ "${lh}" == "${rh}" ]] || die "assert_eq failed [${msg:-}] :: $(lval lh rh)"
}

assert_ne()
{
    $(declare_args "?lh" "?rh" "?msg")
    [[ ! "${lh}" == "${rh}" ]] || die "assert_ne failed [${msg:-}] :: $(lval lh rh)"
}

assert_match()
{
    $(declare_args "?lh" "?rh" "?msg")
    [[ "${lh}" =~ "${rh}" ]] || die "assert_match failed [${msg:-}] :: $(lval lh rh)"
}

assert_not_match()
{
    $(declare_args "?lh" "?rh" "?msg")
    [[ ! "${lh}" =~ "${rh}" ]] || die "assert_not_match failed [${msg:-}] :: $(lval lh rh)"
}

assert_zero()
{
    [[ ${1:-0} -eq 0 ]] || die "assert_zero received $1 instead of zero."
}

assert_not_zero()
{
    [[ ${1:-1} -ne 0 ]] || die "assert_not_zero received ${1}."
}

assert_empty()
{
    local _arg
    for _arg in $@; do
        [[ "${!_arg:-""}" == "" ]] || die "assert_empty received $(lval _arg)"
    done
}

assert_not_empty()
{
    local _arg
    for _arg in $@; do
        [[ "${!_arg}" != "" ]] || die "assert_not_empty received $(lval _arg)"
    done
}

assert_exists()
{
    local name
    for name in "${@}"; do
        [[ -e "${name}" ]] || die "'${name}' does not exist"
    done
}

assert_not_exists()
{
    local name
    for name in "${@}"; do
        [[ ! -e "${name}" ]] || die "'${name}' exists"
    done
}

assert_archive_contents()
{
    $(declare_args archive)
    edebug "Validating $(lval archive)"
    
    local expect=( "${@}" )
    array_sort expect

    assert_exists "${archive}"
    local actual=( $(archive_list ${archive}) )

    edebug "$(lval expect)"
    edebug "$(lval actual)"

    assert_eq "${#expect[@]}" "${#actual[@]}" "Size mismatch"

    local idx
    for idx in $(array_indexes expect); do
        eval "local e=\${expect[$idx]}"
        eval "local a=\${actual[$idx]}"

        assert_eq "${e}" "${a}" "Mismatch at index=${idx}"
    done
}

assert_directory_contents()
{
    $(declare_args directory)
    edebug "Validating $(lval directory)"

    local expect=( "${@}" )
    array_sort expect
    
    assert_exists "${directory}"
    local actual=( $(find "${directory}" -printf '%P\n' | sort) )

    edebug "$(lval expect)"
    edebug "$(lval actual)"

    assert_eq "${#expect[@]}" "${#actual[@]}" "Size mismatch"

    local idx
    for idx in $(array_indexes expect); do
        eval "local e=\${expect[$idx]}"
        eval "local a=\${actual[$idx]}"

        assert_eq "${e}" "${a}" "Mismatch at index=${idx}"
    done
}

#-----------------------------------------------------------------------------
# DEFAULT TRAPS
#-----------------------------------------------------------------------------

# Default traps
die_on_abort
die_on_error
enable_trace

# Add default trap for EXIT so that we can ensure _bashutils_on_exit_start
# and _bashutils_on_exit_end get called when the process exits. Generally, 
# this allows us to do any error handling and cleanup needed when a process
# exits. But the main reason this exists is to ensure we can intercept
# abnormal exits from things like unbound variables (e.g. set -u).
trap_add "" EXIT

#-----------------------------------------------------------------------------
# SOURCING
#-----------------------------------------------------------------------------

return 0<|MERGE_RESOLUTION|>--- conflicted
+++ resolved
@@ -1114,11 +1114,7 @@
 
 eerror_internal()
 {
-<<<<<<< HEAD
-    $(declare_opts ":color c=${COLOR_ERROR} | Color to print the message in.")
-=======
     $(opt_parse ":color c=${COLOR_ERROR} | Color to print the message in.")
->>>>>>> 232f5407
     emsg "${color}" ">>" "ERROR" "$@"
 }
 
@@ -1148,15 +1144,9 @@
 #
 eerror_stacktrace()
 {
-<<<<<<< HEAD
-    $(declare_opts \
-        ":frame f=2              | Frame number to start at.  Defaults to 2, which skips this function and its caller." \
-        "skip s                  | Skip the initial error message.  Useful if the caller already displayed it." \
-=======
     $(opt_parse \
         ":frame f=2              | Frame number to start at.  Defaults to 2, which skips this function and its caller." \
         "-skip s                 | Skip the initial error message.  Useful if the caller already displayed it." \
->>>>>>> 232f5407
         ":color c=${COLOR_ERROR} | Use the specified color for output messages.")
 
     if [[ ${skip} -eq 0 ]]; then 
