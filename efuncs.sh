#!/bin/bash
#
# Copyright 2011-2015, SolidFire, Inc. All rights reserved.
#

#-----------------------------------------------------------------------------
# GLOBAL EFUNCS SETTINGS
#-----------------------------------------------------------------------------
set -o pipefail
set -o nounset
set -o functrace
set -o errtrace
shopt -s expand_aliases
shopt -s checkwinsize

# Locale setup to ensure sort and other GNU tools behave sanely
: ${__BASHUTILS_OS:=$(uname)}
if [[ "${__BASHUTILS_OS}" == Linux ]] ; then
    export LC_ALL="en_US.utf8"
    export LANG="en_US.utf8"
elif [[ "${__BASHUTILS_OS}" == Darwin ]] ; then
    export LC_ALL="en_US.UTF-8"
    export LANG="en_US.UTF-8"
fi

#-----------------------------------------------------------------------------
# DEBUGGING
#-----------------------------------------------------------------------------

alias enable_trace='[[ -n ${ETRACE:-} && ${ETRACE:-} != "0" ]] && trap etrace DEBUG || trap - DEBUG'

etrace()
{
    [[ ${ETRACE} == "" || ${ETRACE} == "0" ]] && return 0 || true

    # If ETRACE=1 then it's enabled globally
    if [[ ${ETRACE} != "1" ]]; then
        local _etrace_enabled_tmp=""
        local _etrace_enabled=0

        for _etrace_enabled_tmp in ${ETRACE}; do
            [[ ${BASH_SOURCE[1]:-} =~ ${_etrace_enabled_tmp}
                || ${FUNCNAME[1]:-} =~ ${_etrace_enabled_tmp} ]] && { _etrace_enabled=1; break; }
        done

        [[ ${_etrace_enabled} -eq 1 ]] || return 0
    fi

    echo "$(ecolor dimyellow)[$(basename ${BASH_SOURCE[1]:-} 2>/dev/null || true):${BASH_LINENO[0]:-}:${FUNCNAME[1]:-}:${BASHPID}]$(ecolor none) ${BASH_COMMAND}" >&2
}

edebug_enabled()
{
    [[ ${EDEBUG:=}  == "1" || ${ETRACE:=}  == "1" ]] && return 0
    [[ ${EDEBUG:-0} == "0" && ${ETRACE:-0} == "0" ]] && return 1

    $(declare_args ?_edebug_enabled_caller)

    if [[ -z ${_edebug_enabled_caller} ]]; then
        _edebug_enabled_caller=( $(caller 0) )
        [[ ${_edebug_enabled_caller[1]} == "edebug" || ${_edebug_enabled_caller[1]} == "edebug_out" || ${_edebug_enabled_caller[1]} == "tryrc" ]] \
            && _edebug_enabled_caller=( $(caller 1) )
    fi

    local _edebug_enabled_tmp
    for _edebug_enabled_tmp in ${EDEBUG} ${ETRACE} ; do
        [[ "${_edebug_enabled_caller[@]:1}" =~ ${_edebug_enabled_tmp} ]] && return 0
    done

    return 1
}

edebug_disabled()
{
    ! edebug_enabled
}

edebug()
{
    # Take intput either from arguments or if no arguments were provided take input from
    # standard input.
    local msg=""
    if [[ $# -gt 0 ]]; then
        msg="${@}"
    else
        msg="$(cat)"
    fi
    
    # If debugging isn't enabled then simply return without writing anything.
    # NOTE: We can't return at the top of this function in the event the caller has
    # piped output into edebug. We have to consume their output so that they don't
    # get an error or block.
    edebug_enabled || return 0

    # Force caller to be in edebug output because it's helpful and if you
    # turned on edebug, you probably want to know anyway
    EMSG_PREFIX="${EMSG_PREFIX:-} caller" emsg "dimblue" "" "DEBUG" "${msg}"
}

edebug_out()
{
    edebug_enabled && echo -n "/dev/stderr" || echo -n "/dev/null"
}

#-----------------------------------------------------------------------------
# TRY / CATCH
#-----------------------------------------------------------------------------

DIE_MSG_KILLED="\"[Killed]\""
DIE_MSG_CAUGHT="\"[ExceptionCaught]\""
DIE_MSG_UNHERR="\"[UnhandledError]\""

# The below aliases allow us to support rich error handling through the use
# of the try/catch idom typically found in higher level languages. Essentially
# the 'try' alias creates a subshell and then turns on implicit error handling
# through "die_on_error" (which essentially just enables 'set -e'). Since this
# runs in a subshell with fatal error handling enabled, the subshell will
# immediately exit on failure. The catch block which immediately follows the
# try block captures the exit status of the subshell and if it's not '0' it
# will invoke the catch block to handle the error.
#
# One clever trick employed here is to keep track of what level of the try/catch
# stack we are in so that the parent's ERR trap won't get triggered and cause
# the process to exit. Because we WANT the try subshell to exit and allow the
# failure to be handled inside the catch block.
__EFUNCS_DIE_ON_ERROR_TRAP_STACK=()
alias try="
    __EFUNCS_DIE_ON_ERROR_TRAP=\"\$(trap -p ERR | sed -e 's|trap -- ||' -e 's| ERR||' -e \"s|^'||\" -e \"s|'$||\" || true)\"
    : \${__EFUNCS_DIE_ON_ERROR_TRAP:=-}
    __EFUNCS_DIE_ON_ERROR_TRAP_STACK+=( \"\${__EFUNCS_DIE_ON_ERROR_TRAP}\" )
    nodie_on_error
    (
        true
        (
            __EFUNCS_TRY_SHELL=1
            enable_trace
            die_on_abort
            trap 'die -c=grey19 -r=\$? ${DIE_MSG_CAUGHT} &> >(edebug)' ERR
    "

# Catch block attached to a preceeding try block. This is a rather complex
# alias and it's probably not readily obvious why it jumps through the hoops
# it is jumping through but trust me they are all important. A few important
# notes about this alias:
#
# (1) Note that the ");" ends the preceeding subshell created by the "try"
#     block. Which means that a try block on it's own will be invalid syntax
#     to try to force try/catch to always be used properly.
#
# (2) All of the "|| true" stuff in this alias is extremely important. Without
#     it the implicit error handling will kick in and the process will be
#     terminated immediately instead of allowing the catch() block to handle
#     the error.
#
# (3) It's often really convenient for the catch block to know what the error
#     code was inside the try block. But that's actually kinda of hard to get
#     right. So here we capture the error code, and then we employ a curious
#     "( exit $rc; ) ||" to create a NEW subshell which exits with the original
#     try block's status. If it was 0 this will do nothing. Otherwise it will
#     call the catch block handling code. If we didn't care about the nesting
#     levels this wouldn't be necessary and we could just simplify the catch
#     alias to "); ||". But knowing the nesting level is really important.
#
# (4) The dangling "||" here requries the caller to put something after the
#     catch block which sufficiently handles the error or the code won't be
#     valid.
alias catch=" ); );
    __EFUNCS_TRY_CATCH_RC=\$?
    __EFUNCS_DIE_ON_ERROR_TRAP=\"\${__EFUNCS_DIE_ON_ERROR_TRAP_STACK[@]:(-1)}\"
    unset __EFUNCS_DIE_ON_ERROR_TRAP_STACK[\${#__EFUNCS_DIE_ON_ERROR_TRAP_STACK[@]}-1]
    trap \"\${__EFUNCS_DIE_ON_ERROR_TRAP}\" ERR
    ( exit \${__EFUNCS_TRY_CATCH_RC} ) || "

# Throw is just a simple wrapper around exit but it looks a little nicer inside
# a 'try' block to see 'throw' instead of 'exit'.
throw()
{
    exit $1
}

# die_on_error is a simple alias to register our trap handler for ERR. It is
# extremely important that we use this mechanism instead of the expected
# 'set -e' so that we have control over how the process exit is handled by
# calling our own internal 'die' handler. This allows us to either exit or
# kill the entire process tree as needed.
#
# NOTE: This is extremely unobvious, but setting a trap on ERR implicitly
# enables 'set -e'.
alias die_on_error='export __EFUNCS_DIE_ON_ERROR_ENABLED=1; trap "die ${DIE_MSG_UNHERR}" ERR'

# Disable calling die on ERROR.
alias nodie_on_error="export __EFUNCS_DIE_ON_ERROR_ENABLED=0; trap - ERR"

# Check if die_on_error is enabled. Returns success (0) if enabled and failure
# (1) otherwise.
die_on_error_enabled()
{
    trap -p | grep -q ERR
}

# Convert stream names (e.g. 'stdout') to cannonical file descriptor numbers:
#
# stdin=0
# stdout=1
# stderr=2
#
# Any other names will result in an error.
get_stream_fd()
{
    case "$1" in
        stdin ) echo "0"; return 0 ;;
        stdout) echo "1"; return 0 ;;
        stderr) echo "2"; return 0 ;;

        *) die "Unsupported stream=$1"
    esac
}

# Close file descriptors that are currently open.  This can be important
# because child processes inherit all of their parent's file descriptors, but
# frequently don't need access to them.  Sometimes the fact that those
# descriptors are still open can even cause problems (e.g. if a FIFO has more
# writers than expected, its reader may not get the EOF it is expecting.)
#
# This function closes all open file descriptors EXCEPT stdin (0),
# stdout (1), and stderr (2).  Technically, you can close those on your own if
# you want via syntax like this:
#    exec 0>&- 1>&- 2>&-
#
# But practically speaking, it's likely to cause problems.  For instance, hangs
# or errors when something tries to write to or read from one of those.  It's a
# better idea to do this intead if you really don't want your
# stdin/stdout/stderr inherited:
#
#   exec 0</dev/null 1>/dev/null 2>/dev/null
#
# We also never close fd 255.  Bash considers that its own.  For instance,
# sometimes that's open to the script you're currently executing.
#
close_fds()
{
    $(declare_args)

    if [[ ${__BASHUTILS_OS} != "Linux" ]] ; then
        # Not supported away from linux at the moment.
        return 0
    fi

    # Note grab file descriptors for the current process, not the one inside
    # the command substitution ls here.
    local pid=$BASHPID
    local fds=( $(ls /proc/${pid}/fd/ | grep -vP '^(0|1|2|255)$' | tr '\n' ' ') )

    array_empty fds && return 0

    local fd
    for fd in "${fds[@]}"; do
        eval "exec $fd>&-"
    done
}

# Helper method to read from a pipe until we see EOF.
pipe_read()
{
    $(declare_args pipe)
    local line
    
    # Read returns an error when it reaches EOF. But we still want to emit that
    # last line. So if we failed to read due to EOF but saw a partial line we
    # still want to echo it.
    #
    # NOTE: IFS='' and "-r" flag are critical here to ensure we don't lose
    # whitespace or try to interpret anything.
    while IFS= read -r line || [[ -n "${line}" ]]; do
        echo "${line}"
    done <${pipe}
}

# Helper method to read from a pipe until we see EOF and then also 
# intelligently quote the output in a way that can be reused as shell input
# via "printf %q". This will allow us to safely eval the input without fear
# of anything being exectued.
#
# NOTE: This method will echo "" instead of using printf if the output is an
#       empty string to avoid causing various test failures where we'd
#       expect an empty string ("") instead of a string with literl quotes
#       in it ("''").
pipe_read_quote()
{
    $(declare_args pipe)
    local output=$(pipe_read ${pipe})
    if [[ -n ${output} ]]; then
        printf %q "$(printf "%q" "${output}")"
    else
        echo -n ""
    fi
}

# tryrc is a convenience wrapper around try/catch that makes it really easy to
# execute a given command and capture the command's return code, stdout and stderr
# into local variables. We created this idiom because if you handle the failure 
# of a command in any way then bash effectively disables set -e that command
# invocation REGARDLESS OF DEPTH. "Handling the failure" includes putting it in
# a while or until loop, part of an if/else statement or part of a command 
# executed in a && or ||.
#
# Consider a function call chain such as:
#
# foo->bar->zap
#
# and you want to get the return value from foo, you might (wrongly) think you
# could safely use this and safely bypass set -e explosion:
#
# foo || rc=$?
#
# The problem is bash effectively disables "set -e" for this command when used
# in this context. That means even if zap encounteres an unhandled error die()
# will NOT get implicitly called (explicit calls to die would still get called
# of course).
# 
# Here's the insidious documentation from 'man bash' regarding this obscene
# behavior:
#
# "The ERR trap is not executed if the failed command is part of the command
#  list immediately following a while or until keyword, part of the test in
#  an if statement, part of a command executed in a && or ||  list  except 
#  the command following the final && or ||, any command in a pipeline but
#  the last, or if the command's return value is being inverted using !."
#
# What's not obvious from that statement is that this applies to the entire
# expression including any functions it may call not just the top-level 
# expression that had an error. Ick.
#
# Thus we created tryrc to allow safely capturing the return code, stdout
# and stderr of a function call WITHOUT bypassing set -e safety!
#
# This is invoked using the "eval command invocation string" idiom so that it
# is invoked in the caller's envionment. For example: $(tryrc some-command)
#
# OPTIONS:
# -r=VAR The variable to assign the return code to (OPTIONAL, defaults to 'rc').
# -o=VAR The variable to assign STDOUT to (OPTIONAL). If not provided STDOUT
#        will go to /dev/stdout as normal. This is BUFFERED and not displayed
#        until the call completes.
# -e=VAR The variable to assign STDERR to (OPTIONAL). If not provided STDERR
#        will go to /dev/stderr as normal. This is NOT BUFFERED and will display
#        to /dev/stderr in real-time.
# -g     Make variables global even if called in a local context.
tryrc()
{
    $(declare_args)
    local cmd=("$@")
    local rc_out=$(opt_get r "rc")
    local stdout_out=$(opt_get o)
    local stderr_out=$(opt_get e)
    local global=$(opt_get g 0)

    # Determine flags to pass into declare
    local dflags=""
    opt_false g || dflags="-g"

    # Temporary directory to hold stdout and stderr
    local tmpdir=$(mktemp -d /tmp/tryrc-XXXXXXXX)
    trap_add "rm -rf ${tmpdir}"

    # Create temporary file for stdout and stderr
    local stdout_file="${tmpdir}/stdout" stderr_file="${tmpdir}/stderr"

    # We're creating an "eval command string" inside the command substitution
    # that the caller is supposed to wrap around tryrc.
    #
    # Command substitution really can only run one big command.  In other
    # words, everything after the first command inside it is passed as an
    # argument to the first command.  But you can separate multiple commands by
    # semicolons inside an eval, so we put an eval around the entire output of
    # tryrc.
    #
    # Later you'll see we also put eval around the inside commands.  We
    # basically quote everything twice and then make up for it by eval-ing
    # everything twice in order to convince everything to keep whitespace as it
    # is.
    echo eval

    # Need to first make sure we've emitted code to set our output variables in the
    # event we are interrupted
    echo eval "declare ${dflags} ${rc_out}=1;"
    [[ -n ${stdout_out} ]] && echo eval "declare ${dflags} ${stdout_out}="";"
    [[ -n ${stderr_out} ]] && echo eval "declare ${dflags} ${stderr_out}="";"

    # Execute actual command in try/catch so that any fatal errors in the command
    # properly terminate execution of the command then capture off the return code
    # in the catch block. Send all stdout and stderr to respective pipes which will
    # be read in by the above background processes.
    local rc=0
    try
    {
        if [[ -n "${cmd[@]:-}" ]]; then

            # Redirect subshell's STDOUT and STDERR to requested locations
            exec >${stdout_file}
            [[ -n ${stderr_out} ]] && exec 2>${stderr_file}

            # Run command
            "${cmd[@]}"
        fi
    }
    catch
    {
        rc=$?
    }

    # Emit commands to assign return code 
    echo eval "declare ${dflags} ${rc_out}=${rc};"

    # Emit commands to assign stdout but ONLY if a stdout file was actually created.
    # This is because the file is only created on first write. And we don't want this
    # to fail if the command didn't write any stdout. This is also SAFE because we
    # initialize stdout_out and stderr_out above to empty strings.
    if [[ -s ${stdout_file} ]]; then
        local stdout="$(pipe_read_quote ${stdout_file})"
        if [[ -n ${stdout_out} ]]; then
            echo eval "declare ${dflags} ${stdout_out}=${stdout};"
        else
            echo eval "echo ${stdout} >&1;"
        fi
    fi

    # Emit commands to assign stderr
    if [[ -n ${stderr_out} && -s ${stderr_file} ]]; then
        local stderr="$(pipe_read_quote ${stderr_file})"
        echo eval "declare ${dflags} ${stderr_out}=${stderr};"
    fi

    # Remote temporary directory
    rm -rf ${tmpdir}
}

#-----------------------------------------------------------------------------
# TRAPS / DIE / STACKTRACE
#-----------------------------------------------------------------------------

# Print stacktrace to stdout. Each frame of the stacktrace is separated by a
# newline. Allows you to optionally pass in a starting frame to start the
# stacktrace at. 0 is the top of the stack and counts up. See also stacktrace
# and error_stacktrace.
#
# OPTIONS:
# -f=N Frame number to start at.
stacktrace()
{
    $(declare_args)
    local frame=$(opt_get f 0)

    while caller ${frame}; do
        (( frame+=1 ))
    done
}

# Populate an array with the frames of the current stacktrace. Allows you
# to optionally pass in a starting frame to start the stacktrace at. 0 is
# the top of the stack and counts up. See also stacktrace and eerror_stacktrace
#
# OPTIONS:
# -f=N Frame number to start at (defaults to 1 to skip lower level stacktrace
#      frame that this function calls.)
stacktrace_array()
{
    $(declare_args array)
    local frame=$(opt_get f 1)
    array_init_nl ${array} "$(stacktrace -f=${frame})"
}

# Print the trap command associated with a given signal (if any). This
# essentially parses trap -p in order to extract the command from that
# trap for use in other functions such as call_die_traps and trap_add.
trap_get()
{
    $(declare_args sig)

    # Normalize the signal description (which might be a name or a number) into
    # the form trap produces
    sig="$(signame -s "${sig}")"

    local existing=$(trap -p "${sig}")
    existing=${existing##trap -- \'}
    existing=${existing%%\' ${sig}}

    echo -n "${existing}"
}

die()
{
    # Disable traps for any signal during most of die.  We'll reset the traps
    # to existing state prior to exiting so that the exit trap will honor them.
    disable_signals

    if [[ ${__EFUNCS_DIE_IN_PROGRESS:=0} -ne 0 ]] ; then
        exit ${__EFUNCS_DIE_IN_PROGRESS}
    else
        $(declare_args)
        __EFUNCS_DIE_IN_PROGRESS=$(opt_get r 1)
        : ${__EFUNCS_DIE_BY_SIGNAL:=$(opt_get s)}
    fi

    local color=$(opt_get c "red")

    # Show error message immediately.
    echo "" >&2
    eerror_internal -c="${color}" "${@}"

    # Call eerror_stacktrace but skip top three frames to skip over the frames
    # containing stacktrace_array, eerror_stacktrace and die itself. Also skip
    # over the initial error message since we already displayed it.
    eerror_stacktrace -c="${color}" -f=3 -s

    reenable_signals

    # If we're in a subshell signal our parent SIGTERM and then exit. This will
    # allow the parent process to gracefully perform any cleanup before the
    # process ultimately exits.
    if [[ $$ != ${BASHPID} ]]; then
        
        # Capture off our BASHPID into a local variable so we can use it in subsequent
        # commands which cannot use BASHPID directly because they are in subshells and
        # the value of BASHPID would be altered by their context. 
        # WARNING: Do NOT use PPID instead of the $(ps) command because PPID is the
        #          parent of $$ not necessarily the parent of ${BASHPID}!
        local pid=${BASHPID}
<<<<<<< HEAD

        # Kill the parent shell.  This is how we detect failures inside command
        # substituion shells.  Bash would typically ignore them, but this
        # causes the shell calling the command substitution to fail and call die.
        #
        # Note: The shell that makes up the "try" body of a try/catch is
        # special.  We don't want to kill the try, we want to let the catch
        # handle things.
        #
        if [[ ${__EFUNCS_TRY_SHELL:-0} != 1 ]] ; then
            ekill -s=SIGTERM $(ps -o ppid --no-headers --pid ${pid})
        fi
=======
        ekill -s=SIGTERM $(ps -eo ppid,pid | awk '$1 == '${pid}' {print $2}')
>>>>>>> 499da80d
        ekilltree -s=SIGTERM ${pid}

        # When a process dies as the result of a signal, the proper thing to do
        # is not to exit but to kill self with that same signal.  See
        # http://www.cons.org/cracauer/sigint.html and
        # http://mywiki.wooledge.org/SignalTrap
        #
        if [[ -n "${__EFUNCS_DIE_BY_SIGNAL}" ]] ; then
            trap - ${__EFUNCS_DIE_BY_SIGNAL}
            kill -${__EFUNCS_DIE_BY_SIGNAL} ${BASHPID}
        else
            exit ${__EFUNCS_DIE_IN_PROGRESS}
        fi
    else
        if declare -f die_handler &>/dev/null; then
            die_handler -c="${color}" -r=${__EFUNCS_DIE_IN_PROGRESS} "${@}"
            __EFUNCS_DIE_IN_PROGRESS=0
        else
            ekilltree -s=SIGTERM $$
            exit ${__EFUNCS_DIE_IN_PROGRESS}
        fi
    fi
}

# Save off the current state of signal-based traps and disable them.  You may
# be interested in doing this if you're very concerned that a short bit of code
# should not be interrupted by a signal.  Be _SURE_ to call renable signals
# when you're done.
#
disable_signals()
{
    declare -Ag _BASHUTILS_SAVED_TRAPS
    _BASHUTILS_SAVED_TRAPS[$BASHPID]=$(trap -p "${DIE_SIGNALS[@]}")
    trap "" "${DIE_SIGNALS[@]}"
}

reenable_signals()
{
    eval "${_BASHUTILS_SAVED_TRAPS[$BASHPID]}"
}

# Appends a command to a trap. By default this will use the default list of
# signals: ${DIE_SIGNALS[@]}, ERR and EXIT so that this trap gets called
# by default for any signal that would cause termination. If that's not the
# desired behavior then simply pass in an explicit list of signals to trap.
#
# Options:
# $1: body of trap to be appended
# $@: Optional list of signals to trap (or default to DIE_SIGNALS and EXIT).
#
# NOTE: Do not put single quotes inside the body of the trap or else we can't
#       reliably extract the trap and eval it later.
trap_add()
{
    $(declare_args cmd)
    local signals=( "${@}" )
    [[ ${#signals[@]} -gt 0 ]] || signals=( EXIT )
    
    # Fail if new cmd has single quotes in it.
    if [[ ${cmd} =~ "'" ]]; then
        eerror "trap commands cannot contain single quotes."
        return 1
    fi

    edebug "Adding trap $(lval cmd signals)"

    local sig
    for sig in "${signals[@]}"; do
        sig=$(signame -s ${sig})

        # If we're at the same shell level as a previous trap_add invocation,
        # then append to the existing trap. Otherwise if we're changing shell
        # levels, optionally use die() as base trap if DIE_ON_ERROR or
        # ABORT_ON_ERROR are enabled.
        local existing=""
        if [[ ${__EFUNCS_TRAP_ADD_SHELL_LEVEL:-} == ${BASH_SUBSHELL} ]]; then
            existing="$(trap_get ${sig})"

            # Strip off our bashutils internal cleanup from the trap, because
            # we'll add it back in later.
            existing=${existing%%; _bashutils_on_exit_end}
            existing=${existing##_bashutils_on_exit_start; }
        else
            __EFUNCS_TRAP_ADD_SHELL_LEVEL=${BASH_SUBSHELL}

            # Clear any existing trap since we're in a subshell
            trap - "${sig}"

            # See if we need to turn on die or not
            if [[ ${sig} == "ERR" && ${__EFUNCS_DIE_ON_ERROR_ENABLED:-} -eq 1 ]]; then
                existing="die \"${DIE_MSG_UNHERR}\""

            elif [[ ${sig} != "EXIT" && ${__EFUNCS_DIE_ON_ABORT_ENABLED:-} -eq 1 ]]; then
                existing="die \"${DIE_MSG_KILLED}\""
            fi
        fi

        local complete_trap
        [[ ${sig} == "EXIT" ]] && complete_trap+="_bashutils_on_exit_start; "
        [[ -n "${cmd}"      ]] && complete_trap+="${cmd}; "
        [[ -n "${existing}" ]] && complete_trap+="${existing}; "
        [[ ${sig} == "EXIT" ]] && complete_trap+="_bashutils_on_exit_end"
        trap -- "${complete_trap}" "${sig}"
    done
}

_bashutils_on_exit_start()
{
    disable_signals
}

_bashutils_on_exit_end()
{
    reenable_signals
}

# Set the trace attribute for trap_add function. This is required to modify
# DEBUG or RETURN traps because functions don't inherit them unless the trace
# attribute is set.
declare -f -t trap_add

# List of signals which will cause die() to be called. These signals are the ones
# which by default bash uses to cause a program to terminate or abort. It may seem
# odd to register traps for things like SIGKILL since you can't IGNORE signals like
# that. However, you can still register a trap instead of the default handler bash
# uses and do something BEFORE you are terminated. If you don't register new traps
# for these signals then you get really annoying error messages whenever a process
# is killed or aborted.
#
# NOTE: We use this list below in die_on_abort and nodie_on_abort which we call
# shortly below this as our global default traps. Additionally, it is very important
# to call die_on_abort at the start of any command substitution which you want to be
# interruptible.
DIE_SIGNALS=( SIGHUP    SIGINT   SIGQUIT   SIGILL   SIGABRT   SIGFPE   SIGKILL
              SIGSEGV   SIGPIPE  SIGALRM   SIGTERM  SIGUSR1   SIGUSR2  SIGBUS
              SIGIO     SIGPROF  SIGSYS    SIGTRAP  SIGVTALRM SIGXCPU  SIGXFSZ
            )

# These signals are typically generated by the TTY when the person at the
# terminal hits a key.  Typical terminals have them configured to be SIGINT on
# Ctrl-C, SIGQUIT on Ctrl-\, and SIGTSTP on Ctrl-Z.
#
# The funny thing about the way the TTY sends the signals is that they go to
# the whole process group at once, rather than just, say, the foreground
# process.
#
TTY_SIGNALS=( SIGINT SIGQUIT SIGTSTP )

# Enable default traps for all DIE_SIGNALS to call die().
die_on_abort()
{
    export __EFUNCS_DIE_ON_ABORT_ENABLED=1

    local signals=( "${@}" )
    [[ ${#signals[@]} -gt 0 ]] || signals=( ${DIE_SIGNALS[@]} )

    local signal
    for signal in "${signals[@]}" ; do
        local signal_name=$(signame -s ${signal})
        trap "die -s=${signal_name} \"[\${BASHPID} caught ${signal_name}]\"" ${signal}
    done
}

# Disable default traps for all DIE_SIGNALS.
nodie_on_abort()
{
    export __EFUNCS_DIE_ON_ABORT_ENABLED=0

    local signals=( "${@}" )
    [[ ${#signals[@]} -gt 0 ]] || signals=( ${DIE_SIGNALS[@]} )
    trap - ${signals[@]}
}

#-----------------------------------------------------------------------------
# FANCY I/O ROUTINES
#-----------------------------------------------------------------------------

# Check if we are "interactive" or not. For our purposes, we are interactive
# if STDERR is attached to a terminal or not. This is checked via the bash
# idiom "[[ -t 2 ]]" where "2" is STDERR. But we can override this default
# check with the global variable EINTERACTIVE=1.
einteractive()
{
    [[ ${EINTERACTIVE:-0} -eq 1 ]] && return 0
    [[ -t 2 ]]
}

tput()
{
    if [[ "$@" == "cols" && -n ${COLUMNS:-} ]]; then
        echo -n "${COLUMNS}"
        return 0
    fi

    TERM=screen-256color /usr/bin/tput $@
}

ecolor_code()
{
   case $1 in

        # Primary
        black)            echo 0     ;;
        red)              echo 1     ;;
        green)            echo 2     ;;
        yellow)           echo 3     ;;
        blue)             echo 4     ;;
        magenta)          echo 5     ;;
        cyan)             echo 6     ;;
        white)            echo 7     ;;

        # Derivatives
        grey0)            echo 16     ;;
        navyblue)         echo 17     ;;
        darkgreen)        echo 22     ;;
        deepskyblue)      echo 24     ;;
        dodgerblue)       echo 26     ;;
        springgreen)      echo 35     ;;
        darkturqouise)    echo 44     ;;
        turquoise)        echo 45     ;;
        blueviolet)       echo 57     ;;
        orange)           echo 58     ;;
        slateblue)        echo 62     ;;
        paleturquoise)    echo 66     ;;
        steelblue)        echo 67     ;;
        cornflowerblue)   echo 69     ;;
        aquamarine)       echo 79     ;;
        darkred)          echo 88     ;;
        darkmagenta)      echo 90     ;;
        plum)             echo 96     ;;
        wheat)            echo 101    ;;
        lightslategrey)   echo 103    ;;
        darkseagreen)     echo 108    ;;
        darkviolet)       echo 128    ;;
        darkorange)       echo 130    ;;
        hotpink)          echo 132    ;;
        mediumorchid)     echo 134    ;;
        lightsalmon)      echo 137    ;;
        gold)             echo 142    ;;
        darkkhaki)        echo 143    ;;
        indianred)        echo 167    ;;
        orchid)           echo 170    ;;
        violet)           echo 177    ;;
        tan)              echo 180    ;;
        lightyellow)      echo 185    ;;
        honeydew)         echo 194    ;;
        salmon)           echo 209    ;;
        pink)             echo 218    ;;
        thistle)          echo 225    ;;

        # Lots of grey
        grey100)          echo 231    ;;
        grey3)            echo 232    ;;
        grey7)            echo 233    ;;
        grey11)           echo 234    ;;
        grey15)           echo 235    ;;
        grey19)           echo 236    ;;
        grey23)           echo 237    ;;
        grey27)           echo 238    ;;
        grey30)           echo 239    ;;
        grey35)           echo 240    ;;
        grey39)           echo 241    ;;
        grey42)           echo 242    ;;
        grey46)           echo 243    ;;
        grey50)           echo 244    ;;
        grey54)           echo 245    ;;
        grey58)           echo 246    ;;
        grey62)           echo 247    ;;
        grey66)           echo 248    ;;
        grey70)           echo 249    ;;
        grey74)           echo 250    ;;
        grey78)           echo 251    ;;
        grey82)           echo 252    ;;
        grey85)           echo 253    ;;
        grey89)           echo 254    ;;
        grey93)           echo 255    ;;

        # Unknown color code
        *)                die "Unknown color: $1" ;;
   esac

   return 0
}

ecolor()
{
    ## If EFUNCS_COLOR is empty then set it based on if STDERR is attached to a console
    local efuncs_color=${EFUNCS_COLOR:=}
    [[ -z ${efuncs_color} ]] && einteractive && efuncs_color=1
    [[ ${efuncs_color} -eq 1 ]] || return 0

    # Reset
    local c=$1
    local reset_re="\breset|none|off\b"
    [[ ${c} =~ ${reset_re} ]] && { echo -en "\033[m"; return 0; }

    local dimre="^dim"
    if [[ ${c} =~ ${dimre} ]]; then
        c=${c#dim}
    else
        tput bold
    fi

    tput setaf $(ecolor_code ${c})
}

eclear()
{
    tput clear >&2
}

etimestamp()
{
    echo -en "$(date '+%b %d %T')"
}

# Display a very prominent banner with a provided message which may be multi-line
# and an optional timestamp as well as the ability to provide any number of extra
# arguments which will be included in the banner in a pretty printed tag=value
# format. All of this is implemented with print_value to give consistency in how
# we log and present information.
ebanner()
{
    local cols lines entries

    echo "" >&2
    cols=$(tput cols)
    cols=$((cols-2))
    eval "local str=\$(printf -- '-%.0s' {1..${cols}})"
    echo -e "$(ecolor magenta)+${str}+" >&2
    echo -e "|" >&2

    # Print the first message honoring any newlines
    array_init_nl lines "${1}"; shift
    for line in "${lines[@]}"; do
        echo -e "| ${line}" >&2
    done

    # Timestamp
    [[ ${EFUNCS_TIME:=0} -eq 1 ]] && local stamp="[$(etimestamp)]" || local stamp=""
    [[ -n ${stamp} ]] && { echo -e "|\n| Time=${stamp}" >&2; }

    # Iterate over all other arguments and stick them into an associative array
    # If a custom key was requested via "key=value" format then use the provided
    # key and lookup value via print_value.
    declare -A __details

    local entries=("${@}")
    for k in "${entries[@]:-}"; do
        [[ -z ${k} ]] && continue

        local _ktag="${k%%=*}";
        : ${_ktag:=${k}}
        local _kval="${k#*=}";
        _ktag=${_ktag#+}
        __details[${_ktag}]=$(print_value ${_kval})

    done

    # Now output all the details (if any)
    if [[ -n ${__details[@]:-} ]]; then
        echo -e "|" >&2

        # Sort the keys and store into an array
        local keys
        keys=( $(for key in ${!__details[@]}; do echo "${key}"; done | sort) )

        # Figure out the longest key
        local longest=0
        for key in ${keys[@]}; do
            local len=${#key}
            (( len > longest )) && longest=$len
        done

        # Iterate over the keys of the associative array and print out the values
        for key in ${keys[@]}; do
            local pad=$((longest-${#key}+1))
            printf "| • %s%${pad}s :: %s\n" ${key} " " "${__details[$key]}" >&2
        done
    fi

    # Close the banner
    echo -e "|" >&2
    echo -e "+${str}+$(ecolor none)" >&2

    return 0
}

emsg()
{
    # Only take known prefix settings
    local emsg_prefix=$(echo ${EMSG_PREFIX:=} | egrep -o "(time|times|level|caller|all)" || true)

    [[ ${EFUNCS_TIME:=0} -eq 1 ]] && emsg_prefix+=time

    local color=$(ecolor $1)
    local nocolor=$(ecolor none)
    local symbol=${2:-}
    local level=$3
    shift 3

    # Local args to hold the color and regexs for each field
    for field in time level caller msg; do
        local ${field}_color=${nocolor}
        eval "local ${field}_re='\ball|${field}\b'"
    done

    # Determine color values for each field used below.
    : ${EMSG_COLOR:="time level caller"}
    [[ ${EMSG_COLOR} =~ ${time_re}   ]] && time_color=${color}
    [[ ${EMSG_COLOR} =~ ${level_re}  ]] && level_color=${color}
    [[ ${EMSG_COLOR} =~ ${caller_re} ]] && caller_color=${color}

    # Build up the prefix for the log message. Each of these may optionally be in color or not. This is
    # controlled via EMSG_COLOR which is a list of fields to color. By default this is set to all fields.
    # The following fields are supported:
    # (1) time    : Timetamp
    # (2) level   : Log Level
    # (3) caller  : file:line:method
    local delim="${nocolor}|"
    local prefix=""

    if [[ ${level} =~ INFOS|WARNS && ${emsg_prefix} == "time" ]]; then
        :
    else
        local times_re="\ball|times\b"
        [[ ${level} =~ INFOS|WARNS && ${emsg_prefix} =~ ${times_re} || ${emsg_prefix} =~ ${time_re} ]] && prefix+="${time_color}$(etimestamp)"
        [[ ${emsg_prefix} =~ ${level_re}  ]] && prefix+="${delim}${level_color}$(printf "%s"  ${level%%S})"
        [[ ${emsg_prefix} =~ ${caller_re} ]] && prefix+="${delim}${caller_color}$(printf "%-10s" $(basename 2>/dev/null $(caller 1 | awk '{print $3, $1, $2}' | tr ' ' ':')) || true)"
    fi

    # Strip of extra leading delimiter if present
    prefix="${prefix#${delim}}"

    # If it's still empty put in the default
    if [[ -z ${prefix} ]] ; then
        prefix="${symbol}"
    else
        prefix="${color}[${prefix}${color}]"
        [[ ${level} =~ DEBUG|INFOS|WARNS ]] && prefix+=${symbol:2}
    fi

    # Color Policy
    if [[ ${EMSG_COLOR} =~ ${msg_re} || ${level} =~ DEBUG|WARN|ERROR ]] ; then
        echo -e "${color}${prefix} $@${nocolor}" >&2
    else
        echo -e "${color}${prefix}${nocolor} $@" >&2
    fi

    return 0
}

einfo()
{
    emsg "green" ">>" "INFO" "$@"
}

einfos()
{
    emsg "green" "   -" "INFOS" "$@"
}

ewarn()
{
    emsg "yellow" ">>" "WARN" "$@"
}

ewarns()
{
    emsg "yellow" "   -" "WARNS" "$@"
}

eerror_internal()
{
    $(declare_args)
    local color=$(opt_get c "red")
    emsg "${color}" ">>" "ERROR" "$@"
}

eerror()
{
    emsg "red" ">>" "ERROR" "$@"
}

# Print an error stacktrace to stderr.  This is like stacktrace only it pretty prints
# the entire stacktrace as a bright red error message with the funct and file:line
# number nicely formatted for easily display of fatal errors.
#
# Allows you to optionally pass in a starting frame to start the stacktrace at. 0 is
# the top of the stack and counts up. See also stacktrace and eerror_stacktrace.
#
# OPTIONS:
# -f=N
#   Frame number to start at (defaults to 2 to skip the top frames with
#   eerror_stacktrace and stacktrace_array).
#
# -s=(0|1)
#   Skip the initial error message (e.g. b/c the caller already displayed it).
#
# -c=(color)
#   Use the specified color for output messages.  Defaults to red.  Supports
#   any color that is supported by ecolor.
#
eerror_stacktrace()
{
    $(declare_args)
    local frame=$(opt_get f 2)
    local skip=$(opt_get s 0)
    local color=$(opt_get c "red")

    if [[ ${skip} -eq 0 ]]; then 
        echo "" >&2
        eerror_internal -c=${color} "$@"
    fi

    local frames=() frame
    stacktrace_array -f=${frame} frames

    array_empty frames ||
    for frame in "${frames[@]}"; do
        local line=$(echo ${frame} | awk '{print $1}')
        local func=$(echo ${frame} | awk '{print $2}')
        local file=$(basename $(echo ${frame} | awk '{print $3}'))

        [[ ${file} == "efuncs.sh" && ${func} == ${FUNCNAME} ]] && break

        printf "$(ecolor ${color})   :: %-20s | ${func}$(ecolor none)\n" "${file}:${line}" >&2
    done
}

# etable("col1|col2|col3", "r1c1|r1c2|r1c3"...)
etable()
{
    $(declare_args columns)
    local lengths=()
    local parts=()
    local idx=0

    for line in "${columns}" "$@"; do
        array_init parts "${line}" "|"
        idx=0
        for p in "${parts[@]}"; do
            mlen=${#p}
            [[ ${mlen} -gt ${lengths[$idx]:-} ]] && lengths[$idx]=${mlen}
            idx=$((idx+1))
        done
    done

    divider="+"
    array_init parts "${columns}" "|"
    idx=0
    for p in "${parts[@]}"; do
        len=$((lengths[$idx]+2))
        s=$(printf "%${len}s+")
        divider+=$(echo -n "${s// /-}")
        idx=$((idx+1))
    done

    printf "%s\n" ${divider}

    lnum=0
    for line in "${columns}" "$@"; do
        array_init parts "${line}" "|"
        idx=0
        printf "|"
        for p in "${parts[@]}"; do
            pad=$((lengths[$idx]-${#p}+1))
            printf " %s%${pad}s|" "${p}" " "
            idx=$((idx+1))
        done
        printf $'\n'
        lnum=$((lnum+1))
        if [[ ${lnum} -eq 1 || ${lnum} -eq $(( $# + 1 )) ]]; then
            printf "%s\n" ${divider}
        else
            [[ ${ETABLE_ROW_LINES:-1} -eq 1 ]] && printf "%s\n" ${divider//+/|}
        fi
    done
}

eprompt()
{
    echo -en "$(ecolor white) * $@: $(ecolor none)" >&2
    local result=""

    read result < /dev/stdin

    echo -en "${result}"
}

# eprompt_with_options allows the caller to specify what options are valid
# responses to the provided question. The caller can also optionally provide
# a list of "secret" options which will not be displayed in the prompt to the
# user but will be accepted as a valid response.
eprompt_with_options()
{
    $(declare_args msg opt ?secret)
    local valid="$(echo ${opt},${secret} | tr ',' '\n' | sort --ignore-case --unique)"
    msg+=" (${opt})"

    ## Keep reading input until a valid response is given
    while true; do
        response=$(die_on_abort; eprompt "${msg}")
        matches=( $(echo "${valid}" | grep -io "^${response}\S*" || true) )
        edebug "$(lval response opt secret matches valid)"
        [[ ${#matches[@]} -eq 1 ]] && { echo -en "${matches[0]}"; return 0; }

        eerror "Invalid response=[${response}] -- use a unique prefix from options=[${opt}]"
    done
}

epromptyn()
{
    $(declare_args msg)
    eprompt_with_options "${msg}" "Yes,No"
}

trim()
{
    echo "$1" | sed -e 's/^[[:space:]]\+//' -e 's/[[:space:]]\+$//'
}

compress_spaces()
{
    local output=$(echo -en "$@" | tr -s "[:space:]" " ")
    echo -en "${output}"
}

eend()
{
    local rc=${1:-0}

    if einteractive; then
        # Terminal magic that:
        #    1) Gets the number of columns on the screen, minus 6 because that's
        #       how many we're about to output
        #    2) Moves up a line
        #    3) Moves right the number of columns from #1
        local columns=$(tput cols)
        local startcol=$(( columns - 6 ))
        [[ ${startcol} -gt 0 ]] && echo -en "$(tput cuu1)$(tput cuf ${startcol} 2>/dev/null)" >&2
    fi

    if [[ ${rc} -eq 0 ]]; then
        echo -e "$(ecolor blue)[$(ecolor green) ok $(ecolor blue)]$(ecolor none)" >&2
    else
        echo -e "$(ecolor blue)[$(ecolor red) !! $(ecolor blue)]$(ecolor none)" >&2
    fi
}

spinout()
{
    local char="$1"
    echo -n -e "\b${char}" >&2
    sleep 0.10
}

do_eprogress()
{
    # Automatically detect if we should use ticker based on if we are interactive or not.
    if ! einteractive; then
        while true; do
            echo -n "." >&2
            sleep 1
        done
        return 0
    fi

    # Sentinal for breaking out of the loop on signal from eprogress_kill
    local done=0
    trap "done=1" ${DIE_SIGNALS[@]}

    local start=${SECONDS}
    while [[ ${done} -ne 1 ]]; do
        local now="${SECONDS}"
        local diff=$(( ${now} - ${start} ))

        echo -en "$(ecolor white)" >&2
        printf " [%02d:%02d:%02d]  " $(( ${diff} / 3600 )) $(( (${diff} % 3600) / 60 )) $(( ${diff} % 60 )) >&2
        echo -en "$(ecolor none)"  >&2

        spinout "/"
        spinout "-"
        spinout "\\"
        spinout "|"
        spinout "/"
        spinout "-"
        spinout "\\"
        spinout "|"

        # If we're terminating delete whatever character was lost displayed and print a blank space over it
        # then return immediately instead of resetting for next loop
        [[ ${done} -eq 1 ]] && { echo -en "\b " >&2; return 0; }

        echo -en "\b\b\b\b\b\b\b\b\b\b\b\b\b" >&2
    done
}

eprogress()
{
    echo -en "$(emsg "green" ">>" "INFO" "$@" 2>&1)" >&2

    # Allow caller to opt-out of eprogress entirely via EPROGRESS=0
    [[ ${EPROGRESS:-1} -eq 0 ]] && return 0

    # Prepend this new eprogress pid to the front of our list of eprogress PIDs
    # Add a trap to ensure we kill this backgrounded process in the event we
    # die before calling eprogress_kill.
    ( close_fds ; do_eprogress ) &
    __EPROGRESS_PIDS+=( $! )
    trap_add "eprogress_kill -r=1 $!"
}

# Kill the most recent eprogress in the event multiple ones are queued up.
# Can optionally pass in a specific list of eprogress pids to kill.
#
# Options:
# -r Return code to use (defaults to 0)
# -a Kill all eprogress pids.
eprogress_kill()
{
    $(declare_args)
    local rc=$(opt_get r 0)

    # Allow caller to opt-out of eprogress entirely via EPROGRESS=0
    if [[ ${EPROGRESS:-1} -eq 0 ]] ; then
        einteractive && echo "" >&2
        eend ${rc}
        return 0
    fi

    # If given a list of pids, kill each one. Otherwise kill most recent.
    # If there's nothing to kill just return.
    local pids=()
    if [[ $# -gt 0 ]]; then
        pids=( ${@} )
    elif array_not_empty __EPROGRESS_PIDS; then 
        if opt_true a; then
            pids=( "${__EPROGRESS_PIDS[@]}" )
        else
            pids=( "${__EPROGRESS_PIDS[-1]}" )
        fi
    else
        return 0
    fi

    # Kill requested eprogress pids
    local pid
    for pid in ${pids[@]}; do

        # Don't kill the pid if it's not running or it's not an eprogress pid.
        # This catches potentially disasterous errors where someone would do
        # "eprogress_kill ${rc}" when they really meant "eprogress_kill -r=${rc}"
        if process_not_running ${pid} || ! array_contains __EPROGRESS_PIDS ${pid}; then
            continue
        fi

        # Kill process and wait for it to complete
        ekill ${pid}
        wait ${pid} &>/dev/null || true
        array_remove __EPROGRESS_PIDS ${pid}
        
        # Output
        einteractive && echo "" >&2
        eend ${rc}
    done

    return 0
}

#-----------------------------------------------------------------------------
# SIGNAL FUNCTIONS
#-----------------------------------------------------------------------------

# Given a name or number, echo the signal name associated with it.
#
signum()
{
    if [[ "$1" =~ ^[[:digit:]]$ ]] ; then
        echo "$1"

    # For a complete list of bash pseudo-signals, see help trap (this is the
    # complete list at time of writing)
    elif [[ "$1" == "EXIT" || "$1" == "ERR" || "$1" == "DEBUG" || "$1" == "RETURN" ]] ; then
        die "Bash pseudo signal $1 does not have a signal number."

    else
        kill -l "$1"
    fi
    return 0
}

# Given a signal name or number, echo the signal number associated with it.
# 
# Options:
#   -s: Get the form that (usually) includes SIG.  For real signals this is
#       something like SIGKILL, SIGINT.  But bash treats its pseudo-signals
#       differently, so EXIT, ERR, and DEBUG all leave off the SIG.
#
signame()
{
    $(declare_args)
    local prefix=""
    if opt_true s ; then
        prefix="SIG"
    fi

    if [[ "$1" =~ ^[[:digit:]]+$ ]] ; then
        echo "${prefix}$(kill -l "$1")"

    elif [[ "${1^^}" == "EXIT" || "${1^^}" == "SIGEXIT" ]]; then
        echo "EXIT"

    elif [[ "${1^^}" == "ERR" || "${1^^}" == "SIGERR" ]]; then
        echo "ERR"

    elif [[ "${1^^}" == "DEBUG" || "${1^^}" == "SIGDEBUG" ]]; then
        echo "DEBUG"

    else
        # Find the associated number, and then get the name that bash believes
        # is associated with that number
        echo "${prefix}$(kill -l "$(kill -l "$1")")"
    fi
    return 0
}

# Given a signal name or number, echo the exit code that a bash process
# would produce if it died due to the specified signal.
sigexitcode()
{
    echo "$(( 128 + $(signum $1) ))"
    return 0
}


#-----------------------------------------------------------------------------
# PROCESS FUNCTIONS
#-----------------------------------------------------------------------------

# Check if a given process is running. Returns success (0) if the process is
# running and failure (1) otherwise.
process_running()
{
    $(declare_args pid)
    kill -0 ${pid} &>/dev/null
}

# Check if a given process is NOT running. Returns success (0) if the process
# is not running and failure (1) otherwise.
process_not_running()
{
    $(declare_args pid)
    ! kill -0 ${pid} &>/dev/null
}

# Generate a depth first recursive listing of entire process tree beneath a given PID.
# If the pid does not exist this will produce an empty string.
process_tree()
{
    $(declare_args pid)

    process_not_running "${pid}" && return 0

    for child in $(ps -eo ppid,pid | awk '$1 == '${pid}' {print $2}' || true); do
        process_tree ${child}
    done

    echo -n "${pid} "
}

# Kill all pids provided as arguments to this function using the specified signal.
# This function is best effort only. It makes every effort to kill all the specified
# pids but ignores any errors while calling kill. This is largely due to the fact
# that processes can exit before we get a chance to kill them. If you really care
# about processes being gone consider using process_not_running or cgroups.
#
# Options:
# -s=SIGNAL The signal to send to the pids (defaults to SIGTERM).
ekill()
{
    $(declare_args)

    # Determine what signal to send to the processes
    local signal=$(opt_get s SIGTERM)

    # Kill all requested PIDs using requested signal.
    kill -${signal} ${@} &>/dev/null || true
}

# Kill entire process tree for each provided pid by doing a depth first search to find
# all the descendents of each pid and kill all leaf nodes in the process tree first.
# Then it walks back up and kills the parent pids as it traverses back up the tree.
# Like ekill(), this function is best effort only. If you want more robust guarantees
# consider process_not_running or cgroups.
#
# Options:
# -s=SIGNAL 
#       The signal to send to the pids (defaults to SIGTERM).
# -x="pids"
#       Pids to exclude from killing.  $$ and $BASHPID are _ALWAYS_ excluded
#       from killing.
#
ekilltree()
{
    $(declare_args)

    # Determine what signal to send to the processes
    local signal=$(opt_get s SIGTERM)
    local excluded="$$ $BASHPID $(opt_get x)"

    local pid
    for pid in ${@}; do 
        edebug "Killing process tree $(lval pid signal)"
        
        for child in $(ps -eo ppid,pid | awk '$1 == '${pid}' {print $2}' ); do
            edebug "Killing $(lval child)"
            ekilltree -x="${excluded}" -s=${signal} ${child}
        done

        if echo "${excluded}" | grep -wq ${pid} ; then
            edebug "Skipping $(lval excluded pid)"
        else
            ekill -s=${signal} ${pid}
        fi
    done
}

#-----------------------------------------------------------------------------
# LOGGING
#-----------------------------------------------------------------------------

# Print the value for the corresponding variable using a slightly modified
# version of what is returned by declare -p. This is the lower level function
# called by lval in order to easily print tag=value for the provided arguments
# to lval. The type of the variable will dictate the delimiter used around the
# value portion. Wherever possible this is meant to generally mimic how the
# types are declared and defined.
#
# Specifically:
#
# - Strings: delimited by double quotes.
# - Arrays and associative arrays: Delimited by ( ).
# - Packs: You must preceed the pack name with a plus sign (i.e. +pack)
#
# Examples:
# String: "value1"
# Arrays: ("value1" "value2 with spaces" "another")
# Associative Arrays: ([key1]="value1" [key2]="value2 with spaces" )
print_value()
{
    local __input=${1:-}
    [[ -z ${__input} ]] && return 0

    # Special handling for packs, as long as their name is specified with a
    # plus character in front of it
    if [[ "${__input:0:1}" == '+' ]] ; then
        pack_print "${__input:1}"
        return 0
    fi

    local decl=$(declare -p ${__input} 2>/dev/null || true)
    local val=$(echo "${decl}")
    val=${val#*=}

    # Deal with properly declared variables which are empty
    [[ -z ${val} ]] && val='""'

    # Special handling for arrays and associative arrays
    regex="declare -[aA]"
    [[ ${decl} =~ ${regex} ]] && { val=$(declare -p ${__input} | sed -e "s/[^=]*='(\(.*\))'/(\1)/" -e "s/[[[:digit:]]\+]=//g"); }

    echo -n "${val}"
}

# Log a list of variable in tag="value" form similar to our C++ logging idiom.
# This function is variadic (takes variable number of arguments) and will log
# the tag="value" for each of them. If multiple arguments are given, they will
# be separated by a space, as in: tag="value" tag2="value" tag3="value3"
#
# This is implemented via calling print_value on each entry in the argument
# list. The one other really handy thing this does is understand our C++
# LVAL2 idiom where you want to log something with a _different_ key. So
# you can say nice things like:
#
# $(lval PWD=$(pwd) VARS=myuglylocalvariablename)
lval()
{
    local __lval_pre=""
    for __arg in "${@}"; do

        # Tag provided?
        local __arg_tag=${__arg%%=*}; [[ -z ${__arg_tag} ]] && __arg_tag=${__arg}
        local __arg_val=${__arg#*=}
        __arg_tag=${__arg_tag#+}
        __arg_val=$(print_value "${__arg_val}")

        echo -n "${__lval_pre}${__arg_tag}=${__arg_val}"
        __lval_pre=" "
    done
}

#-----------------------------------------------------------------------------
# NETWORKING FUNCTIONS
#-----------------------------------------------------------------------------
valid_ip()
{
    $(declare_args ip)
    local stat=1

    if [[ $ip =~ ^[0-9]{1,3}\.[0-9]{1,3}\.[0-9]{1,3}\.[0-9]{1,3}$ ]]; then
        array_init ip "${ip}" "."
        [[ ${ip[0]} -le 255 && ${ip[1]} -le 255 && ${ip[2]} -le 255 && ${ip[3]} -le 255 ]]
        stat=$?
    fi
    return $stat
}

hostname_to_ip()
{
    $(declare_args hostname)

    local output hostrc ip
    output="$(host ${hostname} | grep ' has address ' || true)"
    hostrc=$?
    edebug "hostname_to_ip $(lval hostname output)"
    [[ ${hostrc} -eq 0 ]] || { ewarn "Unable to resolve ${hostname}." ; return 1 ; }

    [[ ${output} =~ " has address " ]] || { ewarn "Unable to resolve ${hostname}." ; return 1 ; }

    ip=$(echo ${output} | awk '{print $4}')

    valid_ip ${ip} || { ewarn "Resolved ${hostname} into invalid ip address ${ip}." ; return 1 ; }

    echo ${ip}
    return 0
}

fully_qualify_hostname()
{
    local hostname=${1,,}
    argcheck hostname

    local output hostrc fqhostname
    output=$(host ${hostname})
    hostrc=$?
    edebug "fully_qualify_hostname: hostname=${hostname} output=${output}"
    [[ ${hostrc} -eq 0 ]] || { ewarn "Unable to resolve ${hostname}." ; return 1 ; }

    [[ ${output} =~ " has address " ]] || { ewarn "Unable to resolve ${hostname}." ; return 1 ; }
    fqhostname=$(echo ${output} | awk '{print $1}')
    fqhostname=${fqhostname,,}

    [[ ${fqhostname} =~ ${hostname} ]] || { ewarn "Invalid fully qualified name ${fqhostname} from ${hostname}." ; return 1 ; }

    echo ${fqhostname}
    return 0
}

# Get the IPAddress currently bound to the requested interface (if any). It is
# not an error for an interface to be unbound so this function will not fail if
# no IPAddress is set on the interface. Instead it will simply return an empty
# string.
getipaddress()
{
    $(declare_args iface)
    ip addr show "${iface}" | awk '/inet [0-9./]+ .*'${iface}'$/ { split($2, arr, "/"); print arr[1] }' || true
}

# Get the netmask (IPv4 dotted notation) currently set on the requested
# interface (if any). It is not an error for an interface to be unbound so this
# method will not fail if no Netmask has been set on an interface. Instead it
# will simply return an empty string.
getnetmask()
{
    $(declare_args iface)
    local cidr=$(ip addr show "${iface}" | awk '/inet [0-9./]+ .*'${iface}'$/ { split($2, arr, "/"); print arr[2] }' || true)
    [[ -z "${cidr}" ]] && return 0

    cidr2netmask "${cidr}"
}

# Convert a netmask in IPv4 dotted notation into CIDR notation (e.g 255.255.255.0 => 24).
# Below is the official chart of all possible valid Netmasks in quad-dotted decimal notation
# with the associated CIDR value:
#
# { "255.255.255.255", 32 }, { "255.255.255.254", 31 }, { "255.255.255.252", 30 }, { "255.255.255.248", 29 },
# { "255.255.255.240", 28 }, { "255.255.255.224", 27 }, { "255.255.255.192", 26 }, { "255.255.255.128", 25 },
# { "255.255.255.0",   24 }, { "255.255.254.0",   23 }, { "255.255.252.0",   22 }, { "255.255.248.0",   21 },
# { "255.255.240.0",   20 }, { "255.255.224.0",   19 }, { "255.255.192.0",   18 }, { "255.255.128.0",   17 },
# { "255.255.0.0",     16 }, { "255.254.0.0",     15 }, { "255.252.0.0",     14 }, { "255.248.0.0",     13 },
# { "255.240.0.0",     12 }, { "255.224.0.0",     11 }, { "255.192.0.0",     10 }, { "255.128.0.0",      9 },
# { "255.0.0.0",        8 }, { "254.0.0.0",        7 }, { "252.0.0.0",        6 }, { "248.0.0.0",        5 },
# { "240.0.0.0",        4 }, { "224.0.0.0",        3 }, { "192.0.0.0",        2 }, { "128.0.0.0",        1 },
#
# From: https://forums.gentoo.org/viewtopic-t-888736-start-0.html
netmask2cidr ()
{
    # Assumes there's no "255." after a non-255 byte in the mask 
    set -- 0^^^128^192^224^240^248^252^254^ ${#1} ${1##*255.} 
    set -- $(( ($2 - ${#3})*2 )) ${1%%${3%%.*}*} 
    echo $(( $1 + (${#2}/4) ))
}

# Convert a netmask in CIDR notation to an IPv4 dotted notation (e.g. 24 => 255.255.255.0).
# This function takes input in the form of just a singular number (e.g. 24) and will echo to
# standard output the associated IPv4 dotted notation form of that netmask (e.g. 255.255.255.0).
#
# See comments in netmask2cidr for a table of all possible netmask/cidr mappings.
#
# From: https://forums.gentoo.org/viewtopic-t-888736-start-0.html
cidr2netmask ()
{
    # Number of args to shift, 255..255, first non-255 byte, zeroes
    set -- $(( 5 - ($1 / 8) )) 255 255 255 255 $(( (255 << (8 - ($1 % 8))) & 255 )) 0 0 0
    [ $1 -gt 1 ] && shift $1 || shift
    echo ${1-0}.${2-0}.${3-0}.${4-0}
}

# Get the broadcast address for the requested interface, if any. It is not an
# error for a network interface not to have a broadcast address associated with
# it (e.g. loopback interfaces). If no broadcast address is set this will just
# echo an empty string.
getbroadcast()
{
    $(declare_args iface)
    ip addr show "${iface}" | awk '/inet [0-9./]+ brd .*'${iface}'$/ { print $4 }' || true
}

# Gets the default gateway that is currently in use, if any. It is not an
# error for there to be no gateway set. In that case this will simply echo an
# empty string.
getgateway()
{
    route -n | awk '/UG[ \t]/ { print $2 }' || true
}

# Compute the subnet given the current IPAddress (ip) and Netmask (nm). If either
# the provided IPAddress or Netmask is empty then we cannot compute the subnet.
# As it's not an error to have no IPAddress or Netmask assigned to an unbound
# interface, getsubnet will not fail in this case. The output will be an empty
# string and it will return 0.
getsubnet()
{
    $(declare_args ?ip ?nm)
    [[ -z "${ip}" || -z "${nm}" ]] && return 0

    IFS=. read -r i1 i2 i3 i4 <<< "${ip}"
    IFS=. read -r m1 m2 m3 m4 <<< "${nm}"

    printf "%d.%d.%d.%d" "$((i1 & m1))" "$(($i2 & m2))" "$((i3 & m3))" "$((i4 & m4))"
}

# Get the MTU that is currently set on a given interface.
getmtu()
{
    $(declare_args iface)
    ip addr show "${iface}" | grep -Po 'mtu \K[\d.]+'
}

# Get list of network interfaces
get_network_interfaces()
{
    ls -1 /sys/class/net | egrep -v '(bonding_masters|Bond)' | tr '\n' ' ' || true
}

# Get list network interfaces with specified "Supported Ports" query.
get_network_interfaces_with_port()
{
    local query="$1"
    local ifname port
    local results=()

    for ifname in $(get_network_interfaces); do
        port=$(ethtool ${ifname} | grep "Supported ports:" || true)
        [[ ${port} =~ "${query}" ]] && results+=( ${ifname} )
    done

    echo -n "${results[@]}"
}

# Get list of 1G network interfaces
get_network_interfaces_1g()
{
    get_network_interfaces_with_port "TP"
}

# Get list of 10G network interfaces
get_network_interfaces_10g()
{
    get_network_interfaces_with_port "FIBRE"
}

# Get the permanent MAC address for given ifname.
# NOTE: Do NOT use ethtool -P for this as that doesn't reliably
#       work on all cards since the firmware has to support it properly.
get_permanent_mac_address()
{
    $(declare_args ifname)

    if [[ -e /sys/class/net/${ifname}/master ]]; then
        sed -n "/Slave Interface: ${ifname}/,/^$/p" /proc/net/bonding/$(basename $(readlink -f /sys/class/net/${ifname}/master)) \
            | grep "Permanent HW addr" \
            | sed -e "s/Permanent HW addr: //"
    else
        cat /sys/class/net/${ifname}/address
    fi
}

# Get the PCI device location for a given ifname
# NOTE: This is only useful for physical devices, such as eth0, eth1, etc.
get_network_pci_device()
{
    $(declare_args ifname)

    (cd /sys/class/net/${ifname}/device; basename $(pwd -P))
}

# Export ethernet device names in the form ETH_1G_0=eth0, etc.
export_network_interface_names()
{
    local idx=0
    local ifname

    for ifname in $(get_network_interfaces_10g); do
        eval "ETH_10G_${idx}=${ifname}"
        (( idx+=1 ))
    done

    idx=0
    for ifname in $(get_network_interfaces_1g); do
        eval "ETH_1G_${idx}=${ifname}"
        (( idx+=1 ))
    done
}

# Get a list of the active network ports on this machine. The result is returned as an array of packs stored in the
# variable passed to the function.
#
# Options:
#  -l Only include listening ports
#
# For example:
# declare -A ports
# get_listening_ports ports
# einfo $(lval +ports[5])
# >> ports[5]=([proto]="tcp" [recvq]="0" [sendq]="0" [local_addr]="0.0.0.0" [local_port]="22" [remote_addr]="0.0.0.0" [remote_port]="0" [state]="LISTEN" [pid]="9278" [prog]="sshd" )
# einfo $(lval +ports[42])
# ports[42]=([proto]="tcp" [recvq]="0" [sendq]="0" [local_addr]="172.17.5.208" [local_port]="48899" [remote_addr]="173.194.115.70" [remote_port]="443" [state]="ESTABLISHED" [pid]="28073" [prog]="chrome" )
#
get_network_ports()
{
    $(declare_args __ports_list)

    local idx=0
    local first=1
    while read line; do

        # Expected netstat format:
        #  Proto Recv-Q Send-Q Local Address           Foreign Address         State       PID/Program name
        #  tcp        0      0 10.30.65.166:4013       0.0.0.0:*               LISTEN      42004/sfapp
        #  tcp        0      0 10.30.65.166:4014       0.0.0.0:*               LISTEN      42002/sfapp
        #  tcp        0      0 10.30.65.166:8080       0.0.0.0:*               LISTEN      42013/sfapp
        #  tcp        0      0 0.0.0.0:22              0.0.0.0:*               LISTEN      19221/sshd
        #  tcp        0      0 0.0.0.0:442             0.0.0.0:*               LISTEN      13159/sfconfig
        #  tcp        0      0 172.30.65.166:2222      192.168.138.137:35198   ESTABLISHED 6112/sshd: root@not
        # ...
        #  udp        0      0 0.0.0.0:123             0.0.0.0:*                           45883/ntpd
        #  udp        0      0 0.0.0.0:161             0.0.0.0:*                           39714/snmpd
        #  udp        0      0 0.0.0.0:514             0.0.0.0:*                           39746/rsyslogd
        #
        # If netstat cannot determine the program that is listening on that port (not enough permissions) it will substitute a "-":
        #  tcp        0      0 0.0.0.0:902             0.0.0.0:*               LISTEN      -
        #  udp        0      0 0.0.0.0:43481           0.0.0.0:*                           -
        #

        # Compare first line to make sure fields are what we expect
        if [[ ${first} -eq 1 ]]; then
            local expected_fields="Proto Recv-Q Send-Q Local Address Foreign Address State PID/Program name"
            assert_eq "${expected_fields}" "${line}"
            first=0
            continue
        fi

        # Convert the line into an array for easy access to the fields
        # Replace * with 0 so that we don't get a glob pattern and end up with an array full of filenames from the local directory
        local fields
        array_init fields "$(echo ${line} | tr '*' '0')" " :/"

        # Skip this line if this is not TCP or UDP
        [[ ${fields[0]} =~ (tcp|udp) ]] || continue

        # Skip this line if the -l flag was passed in and this is not a listening port
        opt_true "l" && [[ ${fields[0]} == "tcp" && ! ${fields[7]} =~ "LISTEN" ]] && continue

        # If there is a - in the line, then netstat could not determine the program listening on this port.
        # Remove the - and add empty strings for the last two fields (PID and program name)
        if [[ ${line} =~ "-" ]]; then
            array_remove fields "-"
            fields+=("")
            fields+=("")
        fi

        # If this is a UDP port, insert an empty string into the "state" field
        if [[ ${fields[0]} == "udp" ]]; then
            fields[9]=${fields[8]}
            fields[8]=${fields[7]}
            fields[7]=""
        fi

        pack_set ${__ports_list}[${idx}] \
            proto=${fields[0]} \
            recvq=${fields[1]} \
            sendq=${fields[2]} \
            local_addr=${fields[3]} \
            local_port=${fields[4]} \
            remote_addr=${fields[5]} \
            remote_port=${fields[6]} \
            state=${fields[7]} \
            pid=${fields[8]} \
            prog=${fields[9]}

        (( idx += 1 ))

    done <<< "$(netstat --all --program --numeric --protocol=inet 2>/dev/null | sed '1d' | tr -s ' ')"
}

#-----------------------------------------------------------------------------
# FILESYSTEM HELPERS
#-----------------------------------------------------------------------------

pushd()
{
    builtin pushd "${@}" >/dev/null
}

popd()
{
    builtin popd "${@}" >/dev/null
}

# chmod + chown
echmodown()
{
    [[ $# -ge 3 ]] || die "echmodown requires 3 or more parameters. Called with $# parameters (chmodown $@)."
    $(declare_args mode owner)

    chmod ${mode} $@
    chown ${owner} $@
}

# Unmount (if mounted) and remove directory (if it exists) then create it anew
efreshdir()
{
    $(declare_args mnt)

    eunmount_recursive ${mnt}
    rm -rf ${mnt}
    mkdir -p ${mnt}
}

# Copies the given file to *.bak if it doesn't already exist
ebackup()
{
    $(declare_args src)

    [[ -e "${src}" && ! -e "${src}.bak" ]] && cp -arL "${src}" "${src}.bak" || true
}

erestore()
{
    $(declare_args src)

    [[ -e "${src}.bak" ]] && mv "${src}.bak" "${src}"
}

# elogrotate rotates all the log files with a given basename similar to what
# happens with logrotate. It will always touch an empty non-versioned file
# just log logrotate.
#
# For example, if you pass in the pathname '/var/log/foo' and ask to keep a
# max of 5, it will do the following:
#   /var/log/foo.4 -> /var/log/foo.5
#   /var/log/foo.3 -> /var/log/foo.4
#   /var/log/foo.2 -> /var/log/foo.3
#   /var/log/foo.1 -> /var/log/foo.2
#   /var/log/foo   -> /var/log/foo.1
#   touch /var/log/foo
#
# OPTIONS
# -c=NUM
#   Maximum count of logs to keep (defaults to 5).
#
# -s=SIZE
#   Rotate logfiles if the size of most recent file is greater than SIZE.
#   SIZE can be expressed using syntax accepted by find(1) --size option.
#   Specifically, you add a suffix to denote the units:
#   c for bytes
#   w for two-byte words
#   k for kilobytes
#   M for Megabytes
#   G for gigabytes
#
elogrotate()
{
    $(declare_args name)
    local count=$(opt_get c 5)
    local size=$(opt_get s 0)
    
    # Ensure we don't try to rotate non-files
    [[ -f $(readlink -f "${name}") ]] 

    # Find log files by exactly this name that are of the size that should be rotated
    local files="$(find "$(dirname "${name}")" -maxdepth 1          \
                   -type f                                          \
                   -a -name "$(basename "${name}")"                 \
                   -a \( -size ${size} -o -size +${size} \) )"

    edebug "$(lval name files count size)"

    # If log file exists and is smaller than size threshold just return
    if [[ -z "${files}"  ]]; then
        return 0
    fi

    local log_idx next
    for (( log_idx=${count}; log_idx > 0; log_idx-- )); do
        next=$(( log_idx+1 ))
        [[ -e ${name}.${log_idx} ]] && mv -f ${name}.${log_idx} ${name}.${next}
    done

    # Move non-versioned one over and create empty new file
    [[ -e ${name} ]] && mv -f ${name} ${name}.1
    mkdir -p $(dirname ${name})
    touch ${name}

    # Remove any log files greater than our retention count
    find "$(dirname "${name}")" -maxdepth 1                 \
               -type f -name "$(basename "${name}")"        \
            -o -type f -name "$(basename "${name}").[0-9]*" \
        | sort --version-sort | awk "NR>${count}" | xargs rm -f
}

# elogfile provides the ability to duplicate the calling processes STDOUT
# and STDERR and send them both to a list of files while simultaneously displaying
# them to the console. Using this function is much preferred over manually doing this
# with tee and named pipe redirection as we take special care to ensure STDOUT and
# STDERR pipes are kept separate to avoid problems with logfiles getting truncated.
#
# OPTIONS
#
# -e=(0|1)
#   Redirect STDERR (defaults to 1)
#
# -o=(0|1)
#   Redirect STDOUT (defaults to 1)
#
# -r=NUM
#   Rotate logfile via elogrotate and keep maximum of NUM logs (defaults to 0
#   which is disabled).
#
# -s=SIZE
#   Rotate logfiles via elogrotate if the size of most recent file is greater
#   than SIZE. SIZE can be expressed using syntax accepted by find(1) --size
#   option. Specifically, you add a suffix to denote the units:
#   c for bytes, w for two-byte words, k for kilobytes, M for Megabytes, and
#   G for gigabytes.
#
# -t=(0|1)
#   Tail the output (defaults to 1)
#
# -m=(0|1)
#   Merge STDOUT and STDERR output streams into a single stream on STDOUT.
#
elogfile()
{
    $(declare_args)

    local stdout=$(opt_get o 1)
    local stderr=$(opt_get e 1)
    local dotail=$(opt_get t 1)
    local rotate=$(opt_get r 0)
    local rotate_size=$(opt_get s 0)
    local merge=$(opt_get m 0)
    edebug "$(lval stdout stderr dotail rotate_count rotate_size merge)"

    # Return if nothing to do
    if [[ ${stdout} -eq 0 && ${stderr} -eq 0 ]] || [[ -z "$*" ]]; then
        return 0
    fi

    # Rotate logs as necessary but only if they are regular files
    if [[ ${rotate} -gt 0 ]]; then
        local name
        for name in "${@}"; do
            [[ -f $(readlink -f "${name}") ]] || continue
            elogrotate -c=${rotate} -s=${rotate_size} "${name}"
        done
    fi

    # Setup EINTERACTIVE so our output formats properly even though stderr
    # won't be connected to a console anymore.
    if [[ ! -v EINTERACTIVE ]]; then
        [[ -t 2 ]] && export EINTERACTIVE=1 || export EINTERACTIVE=0
    fi

    # Export COLUMNS properly so that eend and eprogress output properly
    # even though stderr won't be connected to a console anymore.
    if [[ ! -v COLUMNS ]]; then
        export COLUMNS=$(tput cols)
    fi

    # Temporary directory to hold our FIFOs
    local tmpdir=$(mktemp -d /tmp/elogfile-XXXXXXXX)
    trap_add "rm -rf ${tmpdir}"
    local pid_pipe="${tmpdir}/pids"
    mkfifo "${pid_pipe}"
 
    # Internal function to avoid code duplication in setting up the pipes
    # and redirection for stdout and stderr.
    elogfile_redirect()
    {
        $(declare_args name)

        # If we're not redirecting the requested stream then just return success
        [[ ${!name} -eq 1 ]] || return 0

        # Create pipe
        local pipe="${tmpdir}/${name}"
        mkfifo "${pipe}"
        edebug "$(lval name pipe)"

        # Double fork so that the process doing the tee won't be one of our children
        # processes anymore. The purose of this is to ensure when we kill our process
        # tree that we won't kill the tee process. If we allowed tee to get killed
        # then any future output would HANG indefinitely because there wouldn't be
        # a reader attached to the pipe. Without a reader attached to the pipe all
        # writes block indefinitely. Since this is blocking in the kernel the process
        # essentially becomes unkillable once in this state.
        (
            close_fds
            ( 

                # If we are in a cgroup, move the tee process out of that
                # cgroup so that we do not kill the tee.  It will nicely
                # terminate on its own once the process dies.
                if [[ ${EUID} -eq 0 && -n "$(cgroup_current)" ]] ; then
                    edebug "Moving tee process out of cgroup"
                    cgroup_move "/" ${BASHPID}
                fi

                # Ignore signals that came from the TTY for these special
                # processes.
                #
                # This will keep them alive long enough to display our error
                # output and such.  SIGPIPE will take care of them, and the
                # kill -9 below will make double sure.
                #
                trap "" ${TTY_SIGNALS[@]}
                echo "${BASHPID}" >${pid_pipe}

                if [[ ${dotail} -eq 1 ]]; then
                    tee -a "${@}" <${pipe} >&$(get_stream_fd ${name}) 2>/dev/null
                else
                    tee -a "${@}" <${pipe} >/dev/null 2>&1
                fi
            ) &
        ) &

        # Grab the pid of the backgrounded pipe process and setup a trap to ensure
        # we kill it when we exit for any reason.
        local pid=$(cat ${pid_pipe})
        trap_add "kill -9 ${pid} 2>/dev/null || true"

        # Finally re-exec so that our output stream(s) are redirected to the pipe.
        # NOTE: If we're merging stdout+stderr we redirect both streams into the pipe
        if [[ ${merge} -eq 1 ]]; then
            eval "exec &>${pipe}"
        else
            eval "exec $(get_stream_fd ${name})>${pipe}"
        fi
    }

    # Redirect stdout and stderr as requested to the provided list of files.
    if [[ ${merge} -eq 1 ]]; then
        elogfile_redirect stdout "${@}"
    else
        elogfile_redirect stdout "${@}"
        elogfile_redirect stderr "${@}"
    fi
}

# etar is a wrapper around the normal 'tar' command with a few enhancements:
# - Suppress all the normal noisy warnings that are almost never of interest to us.
# - Automatically detect fastest compression program by default. If this isn't desired
#   then pass in --use-compress-program=<PROG>. Unlike normal tar, this will big the
#   last one in the command line instead of giving back a fatal error due to multiple
#   compression programs.
etar()
{
    # Disable all tar warnings which are expected with unknown file types, sockets, etc.
    local args=("--warning=none")

    # Provided an explicit compression program wasn't provided via "-I/--use-compress-program"
    # then automatically determine the compression program to use based on file
    # suffix... but substitute in pbzip2 for bzip and pigz for gzip
    local match=$(echo "$@" | egrep '(-I|--use-compress-program)' || true)
    if [[ -z ${match} ]]; then

        local prog=""
        if [[ -n $(echo "$@" | egrep "\.bz2|\.tz2|\.tbz2|\.tbz" || true) ]]; then
            prog="pbzip2"
        elif [[ -n $(echo "$@" | egrep "\.gz|\.tgz|\.taz" || true) ]]; then
            prog="pigz"
        fi

        # If the program we selected is available set that as the compression program
        # otherwise fallback to auto-compress and let tar pick for us.
        if [[ -n ${prog} && -n $(which ${prog} 2>/dev/null || true) ]]; then
            args+=("--use-compress-program=${prog}")
        else
            args+=("--auto-compress")
        fi
    fi

    tar "${args[@]}" "${@}"
}

# Wrapper around computing the md5sum of a file to output just the filename
# instead of the full path to the filename. This is a departure from normal
# md5sum for good reason. If you download an md5 file with a path embedded into
# it then the md5sum can only be validated if you put it in the exact same path.
# This function will die on failure.
emd5sum()
{
    $(declare_args path)

    local dname=$(dirname  "${path}")
    local fname=$(basename "${path}")

    pushd "${dname}"
    md5sum "${fname}"
    popd
}

# Wrapper around checking an md5sum file by pushd into the directory that contains
# the md5 file so that paths to the file don't affect the md5sum check. This
# assumes that the md5 file is a sibling next to the source file with the suffix
# 'md5'. This method will die on failure.
emd5sum_check()
{
    $(declare_args path)

    local fname=$(basename "${path}")
    local dname=$(dirname  "${path}")

    pushd "${dname}"
    md5sum -c "${fname}.md5" | edebug
    popd
}

# Output checksum information for the given file to STDOUT. Specifically output
# the following:
#
# Filename=foo
# MD5=864ec6157c1eea88acfef44d0f34d219
# Size=2192793069
# SHA1=75490a32967169452c10c937784163126c4e9753
# SHA256=8297aefe5bb7319ab5827169fce2e664fe9cd7b88c9b31c40658ab55fcae3bfe
#
# Options:
#
# -p=PathToPrivateKey:  In addition to above checksums also output Base64 encoded
#    PGPSignature. The reason it is Base64 encoded is to properly deal with the
#    required header and footers before the actual signature body.
#
# -k=keyphrase: Optional keyphrase for the PGP Private Key
emetadata()
{
    $(declare_args path)
    [[ -e ${path} ]] || die "${path} does not exist"

    echo "Filename=$(basename ${path})"
    echo "Size=$(stat --printf="%s" "${path}")"

    # Now output MD5, SHA1, and SHA256
    local ctype
    for ctype in MD5 SHA1 SHA256; do
        echo "${ctype}=$(${ctype,,}sum "${path}" | awk '{print $1}')"
    done

    # If PGP signature is NOT requested we can simply return
    local privatekey=""
    privatekey=$(opt_get p)
    [[ -n ${privatekey} ]] || return 0

    # Import that into temporary secret keyring
    local keyring="" keyring_command=""
    keyring=$(mktemp /tmp/emetadata-keyring-XXXX)
    keyring_command="--no-default-keyring --secret-keyring ${keyring}"
    trap_add "rm -f ${keyring}"
    gpg ${keyring_command} --import ${privatekey} |& edebug

    # Get optional keyphrase
    local keyphrase="" keyphrase_command=""
    keyphrase=$(opt_get k)
    [[ -z ${keyphrase} ]] || keyphrase_command="--batch --passphrase ${keyphrase}"

    # Output PGPSignature encoded in base64
    echo "PGPKey=$(basename ${privatekey})"
    echo "PGPSignature=$(gpg --no-tty --yes ${keyring_command} --sign --detach-sign --armor ${keyphrase_command} --output - ${path} 2>/dev/null | base64 --wrap 0)"
}

# Validate an exiting source file against a companion *.meta file which contains
# various checksum fields. The list of checksums is optional but at present the
# supported fields we inspect are: Filename, Size, MD5, SHA1, SHA256, PGPSignature.
# 
# For each of the above fields, if they are present in the .meta file, validate 
# it against the source file. If any of them fail this function returns non-zero.
# If NO validators are present in the info file, this function returns non-zero.
#
# Options:
# -q=(0|1) Quiet mode (default=0)
# -p=PathToPublicKey: Use provided PGP Public Key for PGP validation (if PGPSignature
#                     is present in .meta file).
emetadata_check()
{
    $(declare_args path)
    local meta="${path}.meta"
    [[ -e ${path} ]] || die "${path} does not exist"
    [[ -e ${meta} ]] || die "${meta} does not exist"

    fail()
    {
        emsg "red" "   -" "ERROR" "$@"
        exit 1
    }

    local metapack="" digests=() validated=() expect="" actual="" ctype="" rc=0
    pack_set metapack $(cat "${meta}")
    local publickey=$(opt_get p)
    local pgpsignature=$(pack_get metapack PGPSignature | base64 --decode)

    # Figure out what digests we're going to validate
    for ctype in Size MD5 SHA1 SHA256; do
        pack_contains metapack "${ctype}" && digests+=( "${ctype}" )
    done
    [[ -n ${publickey} && -n ${pgpsignature} ]] && digests+=( "PGP" )

    opt_true "q" || eprogress "Verifying integrity of $(lval path metadata=digests)"
    pack_print metapack |& edebug
    local pids=()

    # Validate size
    if pack_contains metapack "Size"; then
        (
            expect=$(pack_get metapack Size)
            actual=$(stat --printf="%s" "${path}")
            [[ ${expect} -eq ${actual} ]] || fail "Size mismatch: $(lval path expect actual)"
        ) &

        pids+=( $! )
    fi

    # Now validated MD5, SHA1, and SHA256 (if present)
    for ctype in MD5 SHA1 SHA256; do
        if pack_contains metapack "${ctype}"; then
            (
                expect=$(pack_get metapack ${ctype})
                actual=$(${ctype,,}sum ${path} | awk '{print $1}')
                [[ ${expect} == ${actual} ]] || fail "${ctype} mismatch: $(lval path expect actual)"
            ) &

            pids+=( $! )
        fi
    done

    # If Public Key was provied and PGPSignature is present validate PGP signature
    if [[ -n ${publickey} && -n ${pgpsignature} ]]; then
        (
            local keyring=$(mktemp /tmp/emetadata-keyring-XXXX)
            trap_add "rm -f ${keyring}"
            gpg --no-default-keyring --secret-keyring ${keyring} --import ${publickey} |& edebug
            echo "${pgpsignature}" | gpg --verify - "${path}" |& edebug || fail "PGP verification failure: $(lval path)"
        ) &

        pids+=( $! )
    fi

    # Wait for all pids
    wait ${pids[@]} && rc=0 || rc=$?
    opt_true "q" || eprogress_kill -r=${rc}
    return ${rc}
}

#-----------------------------------------------------------------------------
# MOUNT / UMOUNT UTILS
#-----------------------------------------------------------------------------

# Helper method to take care of resolving a given path or mount point to its
# realpath as well as remove any errant '\040(deleted)' which may be suffixed
# on the path. This can happen if a device's source mount point is deleted
# while the destination path is still mounted.
emount_realpath()
{
    $(declare_args path)
    path="${path//\\040\(deleted\)/}"
    echo -n "$(readlink -m ${path} 2>/dev/null || true)"
}

# Echo the emount regex for a given path
emount_regex()
{
    $(declare_args path)
    echo -n "(^| )${path}(\\\\040\\(deleted\\))* "
}

# Echo the number of times a given directory is mounted.
emount_count()
{
    $(declare_args path)
    path=$(emount_realpath ${path})
    local num_mounts=$(grep --count --perl-regexp "$(emount_regex ${path})" /proc/mounts || true)
    echo -n ${num_mounts}
}

emounted()
{
    $(declare_args path)
    path=$(emount_realpath ${path})
    [[ -z ${path} ]] && { edebug "Unable to resolve $(lval path) to check if mounted"; return 1; }

    [[ $(emount_count "${path}") -gt 0 ]]
}

# Bind mount $1 over the top of $2.  Ebindmount works to ensure that all of
# your mounts are private so that we don't see different behavior between
# systemd machines (where shared mounts are the default) and everywhere else
# (where private mounts are the default)
#
# Source and destination MUST be the first two parameters of this function.
# You may specify any other mount options after them.
#
ebindmount()
{
    $(declare_args src dest)

    # The make-private commands are best effort.  We'll try to mark them as
    # private so that nothing, for example, inside a chroot can mess up the
    # machine outside that chroot.
    mount --make-rprivate "${src}"  |& edebug || true
    emount --rbind "${@}" "${src}" "${dest}"
    mount --make-rprivate "${dest}" |& edebug || true
}

emount()
{
    einfos "Mounting $@"
    mount "${@}"
}

eunmount()
{
    local mnt
    for mnt in $@; do
        emounted ${mnt} || continue
        local rdev=$(emount_realpath ${mnt})
        argcheck rdev

        einfos "Unmounting ${mnt}"
        umount -l "${rdev}"
    done
}

# Recursively find all mount points beneath a given root.
# This is like findmnt with a few additional enhancements:
# (1) Automatically recusrive
# (2) findmnt doesn't find mount points beneath a non-root directory
efindmnt()
{
    $(declare_args path)
    path=$(emount_realpath ${path})

    # First check if the requested path itself is mounted
    emounted "${path}" && echo "${path}" || true

    # Now look for anything beneath that directory
    grep --perl-regexp "(^| )${path}[/ ]" /proc/mounts | awk '{print $2}' | sed '/^$/d' || true
}

eunmount_recursive()
{
    local mnt
    for mnt in "${@}"; do
        local rdev=$(emount_realpath "${mnt}")
        argcheck rdev

        while true; do

            # If this path is directly mounted or anything BENEATH it is mounted then proceed
            local matches="$(efindmnt ${mnt} | sort -ur)"
            [[ -n ${matches} ]] || break

            local nmatches=$(echo "${matches}" | wc -l)
            einfo "Recursively unmounting ${mnt} (${nmatches})"
            local match
            for match in "${matches}"; do
                eunmount "${match//${rdev}/${mnt}}"
            done
        done
    done
}

#-----------------------------------------------------------------------------
# DISTRO-SPECIFIC
#-----------------------------------------------------------------------------

edistro()
{
    lsb_release -is
}

isubuntu()
{
    [[ "Ubuntu" == $(edistro) ]]
}

isgentoo()
{
    [[ "Gentoo" == $(edistro) ]]
}

#-----------------------------------------------------------------------------
# COMPARISON FUNCTIONS
#-----------------------------------------------------------------------------

# Generic comparison function using awk which doesn't suffer from bash stupidity
# with regards to having to do use separate comparison operators for integers and
# strings and even worse being completely incapable of comparing floats.
compare()
{
    $(declare_args ?lh op ?rh)

    ## =~
    if [[ ${op} == "=~" ]]; then
        [[ ${lh} =~ ${rh} ]] && return 0
        return 1
    fi
    if [[ ${op} == "!~" ]]; then
        [[ ! ${lh} =~ ${rh} ]] && return 0
        return 1
    fi

    ## Escape a few special characters that trip up awk
    lh=${lh//[@()]/_}
    rh=${rh//[@()]/_}
    awk -v lh="${lh}" -v rh="${rh}" "BEGIN { if ( lh ${op} rh ) exit(0) ; else exit(1) ; }" && return 0 || return 1
}

# Specialized comparision helper to properly compare versions
compare_version()
{
    local lh=${1}
    local op=${2}
    local rh=${3}

    ## EQUALS
    [[ ${op} == "!=" ]] && [[ ${lh} != ${rh} ]] && return 0
    [[ ${op} == "==" || ${op} == "<=" || ${op} == ">=" ]] && [[ ${lh} == ${rh} ]] && return 0
    [[ ${op} == "<"  || ${op} == ">" ]] && [[ ${lh} == ${rh} ]] && return 1
    op=${op/<=/<}
    op=${op/>=/>}

    [[ ${op} == "<"  ]] && [[ ${lh} == $(printf "${lh}\n${rh}" | sort -V | head -n1) ]] && return 0
    [[ ${op} == ">"  ]] && [[ ${lh} == $(printf "${lh}\n${rh}" | sort -V | tail -n1) ]] && return 0

    return 1
}

#-----------------------------------------------------------------------------
# ARGUMENT HELPERS
#-----------------------------------------------------------------------------

# Check to ensure all the provided arguments are non-empty
argcheck()
{
    local _argcheck_arg
    for _argcheck_arg in $@; do
        [[ -z "${!_argcheck_arg:-}" ]] && die "Missing argument '${_argcheck_arg}'" || true
    done
}

# declare_args takes a list of names and declares a variable for each name from
# the positional arguments in the CALLER's context. It also implicitly looks for
# any options which may have been passed into the called function in the initial
# arguments and stores them into an internal pack for later inspection.
#
# Options Rules:
# (0) Will repeatedily parse first argument and shift so long as first arg contains
#     options.
# (1) Only single character arguments are supported
# (2) Options may be grouped if they do not take arguments (e.g. -abc == -a -b -c)
# (3) Options may take arguments by using an equal sign (e.g. -a=foobar -b="x y z")
#
# All options will get exported into an internal pack named after the caller's
# function. If the caller's function name is 'foo' then the internal pack is named
# '_foo_options'. Instead of interacting with this pack direclty simply use the
# helper methods: opt_true, opt_false, opt_get.
#
# We want all code generated by this function to be invoked in the caller's
# environment instead of within this function. BUT, we don't want to have to use
# clumsy eval $(declare_args...). So instead we use "eval command invocation string"
# which the caller executes via:
#
# $(declare_args a b)
#
# This gets turned into:
#
# "declare a=$1; shift; argcheck a1; declare b=$2; shift; argcheck b; "
#
# There are various special meta characters that can precede the variable name
# that act as instructions to declare_args. Specifically:
#
# ?  The named argument is OPTIONAL. If it's empty do NOT call argcheck.
#
# _  The argument is anonymous and we should not not assign the value to anything.
#    NOTE: The argument must be exactly '_' not just prefixed with '_'. Thus if
#    the argument is literally '_' it will be anonymous but if it is '_a' it is
#    NOT an anonymous variable.
#
# OPTIONS:
# -n: Do not parse options at all
# -l: Emit local variables with 'local' scope qualifier (default)
# -g: Emit global variables with no scope qualifier
# -e: Emit exported variables with 'export' keyword
#
# WARNING: DO NOT CALL EDEBUG INSIDE THIS FUNCTION OR YOU WILL CAUSE INFINITE RECURSION!!
declare_args()
{
    local _declare_args_parse_options=1
    local _declare_args_qualifier="local"
    local _declare_args_optional=0
    local _declare_args_variable=""
    local _declare_args_cmd=""

    # Check the internal declare_args options. We cannot at present reuse the code
    # below which parses options as that's baked into the internal implementation
    # of delcare_args itself and cannot at present be extracted usefully.
    # This is a MUCH more limited version of option parsing.
    if [[ $# -gt 0 && ${1:0:1} == "-" ]]; then
        [[ $1 =~ "n" ]] && _declare_args_parse_options=0
        [[ $1 =~ "l" ]] && _declare_args_qualifier="local"
        [[ $1 =~ "g" ]] && _declare_args_qualifier=""
        [[ $1 =~ "e" ]] && _declare_args_qualifier="export"
        shift
    fi

    # Look at the first argument and see if it starts with a '-'. If so, then grab each
    # character in the first argument and store them into an array so caller can check
    # if particular flags were passed in or not.
    # NOTE: We always declare the _options pack in the caller's environment so code
    #       doesn't have to handle any error cases where it's not defined.
    local _declare_args_caller _declare_args_options
    _declare_args_caller=( $(caller 0) )
    _declare_args_options="_${_declare_args_caller[1]}_options"
    _declare_args_cmd+="declare ${_declare_args_options}='';"
    if [[ ${_declare_args_parse_options} -eq 1 ]]; then
        _declare_args_cmd+="
        while [[ \$# -gt 0 && \${1:0:1} == '-' ]]; do
            [[ \${1:1} =~ '=' ]]
                && pack_set ${_declare_args_options} \"\${1:1}\"
                || pack_set ${_declare_args_options} \$(echo \"\${1:1}\" | grep -o . | sed 's|$|=1|' | tr '\n' ' '; true);
        shift;
        done;"
    fi

    while [[ $# -gt 0 ]]; do
        # If the variable name is "_" then don't bother assigning it to anything
        [[ $1 == "_" ]] && _declare_args_cmd+="shift; " && { shift; continue; }

        # Check if the argument is optional or not as indicated by a leading '?'.
        # If the leading '?' is present then REMOVE It so that code after it can
        # correctly use the key name as the variable to assign it to.
        [[ ${1:0:1} == "?" ]] && _declare_args_optional=1 || _declare_args_optional=0
        _declare_args_variable="${1#\?}"

        # Declare the variable and then call argcheck if required
        _declare_args_cmd+="${_declare_args_qualifier} ${_declare_args_variable}=\${1:-}; shift &>/dev/null || true; "
        [[ ${_declare_args_optional} -eq 0 ]] && _declare_args_cmd+="argcheck ${_declare_args_variable}; "

        shift
    done

    echo "eval ${_declare_args_cmd}"
}

# Assumptions:
#   - The argument to an option may NOT start with a hyphen character (-).
#   - Option names may not contain whitespace.
#   - Options may themselves have arguments (:) or even optional (?) arguments.
#   - All options and their arguments must occur on the command line before
#     positional arguments
#   - Options that don't have an argument are assumed to be boolean.  If they
#     exist on the command line, they're true and if not, they're false.
declare_opts()
{
    echo "eval "
    declare_opts_internal_setup "${@}"

    # __FULL_ARGS is the list of arguments as initially passed to declare_opts.
    # declare_args_internal will modifiy __ARGS to be whatever was left to be
    # processed after it is finished.
    # Note: here $@ is quoted so it refers to the caller's arguments
    echo 'declare __FULL_ARGS=("$@") ; '
    echo 'declare __ARGS=("$@") ; '
    echo "declare_opts_internal ; "
    echo '[[ ${#__ARGS[@]:-} -gt 0 ]] && set -- "${__ARGS[@]}" || set -- '
}

declare_opts_internal_setup()
{
    local opt_cmd="__OPT=( "
    local regex_cmd="__REGEX=( "
    local expects_cmd="__EXPECTS=( "

    while (( $# )) ; do
        # Arguments to this function come in pairs.  First the option
        # definition and second the docstring for that option.  Both are
        # required.
        local opt_def=$1 ; shift
        local docstring=$1 ; shift
        [[ -n ${opt_def} ]] || die "Invalid declare_opts syntax.  Option definition is empty."

        # The default is any text in the argument definition after the first equal sign.
        local default=0
        if [[ ${opt_def} =~ ^[^=]+(=(.*))$ ]] ; then
            default=${BASH_REMATCH[2]}
        fi

        # Possible "__EXPECTS[option]" values are:
        #   0: This option has no argument
        #   1: This option is required to have an argument
        local expects=0
        [[ ${opt_def} =~ ([:?])?([^=]+)(=.*)? ]]
        if [[ ${BASH_REMATCH[1]} == ":" ]] ; then
            expects=1
        elif [[ ${BASH_REMATCH[1]} == "?" ]] ; then
            expects=2
        fi

        # Same regular expression -- second match is the full list of
        # alternative strings that can represent this option.
        local all_opts=${BASH_REMATCH[2]}
        local regex=^\(${all_opts// /|}\)$

        # The canonical option name is the first name for the option that is specified
        [[ ${all_opts} =~ ([^\t ]+).* ]]
        local canonical=${all_opts%%[ 	]*}
        [[ -n ${canonical} ]]


        # Now that they're all computed, add them to the command that will generate associative arrays
        opt_cmd+="[${canonical}]='${default}' "
        regex_cmd+="[${canonical}]='${regex}' "
        expects_cmd+="[${canonical}]='$expects' "

    done

    opt_cmd+=")"
    regex_cmd+=")"
    expects_cmd+=")"

    printf "declare -A %s %s %s ; " "${opt_cmd}" "${regex_cmd}" "${expects_cmd}"
}

declare_opts_internal()
{
    # No arguments?  Nothing to do.
    if [[ ${#__FULL_ARGS[@]:-} -eq 0 ]] ; then
        return 0
    fi

    set -- "${__FULL_ARGS[@]}"

    local shift_count=0
    while (( $# )) ; do
        case "$1" in
            --)
                break
                ;;
            --*)
                # Drop the initial hyphens, grab the option name and capture
                # "=value" from the end if there is one
                [[ $1 =~ ^--([^=]+)(=(.*))?$ ]]
                local long_opt=${BASH_REMATCH[1]}
                local has_arg=${BASH_REMATCH[2]}
                local opt_arg=${BASH_REMATCH[3]}

                local canonical=$(declare_opts_find_canonical ${long_opt})
                [[ -n ${canonical} ]] || die "Unexpected option --${long_opt}"

                if [[ ${__EXPECTS[$canonical]} -eq 1 ]] ; then
                    # If it wasn't specified after an equal sign, instead grab
                    # the next argument off the command line
                    if [[ -z ${has_arg} ]] ; then
                        [[ $# -ge 2 ]] || die "Option --${long_opt} requires an argument but didn't receive one."
                        opt_arg=$2
                        shift && (( shift_count += 1 ))
                    fi

                    __OPT[$canonical]=${opt_arg}
                else
                        if [[ -n ${has_arg} ]] ; then
                            die "Option --${long_opt} does not accept an argument, but was passed ${opt_arg}"
                        fi
                    __OPT[$canonical]=1
                fi
                ;;

            -*)
                # Drop the initial hyphen, grab the single-character options as
                # a blob, and capture an "=value" if there is one.
                [[ $1 =~ ^-([^=]+)(=(.*))?$ ]]
                local short_opts=${BASH_REMATCH[1]}
                local has_arg=${BASH_REMATCH[2]}
                local opt_arg=${BASH_REMATCH[3]}

                # Iterate over the single character options except the last,
                # handling each in turn
                local index
                for (( index = 0 ; index < ${#short_opts} - 1; index++ )) ; do
                    local char=${short_opts:$index:1}
                    local canonical=$(declare_opts_find_canonical ${char})
                    [[ -n ${canonical} ]] || die "Unexpected option --${long_opt}"

                    if [[ ${__EXPECTS[$canonical]} -eq 1 ]] ; then
                        die "Option -${char} requires an argument but didn't receive one."
                    fi

                    __OPT[$canonical]=1
                done

                # Handle the last one separately, because it might have an argument.
                local char=${short_opts:$index}
                local canonical=$(declare_opts_find_canonical ${char})
                [[ -n ${canonical} ]] || die "Unexpected option -${char}"

                # If it expects an argument, make sure it has one and use it.
                if [[ ${__EXPECTS[$canonical]} -eq 1 ]] ; then

                    # If it wasn't specified after an equal sign, instead grab
                    # the next argument off the command line
                    if [[ -z ${has_arg} ]] ; then
                        [[ $# -ge 2 ]] || die "Option -${char} requires an argument but didn't receive one."

                        opt_arg=$2
                        shift && (( shift_count += 1 ))
                    fi
                    __OPT[$canonical]=${opt_arg}
                else
                    # And if not, make sure it doesn't.
                    if [[ -n ${has_arg} ]] ; then
                        die "Option -${char} does not accept an argument, but was passed ${opt_arg}"
                    fi
                    __OPT[$canonical]=1
                fi
                ;;
            *)
                break
                einfo "ARG:  $1"
                ;;
        esac

        # Move on to the next item, recognizing that an option may have consumed the last one
        shift && (( shift_count += 1 )) || break
    done

    # Assign to the __ARGS array so that the declare_opts macro can make its
    # contents the remaining set of arguments in the calling function.
    if [[ ${#__ARGS[@]:-} -gt 0 ]] ; then
        __ARGS=( "${__ARGS[@]:$shift_count}" )
    fi
}

declare_opts_find_canonical()
{
    for option in "${!__OPT[@]}" ; do
        if [[ ${1} =~ ${__REGEX[$option]} ]] ; then
            echo "${option}"
            return 0
        fi
    done
}

dopt_get()
{
    echo "${__OPT[$1]}"
}

dopt_true()
{
    [[ $(dopt_get $1) -ne 0 ]]
}

dopt_false()
{
    [[ $(dopt_get $1) -eq 0 ]]
}

# Helper method to print the options after calling declare_args.
opt_print()
{
    local _caller=( $(caller 0) )
    pack_print _${_caller[1]}_options
}

# Helper method to be used after declare_args to check if a given option is true (1).
opt_true()
{
    local _caller=( $(caller 0) )
    [[ "$(pack_get _${_caller[1]}_options ${1})" -eq 1 ]]
}

# Helper method to be used after declare_args to check if a given option is false (0).
opt_false()
{
    local _caller=( $(caller 0) )
    [[ "$(pack_get _${_caller[1]}_options ${1})" -eq 0 ]]
}

# Helper method to be used after declare_args to extract the value of an option.
# Unlike opt_get this one allows you to specify a default value to be used in
# the event the requested option was not provided.
opt_get()
{
    $(declare_args key ?default)
    local _caller=( $(caller 0) )
    local _value=$(pack_get _${_caller[1]}_options ${key})
    : ${_value:=${default}}

    echo -n "${_value}"
}

#-----------------------------------------------------------------------------
# MISC HELPERS
#-----------------------------------------------------------------------------

# save_function is used to safe off the contents of a previously declared
# function into ${1}_real to aid in overridding a function or altering
# it's behavior.
save_function()
{
    local orig=$(declare -f $1)
    local new="${1}_real${orig#$1}"
    eval "${new}" &>/dev/null
}

# override_function is a more powerful version of save_function in that it will
# still save off the contents of a previously declared function into ${1}_real
# but it will also define a new function with the provided body ${2} and
# mark this new function as readonly so that it cannot be overridden later.
# If you call override_function multiple times we have to ensure it's idempotent.
# The danger here is in calling save_function multiple tiems as it may cause
# infinite recursion. So this guards against saving off the same function multiple
# times.
override_function()
{
    $(declare_args func body)

    # Don't save the function off it already exists to avoid infinite recursion
    declare -f "${func}_real" >/dev/null || save_function ${func}

    # If the function has already been overridden don't fail so long as it's
    # IDENTICAL to what we've already defined it as. This allows more graceful
    # handling of sourcing a file multiple times with an override in it as it'll
    # be identical. Normally the eval below would produce an error with set -e
    # enabled.
    local expected="${func} () ${body}"$'\n'"declare -rf ${func}"
    local actual="$(declare -pf ${func} 2>/dev/null || true)"
    [[ ${expected} == ${actual} ]] && return 0 || true

    eval "${expected}" &>/dev/null
    eval "declare -rf ${func}" &>/dev/null
}

numcores()
{
    [[ -e /proc/cpuinfo ]] || die "/proc/cpuinfo does not exist"

    echo $(cat /proc/cpuinfo | grep "processor" | wc -l)
}

# Internal only efetch function which fetches an individual file using curl.
# This will show an eprogress ticker and then kill the ticker with either
# success or failure indicated. The return value is then returned to the
# caller for handling.
efetch_internal()
{
    $(declare_args url dst)
    local timecond=""
    [[ -f ${dst} ]] && timecond="--time-cond ${dst}"

    eprogress "Fetching $(lval url dst)"
    $(tryrc curl "${url}" ${timecond} --output "${dst}" --location --fail --silent --show-error --insecure)
    eprogress_kill -r=${rc}

    return ${rc}
}

# Fetch a provided URL to an optional destination path via efetch_internal. 
# This function can also optionally validate the fetched data against various
# companion files which contain metadata for file fetching. If validation is
# requested and the validation fails then all temporary files fetched are
# removed.
#
# Options:
# -m=(0|1) Fetch companion .md5 file and validate fetched file's MD5 matches.
# -M=(0|1) Fetch companion .meta file and validate metadata fields using emetadata_check.
# -q=(0|1) Quiet mode (disable eprogress and other info messages)
efetch()
{
    $(declare_args url ?dst)
    : ${dst:=/tmp}
    [[ -d ${dst} ]] && dst+="/$(basename ${url})"
    
    # Companion files we may fetch
    local md5="${dst}.md5"
    local meta="${dst}.meta"

    try
    {
        # Optionally suppress all output from this subshell
        opt_true "q" && exec &>/dev/null

        ## If requested, fetch MD5 file
        if opt_true "m"; then

            efetch_internal "${url}.md5" "${md5}"
            efetch_internal "${url}"     "${dst}"

            # Verify MD5
            einfos "Verifying MD5 $(lval dst md5)"

            local dst_dname=$(dirname  "${dst}")
            local dst_fname=$(basename "${dst}")
            local md5_dname=$(dirname  "${md5}")
            local md5_fname=$(basename "${md5}")

            cd "${dst_dname}"

            # If the requested destination was different than what was originally in the MD5 it will fail.
            # Or if the md5sum file was generated with a different path in it it will fail. This just
            # sanititizes it to have the current working directory and the name of the file we downloaded to.
            sed -i "s|\(^[^#]\+\s\+\)\S\+|\1${dst_fname}|" "${md5_fname}"

            # Now we can perform the check
            md5sum --check "${md5_fname}" >/dev/null

        ## If requested fetch *.meta file and validate using contained fields
        elif opt_true "M"; then

            efetch_internal "${url}.meta" "${meta}"
            efetch_internal "${url}"      "${dst}"
            emetadata_check "${dst}"
        
        ## BASIC file fetching only
        else
            efetch_internal "${url}" "${dst}"
        fi
    
        einfos "Successfully fetched $(lval url dst)"
    }
    catch
    {
        local rc=$?
        edebug "Removing $(lval dst md5 meta rc)"
        rm -rf "${dst}" "${md5}" "${meta}"
        return ${rc}
    }
}

netselect()
{
    local hosts=$@; argcheck hosts
    eprogress "Finding host with lowest latency from [${hosts}]"

    declare -a results sorted rows

    for h in ${hosts}; do
        local entry=$(die_on_abort; ping -c10 -w5 -q $h 2>/dev/null | \
            awk '/^PING / {host=$2}
                 /packet loss/ {loss=$6}
                 /min\/avg\/max/ {
                    split($4,stats,"/")
                    printf("%s|%f|%f|%s|%f", host, stats[2], stats[4], loss, (stats[2] * stats[4]) * (loss + 1))
                }')

        results+=("${entry}")
    done

    array_init_nl sorted "$(printf '%s\n' "${results[@]}" | sort -t\| -k5 -n)"
    array_init_nl rows "Server|Latency|Jitter|Loss|Score"

    for entry in ${sorted[@]} ; do
        array_init parts "${entry}" "|"
        array_add_nl rows "${parts[0]}|${parts[1]}|${parts[2]}|${parts[3]}|${parts[4]}"
    done

    eprogress_kill

    ## SHOW ALL RESULTS ##
    einfos "All results:"
    etable ${rows[@]} >&2

    local best=$(echo "${sorted[0]}" | cut -d\| -f1)
    einfos "Best host=[${best}]"

    echo -en "${best}"
}

# etimeout executes arbitrary shell commands for you, enforcing a timeout around the
# command.  If the command eventually completes successfully etimeout will return 0.
# Otherwise if it is prematurely terminated via the requested SIGNAL it will return
# 124 to match behavior with the vanilla timeout(1) command. If the process fails to
# exit after receiving requested signal it will send SIGKILL to the process. If this
# happens the return code of etimeout will still be 124 since we rely on that return
# code to indicate that a process timedout and was prematurely terminated.
#
# This function is similar in purpose to the vanilla timeout(1) command only this
# one is more powerful since it can call any arbitrary shell command including
# bash functions or eval'd strings.
#
# OPTIONS:
# -s=<signal>
#   Accepts both signal names and numbers. When ${TIMEOUT} seconds have passed
#   since running the command, this will be the signal to send to the process
#   to make it stop.  The default is TERM. [NOTE: KILL will _also_ be sent two
#   seconds after the timeout if the first signal doesn't do its job]
#
# -t=<timeout>
#   (REQUIRED). After this duration, command will be killed if it hasn't
#   exited. If it's a simple number, the duration will be a number in seconds.
#   You may also specify suffixes in the same format the timeout command
#   accepts them. For instance, you might specify 5m or 1h or 2d for 5 minutes,
#   1 hour, or 2 days, respectively.
#
# All direct parameters to etimeout are assumed to be the command to execute, and
# etimeout is careful to retain your quoting.
etimeout()
{
    # Parse options
    $(declare_args)
    local _etimeout_signal=$(opt_get s SIGTERM)
    local _etimeout_timeout=$(opt_get t "")
    argcheck _etimeout_timeout

    # Background the command to be run
    local start=${SECONDS}
    local cmd=("${@}")

    # If no command to execute just return success immediately
    if [[ -z "${cmd[@]:-}" ]]; then
        return 0
    fi

    # Launch command in the background and store off its pid.
    local rc=""
    "${cmd[@]}" &
    local pid=$!
    edebug "Executing $(lval cmd timeout=_etimeout_timeout signal=_etimeout_signal pid)"
 
    # Start watchdog process to kill process if it times out
    (
        die_on_abort
        close_fds

        # Sleep for the requested timeout. If process_tree is empty 
        # then it exited on its own and we don't have to kill it.
        sleep ${_etimeout_timeout}
        local pre_pids=( $(process_tree ${pid}) )
        array_empty pre_pids && exit 0

        # Process did not exit on it's own. Send it the intial requested
        # signal. If its process tree is empty then exit with 1.
        ekilltree -s=${_etimeout_signal} ${pid}
        sleep 2

        # If there are ANY processes in the original pid list still running OR
        # new processes in the process tree then blast a SIGKILL to all the pids
        # and exit with 1.
        local post_pids=( $(process_tree ${pid}) )
        array_empty post_pids && exit 1
        ekill -s=SIGKILL ${pre_pids[@]} ${post_pids[@]}
        exit 1

    ) &>/dev/null &

    # Wait for pid which will either be KILLED by watcher or complete normally.
    local watcher=$!
    wait ${pid}                     &>/dev/null && rc=0 || rc=$?
    ekilltree -s=SIGKILL ${watcher} &>/dev/null
    wait ${watcher}                 &>/dev/null && watcher_rc=0 || watcher_rc=$?
    local stop=${SECONDS}
    local seconds=$(( ${stop} - ${start} ))
    
    # If the process timedout return 124 to match timeout behavior.
    if [[ ${watcher_rc} -eq 1 ]]; then
        edebug "Timeout $(lval cmd rc seconds timeout=_etimeout_timeout signal=_etimeout_signal pid)"
        return 124
    else
        return ${rc}
    fi
}

# eretry executes arbitrary shell commands for you wrapped in a call to etimeout
# and retrying up to a specified count. If the command eventually completes
# successfully eretry will return 0. If the command never completes successfully
# but continues to fail every time the return code from eretry will be the failing
# command's return code. If the command is prematurely terminated via etimeout the
# return code from eretry will be 124.
#
# OPTIONS:
#
# -d=DELAY. Amount of time to delay (sleep) after failed attempts before retrying.
#   Note that this value can accept sub-second values, just as the sleep
#   command does.  This parameter will be passed directly to sleep, so you can
#   specify any arguments it accepts such as .01s, 5m, or 3d.
#
# -e=<space separated list of numbers>
#   Any of the exit codes specified in this list will cause eretry to stop
#   retrying. If eretry receives one of these codes, it will immediately stop
#   retrying and return that exit code.  By default, only a zero return code
#   will cause eretry to stop.  If you specify -e, you should consider whether
#   you want to include 0 in the list.
#
# -r=RETRIES
#   Command will be attempted RETRIES times total. If no options are provided to
#   eretry it will use a default retry limit of 5.
#
# -s=SIGNAL=<signal name or number>     e.g. SIGNAL=2 or SIGNAL=TERM
#   When ${TIMEOUT} seconds have passed since running the command, this will be
#   the signal to send to the process to make it stop.  The default is TERM.
#   [NOTE: KILL will _also_ be sent two seconds after the timeout if the first
#   signal doesn't do its job]
#
# -t=TIMEOUT. After this duration, command will be killed (and retried if that's the
#   right thing to do).  If unspecified, commands may run as long as they like
#   and eretry will simply wait for them to finish. Uses sleep(1) time
#   syntax.
#
# -T=TIMEOUT. Total timeout for entire eretry operation.
#   This -T flag is different than -t in that -T applies to the entire eretry
#   operation including all iterations and retry attempts and timeouts of each
#   individual command. Uses sleep(1) time syntax.
#
# -w=SECONDS
#   A warning will be generated on (or slightly after) every SECONDS while the
#   command keeps failing.
#
# All direct parameters to eretry are assumed to be the command to execute, and
# eretry is careful to retain your quoting.
eretry()
{
    # Parse options
    $(declare_args)
    local _eretry_delay=$(opt_get d 0)
    local _eretry_exit_codes=$(opt_get e 0)
    local _eretry_retries=$(opt_get r "")
    local _eretry_signal=$(opt_get s SIGTERM)
    local _eretry_timeout_total=$(opt_get T "")
    local _eretry_timeout=$(opt_get t ${_eretry_timeout_total:-infinity})
    local _eretry_warn=$(opt_get w "")

    # If no total timeout or retry limit was specified then default to prior behavior with a max retry of 5.
    if [[ -z ${_eretry_timeout_total} && -z ${_eretry_retries} ]]; then
        _eretry_retries=5
    elif [[ -z ${_eretry_retries} ]]; then
        _eretry_retries="infinity"
    fi

    # If a total timeout was specified then wrap call to eretry_internal with etimeout
    if [[ -n ${_eretry_timeout_total} ]]; then
        etimeout -t=${_eretry_timeout_total} -s=${_eretry_signal} eretry_internal "${@}"
    else
        eretry_internal "${@}"
    fi
}

# Internal method called by eretry so that we can wrap the call to eretry_internal with a call
# to etimeout in order to provide upper bound on entire invocation.
eretry_internal()
{
    # Command
    local cmd=("${@}")
    local attempt=0
    local rc=0
    local exit_codes=()
    local stdout=""
    local warn_seconds="${SECONDS}"

    # If no command to execute just return success immediately
    if [[ -z "${cmd[@]:-}" ]]; then
        return 0
    fi

    while true; do
        [[ ${_eretry_retries} != "infinity" && ${attempt} -ge ${_eretry_retries} ]] && break || (( attempt+=1 ))
        
        edebug "Executing $(lval cmd rc stdout) retries=(${attempt}/${_eretry_retries})"

        # Run the command through timeout wrapped in tryrc so we can throw away the stdout 
        # on any errors. The reason for this is any caller who cares about the output of
        # eretry might see part of the output if the process times out. If we just keep
        # emitting that output they'd be getting repeated output from failed attempts
        # which could be completely invalid output (e.g. truncated XML, Json, etc).
        stdout=""
        $(tryrc -o=stdout etimeout -t=${_eretry_timeout} -s=${_eretry_signal} "${cmd[@]}")
        
        # Append list of exit codes we've seen
        exit_codes+=(${rc})

        # Break if the process exited with white listed exit code.
        if echo "${_eretry_exit_codes}" | grep -wq "${rc}"; then
            edebug "Command exited with success $(lval rc _eretry_exit_codes cmd) retries=(${attempt}/${_eretry_retries})"
            break
        fi

        # Show warning if requested
        if [[ -n ${_eretry_warn} ]] && (( SECONDS - warn_seconds > _eretry_warn )); then
            ewarn "Failed $(lval cmd timeout=_eretry_timeout exit_codes) retries=(${attempt}/${_eretry_retries})" 
            warn_seconds=${SECONDS}
        fi

        # Don't use "-ne" here since delay can have embedded units
        if [[ ${_eretry_delay} != "0" ]] ; then
            edebug "Sleeping $(lval _eretry_delay)" 
            sleep ${_eretry_delay}
        fi
    done

    [[ ${rc} -eq 0 ]] || ewarn "Failed $(lval cmd timeout=_eretry_timeout exit_codes) retries=(${attempt}/${_eretry_retries})" 

    # Emit stdout
    echo -n "${stdout}"

    # Return final return code
    return ${rc}
}

# setvars takes a template file with optional variables inside the file which
# are surrounded on both sides by two underscores.  It will replace the variable
# (and surrounding underscores) with a value you specify in the environment.
#
# For example, if the input file looks like this:
#   Hi __NAME__, my name is __OTHERNAME__.
# And you call setvars like this
#   NAME=Bill OTHERNAME=Ted setvars intputfile
# The inputfile will be modified IN PLACE to contain:
#   Hi Bill, my name is Ted.
#
# SETVARS_ALLOW_EMPTY=(0|1)
#   By default, empty values are NOT allowed. Meaning that if the provided key
#   evaluates to an empty string, it will NOT replace the __key__ in the file.
#   if you require that functionality, simply use SETVARS_ALLOW_EMPTY=1 and it
#   will happily allow you to replace __key__ with an empty string.
#
#   After all variables have been expanded in the provided file, a final check
#   is performed to see if all variables were set properly. It will return 0 if
#   all variables have been successfully set and 1 otherwise.
#
# SETVARS_WARN=(0|1)
#   To aid in debugging this will display a warning on any unset variables.
#
# OPTIONAL CALLBACK:
#   You may provided an optional callback as the second parameter to this function.
#   The callback will be called with the key and the value it obtained from the
#   environment (if any). The callback is then free to make whatever modifications
#   or filtering it desires and then echo the new value to stdout. This value
#   will then be used by setvars as the replacement value.
setvars()
{
    $(declare_args filename ?callback)
    edebug "Setting variables $(lval filename callback)"
    [[ -f ${filename} ]] || die "$(lval filename) does not exist"

    # If this file is a binary file skip it
    if file ${filename} | grep -q ELF ; then
        edebug "Skipping binary file $(lval filename): $(file ${filename})"
        return 0
    fi

    for arg in $(grep -o "__\S\+__" ${filename} | sort --unique || true); do
        local key="${arg//__/}"
        local val="${!key:-}"

        # Call provided callback if one was provided which by contract should print
        # the new resulting value to be used
        [[ -n ${callback} ]] && val=$(${callback} "${key}" "${val}")

        # If we got an empty value back and empty values aren't allowed then continue.
        # We do NOT call die here as we'll deal with that at the end after we have
        # tried to expand all variables.
        [[ -n ${val} || ${SETVARS_ALLOW_EMPTY:-0} -eq 1 ]] || continue

        edebug "   ${key} => ${val}"

        # Put val into perl's environment and let _perl_ pull it out of that
        # environment.  This has the benefit of causing it to not try to
        # interpret any of it, but to treat it as a raw string
        VAL="${val}" perl -pi -e "s/__${key}__/\$ENV{VAL}/g" "${filename}" || die "Failed to set $(lval key val filename)"
    done

    # Check if anything is left over and return correct return value accordingly.
    if grep -qs "__\S\+__" "${filename}"; then
        local notset=()
        notset=( $(grep -o '__\S\+__' ${filename} | sort --unique | tr '\n' ' ') )
        [[ ${SETVARS_WARN:-1}  -eq 1 ]] && ewarn "Failed to set all variables in $(lval filename notset)"
        return 1
    fi

    return 0
}

#-----------------------------------------------------------------------------
# LOCKFILES
#-----------------------------------------------------------------------------

declare -A __ELOCK_FDMAP

# elock is a wrapper around flock(1) to create a file-system level lockfile
# associated with a given filename. This is an advisory lock only and requires
# all callers to use elock/eunlock in order to protect the file. This method
# is easier to use than calling flock directly since it will automatically
# open a file descriptor to associate with the lockfile and store that off in
# an associative array for later use.
#
# These locks are exclusive. In the future we may support a -s option to pass
# into flock to make them shared but at present we don't need that behavior.
#
# These locks are NOT recursive. Which means if you already own the lock and
# you try to acquire the lock again it will return an error immediately to
# avoid hanging.
#
# The file descriptor associated with the lockfile is what keeps the lock
# alive. This means you need to either explicitly call eunlock to unlock the
# file and close the file descriptor OR simply put it in a subshell and it
# will automatically be closed and freed up when the subshell exits.
#
# Lockfiles are inherited by subshells. Specifically, a subshell will see the
# file locked and has the ability to unlock that file. This may seem odd since
# subshells normally cannot modify parent's state. But in this case it is
# in-kernel state being modified for the process which the parent and subshell
# share. The one catch here is that our internal state variable __ELOCK_FDMAP
# will become out of sync when this happens because a call to unlock inside
# a subshell will unlock it but cannot remove from our parent's FDMAP. All of
# these functions deal with this possibility properly by not considering the
# FDMAP authoritative. Instead, rely on flock for error handling where possible
# and even if we have a value in our map check if it's locked or not before
# failing any operations.
#
# To match flock behavior, if the file doesn't exist it is created.
#
elock()
{
    $(declare_args fname)
    
    # Create file if it doesn't exist
    [[ -e ${fname} ]] || touch ${fname} 
 
    # Check if we already have a file descriptor for this lockfile. If we do
    # don't fail immediately but check if that file is actually locked. If so
    # return an error to avoid causing deadlock. If it's not locked, purge the
    # stale entry with a warning.
    local fd=$(elock_get_fd "${fname}" || true)
    if [[ -n ${fd} ]]; then

        if elock_locked "${fname}"; then
            eerror "$(lval fname) already locked"
            return 1
        fi

        ewarn "Purging stale lock entry $(lval fname fd)"
        eunlock ${fname}
    fi
   
    # Open an auto-assigned file descriptor with the associated file
    edebug "Locking $(lval fname)"
    local fd
    exec {fd}<${fname}

    if flock --exclusive ${fd}; then
        edebug "Successfully locked $(lval fname fd)"
        __ELOCK_FDMAP[$fname]=${fd}
        return 0
    else
        edebug "Failed to lock $(lval fname fd)"
        exec ${fd}<&-
        return 1
    fi
}

# eunlock is the logical analogue to elock. It's still essentially a wrapper 
# around "flock -u" to unlock a previously locked file. This will ensure the
# lock file is in our associative array and if not return an error. Then it
# will simply call into flock to unlock the file. If successful, it will 
# close remove the file descriptor from our file descriptor associative array.
eunlock()
{
    $(declare_args fname)
 
    local fd=$(elock_get_fd "${fname}" || true)
    if [[ -z ${fd} ]]; then
        eerror "$(lval fname) not locked"
        return 1
    fi
    
    edebug "Unlocking $(lval fname fd)"
    flock --unlock ${fd}
    eval "exec ${fd}>&-"
    unset __ELOCK_FDMAP[$fname]
}

# Get the file descriptor (if any) that our process has associated with a given
# on-disk lockfile. This is largely for convenience inside elock and eunlock
# to avoid some code duplication but could also be used externally if needed.
#
elock_get_fd()
{
    $(declare_args fname)
    local fd="${__ELOCK_FDMAP[$fname]:-}"
    if [[ -z "${fd}" ]]; then
        return 1
    else
        echo -n "${fd}"
        return 0
    fi
}


# Check if a file is locked via elock. This simply looks for the file inside
# our associative array because flock doesn't provide a native way to check
# if we have a file locked or not.
elock_locked()
{
    $(declare_args fname)

    # If the file doesn't exist then we can't check if it's locked
    [[ -e ${fname} ]] || return 1

    local fd
    exec {fd}<${fname}
    if flock --exclusive --nonblock ${fd}; then
        flock --unlock ${fd}
        return 1
    else
        return 0
    fi
}

# Check if a file is not locked via elock. This simply loosk for the file inside
# our associative array because flock doesn't provide a native way to check
# if we have a file locked or not.
elock_unlocked()
{
    ! elock_locked $@
}

#-----------------------------------------------------------------------------
# ARRAYS
#-----------------------------------------------------------------------------

# array_init will split a string on any characters you specify, placing the
# results in an array for you.
#
#  $1: name of array to assign to (i.e. "array")
#  $2: string to be split
#  $3: (optional) character(s) to be used as delimiters.
array_init()
{
    $(declare_args __array ?__string ?__delim)

    # If nothing was provided to split on just return immediately
    [[ -z ${__string} ]] && { eval "${__array}=()"; return 0; } || true

    # Default bash IFS is space, tab, newline, so this will default to that
    : ${__delim:=$' \t\n'}

    IFS="${__delim}" eval "${__array}=(\${__string})"
}

# This function works like array_init, but always specifies that the delimiter
# be a newline.
array_init_nl()
{
    [[ $# -eq 2 ]] || die "array_init_nl requires exactly two parameters"
    array_init "$1" "$2" $'\n'
}

# Initialize an array from a Json array. This will essentially just strip
# of the brackets from around the Json array and then remove the internal
# quotes on each value since they are unecessary in bash.
array_init_json()
{
    [[ $# -ne 2 ]] && die "array_init_json requires exactly two parameters"
    array_init "$1" "$(echo "${2}" | sed -e 's|^\[\s*||' -e 's|\s*\]$||' -e 's|",\s*"|","|g' -e 's|"||g')" ","
}

# Print the size of any array.  Yes, you can also do this with ${#array[@]}.
# But this functions makes for symmertry with pack (i.e. pack_size).
array_size()
{
    $(declare_args __array)

    # Treat unset variables as being an empty array, because when you tell
    # bash to create an empty array it doesn't really allow you to
    # distinguish that from an unset variable.  (i.e. it doesn't show you
    # the variable until you put something in it)
    local value=$(eval "echo \${${__array}[*]:-}")
    if [[ -z "${value}" ]]; then
        echo 0
    else
        eval "echo \${#${__array}[@]}"
    fi

    return 0
}

# Return true (0) if an array is empty and false (1) otherwise
array_empty()
{
    $(declare_args __array)
    [[ $(array_size ${__array}) -eq 0 ]]
}

# Returns true (0) if an array is not empty and false (1) otherwise
array_not_empty()
{
    $(declare_args __array)
    [[ $(array_size ${__array}) -ne 0 ]]
}

# array_add will split a given input string on requested delimiters and add them
# to the given array (which may or may not already exist).
#
# $1: name of the array to add the new elements to
# $2: string to be split
# $3: (optional) character(s) to be used as delimiters.
array_add()
{
    $(declare_args __array ?__string ?__delim)

    # If nothing was provided to split on just return immediately
    [[ -z ${__string} ]] && return 0

    # Default bash IFS is space, tab, newline, so this will default to that
    : ${__delim:=$' \t\n'}

    # Parse the input given the delimiter and append to the array.
    IFS="${__delim}" eval "${__array}+=(\${__string})"
}

# Identical to array_add only hard codes the delimter to be a newline.
array_add_nl()
{
    [[ $# -ne 2 ]] && die "array_add_nl requires exactly two parameters"
    array_add "$1" "$2" $'\n'
}

# array_remove will remove the given value(s) from an array, if present.
#
# OPTIONS:
# -a=(0|1) Remove all instances (defaults to only removing the first instance)
array_remove()
{
    $(declare_args __array)

    # Return immediately if if array is not set or no values were given to be
    # removed. The reason we don't error out on an unset array is because
    # bash doesn't save arrays with no members.  For instance A=() unsets array A...
    [[ -v ${__array} && $# -gt 0 ]] || return 0
    
    # Remove all instances or only the first?
    local remove_all=$(opt_get a 0)

    local value
    for value in "${@}"; do

        local idx
        for idx in $(array_indexes ${__array}); do
            eval "local entry=\${${__array}[$idx]}"
            [[ "${entry}" == "${value}" ]] || continue

            unset ${__array}[$idx]

            [[ ${remove_all} -eq 1 ]] || return 0
        done
    done
}

# Bash arrays may have non-contiguous indexes.  For instance, you can unset an
# ARRAY[index] to remove an item from the array and bash does not shuffle the
# indexes.
#
# If you need to iterate over the indexes of an array (rather than simply
# iterating over the items), you can call array_indexes on the array and it
# will echo all of the indexes that exist in the array.
#
array_indexes()
{
    $(declare_args __array_indexes_array)
    eval "echo \${!${__array_indexes_array}[@]}"
}

# array_contains will check if an array contains a given value or not. This
# will return success (0) if it contains the requested element and failure (1)
# if it does not.
#
# $1: name of the array to search
# $2: value to check for existance in the array
array_contains()
{
    $(declare_args __array __value)

    local idx=0
    for idx in $(array_indexes ${__array}); do
        eval "local entry=\${${__array}[$idx]}"
        [[ "${entry}" == "${__value}" ]] && return 0
    done

    return 1
}

# array_join will join an array into one flat string with the provided delimeter
# between each element in the resulting string.
#
# $1: name of the array to join
# $2: (optional) delimiter
array_join()
{
    $(declare_args __array ?__delim)

    # If the array is empty return empty string
    array_empty ${__array} && { echo -n ""; return 0; } || true

    # Default bash IFS is space, tab, newline, so this will default to that
    : ${__delim:=$' \t\n'}

    # Otherwise use IFS to join the array. This must be in a subshell so that
    # the change to IFS doesn't persist after this function call.
    ( IFS="${__delim}"; eval "echo -n \"\${${__array}[*]}\"" )
}

# Identical to array_join only it hardcodes the dilimter to a newline.
array_join_nl()
{
    [[ $# -ne 1 ]] && die "array_join_nl requires exactly one parameter"
    array_join "$1" $'\n'
}

# Sort an array in-place.
#
# OPTIONS:
# -u Make resulting array unique.
# -V Perform a natural (version) sort.
array_sort()
{
    $(declare_args __array)
    local flags=()

    opt_true "u" && flags+=("--unique")
    opt_true "V" && flags+=("--version-sort")
    
    readarray -t ${__array} < <(
        local idx
        for idx in $(array_indexes ${__array}); do
            eval "echo \${${__array}[$idx]}"
        done | sort ${flags[@]:-}
    )
}

#-----------------------------------------------------------------------------
# PACK
#-----------------------------------------------------------------------------
#
# Consider a "pack" to be a "new" data type for bash.  It stores a set of
# key/value pairs in an arbitrary format inside a normal bash (string)
# variable.  This is much like an associative array, but has a few differences
#
#   1) You can store packs INSIDE associative arrays (example in unit tests)
#   2) The "keys" in a pack may not contain an equal sign, nor may they contain
#      whitespace.
#   3) Packed values cannot contain newlines.
#
#

#
# For a (new or existing) variable whose contents are formatted as a pack, set
# one or more keys to values.  For example, the following will create a new
# variable packvar that will contain three keys (alpha, beta, n) with
# associated values (a, b, 7)
#
#  pack_set packvar alpha=a beta=b n=7
#
pack_set()
{
    local _pack_set_pack=$1 ; shift

    for _pack_set_arg in "${@}" ; do
        local _pack_set_key="${_pack_set_arg%%=*}"
        local _pack_set_val="${_pack_set_arg#*=}"

        pack_set_internal ${_pack_set_pack} "${_pack_set_key}" "${_pack_set_val}"
    done
}

#
# Much like pack_set, and takes arguments of the same form.  The difference is
# that pack_update will create no new keys -- it will only update keys that
# already exist.
#
pack_update()
{
    local _pack_update_pack=$1 ; shift

    for _pack_update_arg in "${@}" ; do
        local _pack_update_key="${_pack_update_arg%%=*}"
        local _pack_update_val="${_pack_update_arg#*=}"

        pack_keys ${_pack_update_pack} | grep -aPq "\b${_pack_update_key}\b" \
            && pack_set_internal ${_pack_update_pack} "${_pack_update_key}" "${_pack_update_val}" \
            || true
    done
}

pack_set_internal()
{
    local _pack_pack_set_internal=$1
    local _tag=$2
    local _val="$3"

    argcheck _tag
    [[ ${_tag} =~ = ]] && die "bashutils internal error: tag ${_tag} cannot contain equal sign"
    [[ $(echo "${_val}" | wc -l) -gt 1 ]] && die "packed values cannot hold newlines"

    local _removeOld="$(echo -n "${!1:-}" | _unpack | grep -av '^'${_tag}'=' || true)"
    local _addNew="$(echo "${_removeOld}" ; echo -n "${_tag}=${_val}")"
    local _packed=$(echo "${_addNew}" | _pack)

    printf -v ${1} "${_packed}"
}

#
# Get the last value assigned to a particular key in this pack.
#
pack_get()
{
    local _pack_pack_get=$1
    local _tag=$2

    argcheck _pack_pack_get _tag

    local _unpacked="$(echo -n "${!_pack_pack_get:-}" | _unpack)"
    local _found="$(echo -n "${_unpacked}" | grep -a "^${_tag}=" || true)"
    echo "${_found#*=}"
}

pack_contains()
{
    [[ -n $(pack_get $@) ]]
}

#
# Copy a packed value from one variable to another.  Either variable may be
# part of an associative array, if you're so inclined.
#
# Examples:
#   pack_copy A B
#   pack_copy B A["alpha"]
#   pack_copy A["alpha"] B[1]
#
pack_copy()
{
    argcheck 1 2
    eval "${2}=\"\${!1}\""
}

#
# Call provided callback function on each entry in the pack. The callback function
# should take two arguments, and it will be called once for each item in the
# pack and passed the key as the first value and its value as the second value.
#
pack_iterate()
{
    local _func=$1
    local _pack_pack_iterate=$2
    argcheck _func _pack_pack_iterate

    local _unpacked="$(echo -n "${!_pack_pack_iterate}" | _unpack)"
    local _lines ; array_init_nl _lines "${_unpacked}"

    for _line in "${_lines[@]}" ; do

        local _key="${_line%%=*}"
        local _val="${_line#*=}"

        ${_func} "${_key}" "${_val}"

    done
}

# Spews bash commands that, when executed will declare a series of variables
# in the caller's environment for each and every item in the pack. This uses
# the "eval command invocation string" which the caller then executes in order
# to manifest the commands. For instance, if your pack contains keys a and b
# with respective values 1 and 2, you can create locals a=1 and b=2 by running:
#
#   $(pack_import pack)
#
# If you don't want the pack's entire contents, but only a limited subset, you
# may specify them.  For instance, in the same example scenario, the following
# will create a local a=1, but not a local for b.
#
#  $(pack_import pack a)
#
# OPTIONS:
# -l: Emit local variables with 'local' scope qualifier (default)
# -g: Emit global variables with no scope qualifier
# -e: Emit exported variables with 'export' keyword
pack_import()
{
    $(declare_args _pack_import_pack)
    local _pack_import_keys=("${@}")
    [[ $(array_size _pack_import_keys) -eq 0 ]] && _pack_import_keys=($(pack_keys ${_pack_import_pack}))

    # Determine requested scope for the variables
    local _pack_import_scope="local"
    opt_true "l" && _pack_import_scope="local"
    opt_true "g" && _pack_import_scope=""
    opt_true "e" && _pack_import_scope="export"

    local _pack_import_cmd=""
    for _pack_import_key in "${_pack_import_keys[@]}" ; do
        local _pack_import_val=$(pack_get ${_pack_import_pack} ${_pack_import_key})
        _pack_import_cmd+="$_pack_import_scope $_pack_import_key=\"${_pack_import_val}\"; "
    done

    echo "eval "${_pack_import_cmd}""
}

#
# Assigns values into a pack by extracting them from the caller environment.
# For instance, if you have locals a=1 and b=2 and run the following:
#
#    pack_export pack a b
#
# You will be left with the same pack as if you instead said:
#
#   pack_set pack a=${a} b=${b}
#
pack_export()
{
    local _pack_export_pack=$1 ; shift

    local _pack_export_args=()
    for _pack_export_arg in "${@}" ; do
        _pack_export_args+=("${_pack_export_arg}=${!_pack_export_arg:-}")
    done

    pack_set "${_pack_export_pack}" "${_pack_export_args[@]}"
}

pack_size()
{
    [[ -z ${1} ]] && die "pack_size requires a pack to be specified as \$1"
    echo -n "${!1}" | _unpack | wc -l
}

#
# Echo a whitespace-separated list of the keys in the specified pack to stdout.
#
pack_keys()
{
    [[ -z ${1} ]] && die "pack_keys requires a pack to be specified as \$1"
    echo "${!1:-}" | _unpack | sed 's/=.*$//'
}

# Note: To support working with print_value, pack_print does NOT print a
# newline at the end of its output
pack_print()
{
    local _pack_pack_print=$1
    argcheck _pack_pack_print

    echo -n '('
    pack_iterate _pack_print_item ${_pack_pack_print}
    echo -n ')'
}

_pack_print_item()
{
    echo -n "[$1]=\"$2\" "
}

_unpack()
{
    # NOTE: BSD base64 is really chatty and this is the reason we discard its
    # error output
    base64 --decode 2>/dev/null | tr '\0' '\n'
}

_pack()
{
    # NOTE: BSD base64 is really chatty and this is the reason we discard its
    # error output
    grep -av '^$' | tr '\n' '\0' | base64 2>/dev/null
}

#-----------------------------------------------------------------------------
# STRING MANIPULATION
#-----------------------------------------------------------------------------

# Convert a given input string into "upper snake case". This is generally most
# useful when converting a "CamelCase" string although it will work just as
# well on non-camel case input. Essentially it looks for all upper case letters
# and puts an underscore before it, then uppercase the entire input string.
#
# For example:
#
# sliceDriveSize => SLICE_DRIVE_SIZE
# slicedrivesize => SLICEDRIVESIZE
#
# It has some special handling for some common corner cases where the normal
# camel case idiom isn't well followed. The best example for this is around
# units (e.g. MB, GB). Consider "sliceDriveSizeGB" where SLICE_DRIVE_SIZE_GB
# is preferable to SLICE_DRIVE_SIZE_G_B.
#
# The current list of translation corner cases this handles:
# KB, MB, GB, TB
to_upper_snake_case()
{
    $(declare_args input)

    echo "${input}"         \
        | sed -e 's|KB|Kb|' \
              -e 's|MB|Mb|' \
              -e 's|GB|Gb|' \
              -e 's|TB|Tb|' \
        | perl -ne 'print uc(join("_", split(/(?=[A-Z])/)))'
}

#-----------------------------------------------------------------------------
# JSON
#-----------------------------------------------------------------------------

# Convert each argument, in turn, to json in an appropriate way and drop them
# all in a single json blob.
#
to_json()
{
    echo -n "{"
    local _notfirst="" _arg
    for _arg in "${@}" ; do
        [[ -n ${_notfirst} ]] && echo -n ","

        local _arg_noqual=$(discard_qualifiers ${_arg})
        echo -n "$(json_escape ${_arg_noqual}):"
        if is_pack ${_arg} ; then
            pack_to_json ${_arg}

        elif is_array ${_arg} ; then
            array_to_json ${_arg}

        elif is_associative_array ${_arg} ; then
            associative_array_to_json ${_arg}

        else
            json_escape "$(eval echo -n \${${_arg}})"
        fi

        _notfirst=true
    done
    echo -n "}"
}

# Convert an array specified by name (i.e ARRAY not ${ARRAY} or ${ARRAY[@]})
# into a json array containing the same data.
#
array_to_json()
{
    # This will store a copy of the specified array's contents into __array
    $(declare_args __array)
    eval "local __array=(\"\${${__array}[@]}\")"

    echo -n "["
    local i notfirst=""
    for i in "${__array[@]}" ; do
        [[ -n ${notfirst} ]] && echo -n ","
        echo -n $(json_escape "$i")
        notfirst=true
    done

    echo -n "]"
}

associative_array_to_json()
{
    echo -n "{"
    local _notfirst="" _key
    edebug "1=$1"
    for _key in $(eval echo -n "\${!$1[@]}") ; do
        edebug $(lval _key)
        [[ -n ${_notfirst} ]] && echo -n ","

        echo -n $(json_escape ${_key})
        echo -n ':'
        echo -n $(json_escape "$(eval echo -n \${$1[$_key]})")

        _notfirst=true
    done
    echo -n "}"
}

# Convert a single pack into a json blob where the keys are the same as the
# keys from the pack (and so are the values)
#
pack_to_json()
{
    [[ -z ${1} ]] && die "pack_to_json requires a pack to be specified as \$1"

    local _pack _key _notfirst=""
    _pack=$(discard_qualifiers $1)
    echo -n "{"
    for _key in $(pack_keys ${_pack}) ; do
        [[ -n ${_notfirst} ]] && echo -n ","
        echo -n '"'${_key}'":'"$(json_escape "$(pack_get ${_pack} ${_key})")"
        _notfirst=true
    done
    echo -n "}"
}

# Escape an arbitrary string (specified as $1) so that it is quoted and safe to
# put inside json.
#
json_escape()
{
    echo -n "$1" \
        | python -c 'import json,sys; sys.stdout.write(json.dumps(sys.stdin.read()))'
}

# Import all of the key:value pairs from a non-nested Json object directly into
# the caller's environment as proper bash variables. Similar to a lot of other
# methods inside bashutils, this uses the "eval command invocation string" idom.
# So, the proper calling convention for this is:
#
# $(json_import)
#
# By default this function operates on stdin. Alternatively you can change it to
# operate on a file via -f. To use via STDIN use one of these idioms:
#
# $(json_import <<< ${json})
# $(curl ... | $(json_import)
#
# OPTIONS:
# -l: Emit local variables with 'local' scope qualifier (default)
# -g: Emit global variables with no scope qualifier
# -e: Emit exported variables with 'export' keyword
# -f: Parse the contents of provided file instead of stdin (e.g. -f=MyFile)
# -u: Convert all keys into upper snake case.
# -p: Prefix all keys with provided required prefix (e.g. -p=FOO)
# -q: Use JQ style query expression on given JSON before parsing.
# -x: Whitespace sparated list of keys to exclude while importing. If using multiple
#     keys use quotes around them: -x "foo bar"
json_import()
{
    $(declare_args)

    # Determine requested scope for the variables
    local _json_import_qualifier="local"
    opt_true "l" && _json_import_qualifier="local"
    opt_true "g" && _json_import_qualifier=""
    opt_true "e" && _json_import_qualifier="export"

    # Lookup optional prefix to use
    local _json_import_prefix="$(opt_get p)"

    # Lookup optional jq query to use
    local _json_import_query="$(opt_get q)"
    : ${_json_import_query:=.}

    # Lookup optional filename to use. If no filename was given then we're operating on STDIN.
    # In either case read into a local variable so we can parse it repeatedly in this function.
    local _json_import_filename="$(opt_get f)"
    : ${_json_import_filename:=-}
    local _json_import_data=$(cat ${_json_import_filename} | jq -r "${_json_import_query}")

    # Check if explicit keys are requested. If not, slurp all keys in from provided data.
    local _json_import_keys=("${@:-}")
    [[ ${#_json_import_keys} -eq 0 ]] && array_init_json _json_import_keys "$(jq -c -r keys <<< ${_json_import_data})"

    # Get list of optional keys to exclude
    local _json_import_keys_excluded
    array_init _json_import_keys_excluded "$(opt_get x)"

    # Debugging
    edebug $(lval _json_import_prefix _json_import_query _json_import_filename _json_import_data _json_import_keys _json_import_keys_excluded)

    local cmd key val
    for key in "${_json_import_keys[@]}"; do
        array_contains _json_import_keys_excluded ${key} && continue

        local val=$(jq -r .${key} <<< ${_json_import_data})
        edebug $(lval key val)
        opt_true "u" && key=$(to_upper_snake_case "${key}")

        cmd+="${_json_import_qualifier} ${_json_import_prefix}${key}=\"${val}\";"
    done

    echo -n "eval ${cmd}"
}

#-----------------------------------------------------------------------------
# Type detection
#-----------------------------------------------------------------------------

# These functions take a parameter that is a variable NAME and allow you to
# determine information about that variable name.
#
# Detecting packs relies on the bashutils convention of "if the first character
# of the name is a +, consider it a pack)
is_array()
{
    [[ "$(declare -p $1 2>/dev/null)" =~ ^declare\ -a ]]
}

is_associative_array()
{
    [[ "$(declare -p $1 2>/dev/null)" =~ ^declare\ -A ]]
}

is_pack()
{
    [[ "${1:0:1}" == '+' ]]
}

discard_qualifiers()
{
    echo "${1##+}"
}

#-----------------------------------------------------------------------------
# ASSERTS
#-----------------------------------------------------------------------------

# Executes a command (simply type the command after assert as if you were
# running it without assert) and calls die if that command returns a bad exit
# code.
# 
# For example:
#    assert [[ 0 -eq 1 ]]
#
# There's a subtlety here that I don't think can easily be fixed given bash's
# semantics.  All of the arguments get evaluated prior to assert ever seeing
# them.  So it doesn't know what variables you passed in to an expression, just
# what the expression was.  This is pretty handy in cases like this one:
#
#   a=1
#   b=2
#   assert [[ ${a} -eq ${b} ]]
#
# because assert will tell you that the command that it executed was 
#
#     [[ 1 -eq 2 ]]
#
# There it seems ideal.  But if you have an empty variable, things get a bit
# annoying.  For instance, this command will blow up because inside assert bash
# will try to evaluate [[ -z ]] without any arguments to -z.  (Note -- it still
# blows up, just not in quite the way you'd expect)
#
#    empty=""
#    assert [[ -z ${empty} ]]
#
# To make this particular case easier to deal with, we also have assert_empty
# which you could use like this:
#
#    assert_empty empty
#
assert()
{
    local cmd=( "${@}" )
    
    $(tryrc -r=__assert_rc eval "${cmd[@]}")
    [[ ${__assert_rc} -eq 0 ]] || die "assert failed (rc=${__assert_rc}) :: ${cmd[@]}"
}

assert_true()
{
    assert "${@}"
}

assert_false()
{
    local cmd=( "${@}" )

    $(tryrc -r=__assert_false_rc eval "${cmd[@]}")
    [[ ${__assert_false_rc} -ne 0 ]] || die "assert_false failed :: ! $(lval cmd)"
}

assert_op()
{
    compare "${@}" || "assert_op failed :: ${@}"
}

assert_eq()
{
    $(declare_args ?lh ?rh ?msg)
    [[ "${lh}" == "${rh}" ]] || die "assert_eq failed [${msg:-}] :: $(lval lh rh)"
}

assert_ne()
{
    $(declare_args ?lh ?rh ?msg)
    [[ ! "${lh}" == "${rh}" ]] || die "assert_ne failed [${msg:-}] :: $(lval lh rh)"
}

assert_match()
{
    $(declare_args ?lh ?rh ?msg)
    [[ "${lh}" =~ "${rh}" ]] || die "assert_match failed [${msg:-}] :: $(lval lh rh)"
}

assert_not_match()
{
    $(declare_args ?lh ?rh ?msg)
    [[ ! "${lh}" =~ "${rh}" ]] || die "assert_not_match failed [${msg:-}] :: $(lval lh rh)"
}

assert_zero()
{
    [[ ${1:-0} -eq 0 ]] || die "assert_zero received $1 instead of zero."
}

assert_not_zero()
{
    [[ ${1:-1} -ne 0 ]] || die "assert_not_zero received ${1}."
}

assert_empty()
{
    local _arg
    for _arg in $@; do
        [[ "${!_arg:-""}" == "" ]] || die "assert_empty received $(lval _arg)"
    done
}

assert_not_empty()
{
    local _arg
    for _arg in $@; do
        [[ "${!_arg}" != "" ]] || die "assert_not_empty received $(lval _arg)"
    done
}

assert_exists()
{
    local name
    for name in "${@}"; do
        [[ -e "${name}" ]] || die "'${name}' does not exist"
    done
}

assert_not_exists()
{
    local name
    for name in "${@}"; do
        [[ ! -e "${name}" ]] || die "'${name}' exists"
    done
}

# Default traps
die_on_abort
die_on_error
enable_trace

#-----------------------------------------------------------------------------
# SOURCING
#-----------------------------------------------------------------------------

return 0<|MERGE_RESOLUTION|>--- conflicted
+++ resolved
@@ -241,11 +241,6 @@
 {
     $(declare_args)
 
-    if [[ ${__BASHUTILS_OS} != "Linux" ]] ; then
-        # Not supported away from linux at the moment.
-        return 0
-    fi
-
     # Note grab file descriptors for the current process, not the one inside
     # the command substitution ls here.
     local pid=$BASHPID
@@ -526,7 +521,6 @@
         # WARNING: Do NOT use PPID instead of the $(ps) command because PPID is the
         #          parent of $$ not necessarily the parent of ${BASHPID}!
         local pid=${BASHPID}
-<<<<<<< HEAD
 
         # Kill the parent shell.  This is how we detect failures inside command
         # substituion shells.  Bash would typically ignore them, but this
@@ -537,11 +531,8 @@
         # handle things.
         #
         if [[ ${__EFUNCS_TRY_SHELL:-0} != 1 ]] ; then
-            ekill -s=SIGTERM $(ps -o ppid --no-headers --pid ${pid})
+            ekill -s=SIGTERM $(ps -eo ppid,pid | awk '$2 == '${pid}' {print $1}')
         fi
-=======
-        ekill -s=SIGTERM $(ps -eo ppid,pid | awk '$1 == '${pid}' {print $2}')
->>>>>>> 499da80d
         ekilltree -s=SIGTERM ${pid}
 
         # When a process dies as the result of a signal, the proper thing to do
