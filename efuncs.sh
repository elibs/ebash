#!/bin/bash
#
# Copyright 2011-2015, SolidFire, Inc. All rights reserved.
#

#-----------------------------------------------------------------------------
# GLOBAL EFUNCS SETTINGS
#-----------------------------------------------------------------------------
set -o pipefail
set -o nounset
set -o functrace
set -o errtrace
shopt -s expand_aliases
shopt -s checkwinsize
shopt -s extglob

# Locale setup to ensure sort and other GNU tools behave sanely
: ${__BU_OS:=$(uname)}
if [[ "${__BU_OS}" == Linux ]] ; then
    export LC_ALL="en_US.utf8"
    export LANG="en_US.utf8"
elif [[ "${__BU_OS}" == Darwin ]] ; then
    export LC_ALL="en_US.UTF-8"
    export LANG="en_US.UTF-8"
fi

#-----------------------------------------------------------------------------
# DEBUGGING
#-----------------------------------------------------------------------------

alias enable_trace='[[ -n ${ETRACE:-} && ${ETRACE:-} != "0" ]] && trap etrace DEBUG || trap - DEBUG'

etrace()
{
    [[ ${ETRACE} == "" || ${ETRACE} == "0" ]] && return 0 || true

    # If ETRACE=1 then it's enabled globally
    if [[ ${ETRACE} != "1" ]]; then
        local _etrace_enabled_tmp=""
        local _etrace_enabled=0

        for _etrace_enabled_tmp in ${ETRACE}; do
            [[ ${BASH_SOURCE[1]:-} = *"${_etrace_enabled_tmp}"*
                || ${FUNCNAME[1]:-} = *"${_etrace_enabled_tmp}"* ]] && { _etrace_enabled=1; break; }
        done

        [[ ${_etrace_enabled} -eq 1 ]] || return 0
    fi

    echo "$(ecolor dimyellow)[$(basename ${BASH_SOURCE[1]:-} 2>/dev/null || true):${BASH_LINENO[0]:-}:${FUNCNAME[1]:-}:${BASHPID}]$(ecolor none) ${BASH_COMMAND}" >&2
}

edebug_enabled()
{
    [[ ${EDEBUG:=}  == "1" || ${ETRACE:=}  == "1" ]] && return 0
    [[ ${EDEBUG:-0} == "0" && ${ETRACE:-0} == "0" ]] && return 1

    $(newdecl_args ?_edebug_enabled_caller)

    if [[ -z ${_edebug_enabled_caller} ]]; then
        _edebug_enabled_caller=( $(caller 0) )
        [[ ${_edebug_enabled_caller[1]} == "edebug" || ${_edebug_enabled_caller[1]} == "edebug_out" || ${_edebug_enabled_caller[1]} == "tryrc" ]] \
            && _edebug_enabled_caller=( $(caller 1) )
    fi

    local _edebug_enabled_tmp
    for _edebug_enabled_tmp in ${EDEBUG} ${ETRACE} ; do
        [[ "${_edebug_enabled_caller[@]:1}" = *"${_edebug_enabled_tmp}"* ]] && return 0
    done

    return 1
}

edebug_disabled()
{
    ! edebug_enabled
}

edebug()
{
    # Take intput either from arguments or if no arguments were provided take input from
    # standard input.
    local msg=""
    if [[ $# -gt 0 ]]; then
        msg="${@}"
    else
        msg="$(cat)"
    fi
    
    # If debugging isn't enabled then simply return without writing anything.
    # NOTE: We can't return at the top of this function in the event the caller has
    # piped output into edebug. We have to consume their output so that they don't
    # get an error or block.
    edebug_enabled || return 0

    # Force caller to be in edebug output because it's helpful and if you
    # turned on edebug, you probably want to know anyway
    EMSG_PREFIX="${EMSG_PREFIX:-} caller" emsg "dimblue" "" "DEBUG" "${msg}"
}

edebug_out()
{
    edebug_enabled && echo -n "/dev/stderr" || echo -n "/dev/null"
}

#-----------------------------------------------------------------------------
# TRY / CATCH
#-----------------------------------------------------------------------------

DIE_MSG_KILLED="\"[Killed]\""
DIE_MSG_CAUGHT="\"[ExceptionCaught pid=\${BASHPID} cmd=\${BASH_COMMAND}]\""
DIE_MSG_UNHERR="\"[UnhandledError pid=\${BASHPID} cmd=\${BASH_COMMAND}]\""

# The below aliases allow us to support rich error handling through the use
# of the try/catch idom typically found in higher level languages. Essentially
# the 'try' alias creates a subshell and then turns on implicit error handling
# through "die_on_error" (which essentially just enables 'set -e'). Since this
# runs in a subshell with fatal error handling enabled, the subshell will
# immediately exit on failure. The catch block which immediately follows the
# try block captures the exit status of the subshell and if it's not '0' it
# will invoke the catch block to handle the error.
#
# One clever trick employed here is to keep track of what level of the try/catch
# stack we are in so that the parent's ERR trap won't get triggered and cause
# the process to exit. Because we WANT the try subshell to exit and allow the
# failure to be handled inside the catch block.
__BU_DIE_ON_ERROR_TRAP_STACK=()
alias try="
    __BU_DIE_ON_ERROR_TRAP=\"\$(trap -p ERR | sed -e 's|trap -- ||' -e 's| ERR||' -e \"s|^'||\" -e \"s|'$||\" || true)\"
    : \${__BU_DIE_ON_ERROR_TRAP:=-}
    __BU_DIE_ON_ERROR_TRAP_STACK+=( \"\${__BU_DIE_ON_ERROR_TRAP}\" )
    nodie_on_error
    (
        __BU_INSIDE_TRY=1
        declare __BU_DISABLE_DIE_PARENT_PID=\${BASHPID}
        enable_trace
        die_on_abort
        trap 'die -r=\$? ${DIE_MSG_CAUGHT}' ERR
    "

# Catch block attached to a preceeding try block. This is a rather complex
# alias and it's probably not readily obvious why it jumps through the hoops
# it is jumping through but trust me they are all important. A few important
# notes about this alias:
#
# (1) Note that the ");" ends the preceeding subshell created by the "try"
#     block. Which means that a try block on it's own will be invalid syntax
#     to try to force try/catch to always be used properly.
#
# (2) All of the "|| true" stuff in this alias is extremely important. Without
#     it the implicit error handling will kick in and the process will be
#     terminated immediately instead of allowing the catch() block to handle
#     the error.
#
# (3) It's often really convenient for the catch block to know what the error
#     code was inside the try block. But that's actually kinda of hard to get
#     right. So here we capture the error code, and then we employ a curious
#     "( exit $rc; ) ||" to create a NEW subshell which exits with the original
#     try block's status. If it was 0 this will do nothing. Otherwise it will
#     call the catch block handling code. If we didn't care about the nesting
#     levels this wouldn't be necessary and we could just simplify the catch
#     alias to "); ||". But knowing the nesting level is really important.
#
# (4) The dangling "||" here requries the caller to put something after the
#     catch block which sufficiently handles the error or the code won't be
#     valid.
alias catch=" );
    __BU_TRY_CATCH_RC=\$?
    __BU_DIE_ON_ERROR_TRAP=\"\${__BU_DIE_ON_ERROR_TRAP_STACK[@]:(-1)}\"
    unset __BU_DIE_ON_ERROR_TRAP_STACK[\${#__BU_DIE_ON_ERROR_TRAP_STACK[@]}-1]
    trap \"\${__BU_DIE_ON_ERROR_TRAP}\" ERR
    ( exit \${__BU_TRY_CATCH_RC} ) || "

# Throw is just a simple wrapper around exit but it looks a little nicer inside
# a 'try' block to see 'throw' instead of 'exit'.
throw()
{
    exit $1
}

# Returns true (0) if the current code is executing inside a try/catch block
# and false otherwise.
#
inside_try()
{
    [[ ${__BU_INSIDE_TRY:-0} -eq 1 ]]
}

# die_on_error is a simple alias to register our trap handler for ERR. It is
# extremely important that we use this mechanism instead of the expected
# 'set -e' so that we have control over how the process exit is handled by
# calling our own internal 'die' handler. This allows us to either exit or
# kill the entire process tree as needed.
#
# NOTE: This is extremely unobvious, but setting a trap on ERR implicitly
# enables 'set -e'.
alias die_on_error='export __BU_DIE_ON_ERROR_ENABLED=1; trap "die ${DIE_MSG_UNHERR}" ERR'

# Disable calling die on ERROR.
alias nodie_on_error="export __BU_DIE_ON_ERROR_ENABLED=0; trap - ERR"

# Prevent an error or other die call in the _current_ shell from killing its
# parent.  By default with bashutils, errors propagate to the parent by sending
# the parent a sigterm.
#
# You might want to use this in shells that you put in the background if you
# don't want an error in them to cause you to be notified via sigterm.
#
alias disable_die_parent="declare __BU_DISABLE_DIE_PARENT_PID=\${BASHPID}"

# Check if die_on_error is enabled. Returns success (0) if enabled and failure
# (1) otherwise.
die_on_error_enabled()
{
    trap -p | grep -q ERR
}

# Convert stream names (e.g. 'stdout') to cannonical file descriptor numbers:
#
# stdin=0
# stdout=1
# stderr=2
#
# Any other names will result in an error.
get_stream_fd()
{
    case "$1" in
        stdin ) echo "0"; return 0 ;;
        stdout) echo "1"; return 0 ;;
        stderr) echo "2"; return 0 ;;

        *) die "Unsupported stream=$1"
    esac
}

# Close file descriptors that are currently open.  This can be important
# because child processes inherit all of their parent's file descriptors, but
# frequently don't need access to them.  Sometimes the fact that those
# descriptors are still open can even cause problems (e.g. if a FIFO has more
# writers than expected, its reader may not get the EOF it is expecting.)
#
# This function closes all open file descriptors EXCEPT stdin (0),
# stdout (1), and stderr (2).  Technically, you can close those on your own if
# you want via syntax like this:
#    exec 0>&- 1>&- 2>&-
#
# But practically speaking, it's likely to cause problems.  For instance, hangs
# or errors when something tries to write to or read from one of those.  It's a
# better idea to do this intead if you really don't want your
# stdin/stdout/stderr inherited:
#
#   exec 0</dev/null 1>/dev/null 2>/dev/null
#
# We also never close fd 255.  Bash considers that its own.  For instance,
# sometimes that's open to the script you're currently executing.
#
close_fds()
{
    if [[ ${__BU_OS} != "Linux" ]] ; then
        # Not supported away from linux at the moment.
        return 0
    fi
    # Note grab file descriptors for the current process, not the one inside
    # the command substitution ls here.
    local pid=$BASHPID
    local fds=( $(ls /proc/${pid}/fd/ | grep -vP '^(0|1|2|255)$' | tr '\n' ' ') )

    array_empty fds && return 0

    local fd
    for fd in "${fds[@]}"; do
        eval "exec $fd>&-"
    done
}

# Helper method to read from a pipe until we see EOF.
pipe_read()
{
    $(newdecl_args pipe)
    local line
    
    # Read returns an error when it reaches EOF. But we still want to emit that
    # last line. So if we failed to read due to EOF but saw a partial line we
    # still want to echo it.
    #
    # NOTE: IFS='' and "-r" flag are critical here to ensure we don't lose
    # whitespace or try to interpret anything.
    while IFS= read -r line || [[ -n "${line}" ]]; do
        echo "${line}"
    done <${pipe}
}

# Helper method to read from a pipe until we see EOF and then also 
# intelligently quote the output in a way that can be reused as shell input
# via "printf %q". This will allow us to safely eval the input without fear
# of anything being exectued.
#
# NOTE: This method will echo "" instead of using printf if the output is an
#       empty string to avoid causing various test failures where we'd
#       expect an empty string ("") instead of a string with literl quotes
#       in it ("''").
pipe_read_quote()
{
    $(newdecl_args pipe)
    local output=$(pipe_read ${pipe})
    if [[ -n ${output} ]]; then
        printf %q "$(printf "%q" "${output}")"
    else
        echo -n ""
    fi
}

# tryrc is a convenience wrapper around try/catch that makes it really easy to
# execute a given command and capture the command's return code, stdout and stderr
# into local variables. We created this idiom because if you handle the failure 
# of a command in any way then bash effectively disables set -e that command
# invocation REGARDLESS OF DEPTH. "Handling the failure" includes putting it in
# a while or until loop, part of an if/else statement or part of a command 
# executed in a && or ||.
#
# Consider a function call chain such as:
#
# foo->bar->zap
#
# and you want to get the return value from foo, you might (wrongly) think you
# could safely use this and safely bypass set -e explosion:
#
# foo || rc=$?
#
# The problem is bash effectively disables "set -e" for this command when used
# in this context. That means even if zap encounteres an unhandled error die()
# will NOT get implicitly called (explicit calls to die would still get called
# of course).
# 
# Here's the insidious documentation from 'man bash' regarding this obscene
# behavior:
#
# "The ERR trap is not executed if the failed command is part of the command
#  list immediately following a while or until keyword, part of the test in
#  an if statement, part of a command executed in a && or ||  list  except 
#  the command following the final && or ||, any command in a pipeline but
#  the last, or if the command's return value is being inverted using !."
#
# What's not obvious from that statement is that this applies to the entire
# expression including any functions it may call not just the top-level 
# expression that had an error. Ick.
#
# Thus we created tryrc to allow safely capturing the return code, stdout
# and stderr of a function call WITHOUT bypassing set -e safety!
#
# This is invoked using the "eval command invocation string" idiom so that it
# is invoked in the caller's envionment. For example: $(tryrc some-command)
#
# OPTIONS:
# -r=VAR The variable to assign the return code to (OPTIONAL, defaults to 'rc').
# -o=VAR The variable to assign STDOUT to (OPTIONAL). If not provided STDOUT
#        will go to /dev/stdout as normal. This is BUFFERED and not displayed
#        until the call completes.
# -e=VAR The variable to assign STDERR to (OPTIONAL). If not provided STDERR
#        will go to /dev/stderr as normal. This is NOT BUFFERED and will display
#        to /dev/stderr in real-time.
# -g     Make variables global even if called in a local context.
tryrc()
{
    $(declare_opts \
        ":rc r=rc  | Variable to assign the return code to." \
        ":stdout o | Write stdout to the specified variable rather than letting it go to stdout." \
        ":stderr e | Write stderr to the specified variable rather than letting it go to stderr." \
        "global g  | Make variables created global rather than local")

    local cmd=("$@")

    # Determine flags to pass into declare
    local dflags=""
    [[ ${global} -eq 1 ]] && dflags="-g"

    # Temporary directory to hold stdout and stderr
    local tmpdir=$(mktemp -d /tmp/tryrc-XXXXXXXX)
    trap_add "rm -rf ${tmpdir}"

    # Create temporary file for stdout and stderr
    local stdout_file="${tmpdir}/stdout" stderr_file="${tmpdir}/stderr"

    # We're creating an "eval command string" inside the command substitution
    # that the caller is supposed to wrap around tryrc.
    #
    # Command substitution really can only run one big command.  In other
    # words, everything after the first command inside it is passed as an
    # argument to the first command.  But you can separate multiple commands by
    # semicolons inside an eval, so we put an eval around the entire output of
    # tryrc.
    #
    # Later you'll see we also put eval around the inside commands.  We
    # basically quote everything twice and then make up for it by eval-ing
    # everything twice in order to convince everything to keep whitespace as it
    # is.
    echo eval

    # Need to first make sure we've emitted code to set our output variables in the
    # event we are interrupted
    echo eval "declare ${dflags} ${rc}=1;"
    [[ -n ${stdout} ]] && echo eval "declare ${dflags} ${stdout}="";"
    [[ -n ${stderr} ]] && echo eval "declare ${dflags} ${stderr}="";"

    # Execute actual command in try/catch so that any fatal errors in the command
    # properly terminate execution of the command then capture off the return code
    # in the catch block. Send all stdout and stderr to respective pipes which will
    # be read in by the above background processes.
    local actual_rc=0
    try
    {
        if [[ -n "${cmd[@]:-}" ]]; then

            # Redirect subshell's STDOUT and STDERR to requested locations
            exec >${stdout_file}
            [[ -n ${stderr} ]] && exec 2>${stderr_file}

            # Run command
            "${cmd[@]}"
        fi
    }
    catch
    {
        actual_rc=$?
    }

    # Emit commands to assign return code 
    echo eval "declare ${dflags} ${rc}=${actual_rc};"

    # Emit commands to assign stdout but ONLY if a stdout file was actually created.
    # This is because the file is only created on first write. And we don't want this
    # to fail if the command didn't write any stdout. This is also SAFE because we
    # initialize stdout and stderr above to empty strings.
    if [[ -s ${stdout_file} ]]; then
        local actual_stdout="$(pipe_read_quote ${stdout_file})"
        if [[ -n ${stdout} ]]; then
            echo eval "declare ${dflags} ${stdout}=${actual_stdout};"
        else
            echo eval "echo ${actual_stdout} >&1;"
        fi
    fi

    # Emit commands to assign stderr
    if [[ -n ${stderr} && -s ${stderr_file} ]]; then
        local actual_stderr="$(pipe_read_quote ${stderr_file})"
        echo eval "declare ${dflags} ${stderr}=${actual_stderr};"
    fi

    # Remote temporary directory
    rm -rf ${tmpdir}
}

#-----------------------------------------------------------------------------
# TRAPS / DIE / STACKTRACE
#-----------------------------------------------------------------------------

# Print stacktrace to stdout. Each frame of the stacktrace is separated by a
# newline. Allows you to optionally pass in a starting frame to start the
# stacktrace at. 0 is the top of the stack and counts up. See also stacktrace
# and error_stacktrace.
#
# OPTIONS:
# -f=N Frame number to start at.
stacktrace()
{
    $(declare_opts ":frame f=0 | Frame number to start at if not the current one")

    while caller ${frame}; do
        (( frame+=1 ))
    done
}

# Populate an array with the frames of the current stacktrace. Allows you
# to optionally pass in a starting frame to start the stacktrace at. 0 is
# the top of the stack and counts up. See also stacktrace and eerror_stacktrace
#
# OPTIONS:
# -f=N Frame number to start at (defaults to 1 to skip lower level stacktrace
#      frame that this function calls.)
stacktrace_array()
{
    $(declare_opts ":frame f=1 | Frame number to start at")
    $(newdecl_args array)

    array_init_nl ${array} "$(stacktrace -f=${frame})"
}

# Print the trap command associated with a given signal (if any). This
# essentially parses trap -p in order to extract the command from that
# trap for use in other functions such as call_die_traps and trap_add.
trap_get()
{
    $(newdecl_args sig)

    # Normalize the signal description (which might be a name or a number) into
    # the form trap produces
    sig="$(signame -s "${sig}")"

    local existing=$(trap -p "${sig}")
    existing=${existing##trap -- \'}
    existing=${existing%%\' ${sig}}

    echo -n "${existing}"
}

die()
{
    # Capture off our BASHPID into a local variable so we can use it in subsequent
    # commands which cannot use BASHPID directly because they are in subshells and
    # the value of BASHPID would be altered by their context. 
    # WARNING: Do NOT use PPID instead of the $(ps) command because PPID is the
    #          parent of $$ not necessarily the parent of ${BASHPID}!
    local pid=${BASHPID}
    local parent=$(process_parent ${pid})

    # Disable traps for any signal during most of die.  We'll reset the traps
    # to existing state prior to exiting so that the exit trap will honor them.
    disable_signals

    if [[ ${__BU_DIE_IN_PROGRESS:=0} -ne 0 ]] ; then
        exit ${__BU_DIE_IN_PROGRESS}
    else
        $(declare_opts \
            ":return_code rc r=1 | Return code that die will eventually exit with." \
            ":signal s           | Signal that caused this die to occur." \
            ":color c            | DEPRECATED OPTION -- no longer has any effect.")

        __BU_DIE_IN_PROGRESS=${return_code}
        : ${__BU_DIE_BY_SIGNAL:=${signal}}
    fi

    # Generate a stack trace if that's appropriate for this die.
    if inside_try && edebug_enabled ; then
        echo "" >&2
        eerror_internal   -c="grey19" "${@}"
        eerror_stacktrace -c="grey19" -f=3 -s

    elif inside_try && edebug_disabled ; then
        # Don't print a stack trace for errors that were caught (unless edebug
        # was enabled)
        :

    else
        echo "" >&2
        eerror_internal   -c="red" "${@}"
        eerror_stacktrace -c="red" -f=3 -s
    fi

    reenable_signals

    # If we're in a subshell signal our parent SIGTERM and then exit. This will
    # allow the parent process to gracefully perform any cleanup before the
    # process ultimately exits.
    if [[ $$ != ${BASHPID} ]]; then
        
        # Kill the parent shell.  This is how we detect failures inside command
        # substituion shells.  Bash would typically ignore them, but this
        # causes the shell calling the command substitution to fail and call die.
        #
        # Note: The shell that makes up the "try" body of a try/catch is
        # special.  We don't want to kill the try, we want to let the catch
        # handle things.
        #
        if [[ ${__BU_DISABLE_DIE_PARENT_PID:-0} != ${pid} ]] ; then
            edebug "Sending kill to parent $(lval parent pid __BU_DISABLE_DIE_PARENT_PID)"
            ekill -s=SIGTERM ${parent}
        fi

        # Then kill all children of the current process (but not the current process)
        ekilltree -s=SIGTERM -k=2s -x=${pid} ${pid}

        # Last, finish up the current process. 
        if [[ -n "${__BU_DIE_BY_SIGNAL}" ]] ; then
            # When a process dies as the result of a SIGINT or other tty
            # signals, the proper thing to do is not to exit but to kill self
            # with that same signal.
            # 
            # See http://www.cons.org/cracauer/sigint.html and
            # http://mywiki.wooledge.org/SignalTrap
            #
            if array_contains TTY_SIGNALS "${__BU_DIE_BY_SIGNAL}" ; then
                trap - ${__BU_DIE_BY_SIGNAL}
                ekill -s=${__BU_DIE_BY_SIGNAL} ${BASHPID}
            else
                exit $(sigexitcode "${__BU_DIE_BY_SIGNAL}")
            fi
        else
            exit ${__BU_DIE_IN_PROGRESS}
        fi
    else
        if declare -f die_handler &>/dev/null; then
            die_handler -r=${__BU_DIE_IN_PROGRESS} "${@}"
            __BU_DIE_IN_PROGRESS=0
        else
            ekilltree -s=SIGTERM -k=2s $$
            exit ${__BU_DIE_IN_PROGRESS}
        fi
    fi
}

# Save off the current state of signal-based traps and disable them.  You may
# be interested in doing this if you're very concerned that a short bit of code
# should not be interrupted by a signal.  Be _SURE_ to call renable signals
# when you're done.
#
disable_signals()
{
    declare -Ag _BASHUTILS_SAVED_TRAPS
    _BASHUTILS_SAVED_TRAPS[$BASHPID]=$(trap -p "${DIE_SIGNALS[@]}")
    trap "" "${DIE_SIGNALS[@]}"
}

reenable_signals()
{
    eval "${_BASHUTILS_SAVED_TRAPS[$BASHPID]}"
}

# Appends a command to a trap. By default this will use the default list of
# signals: ${DIE_SIGNALS[@]}, ERR and EXIT so that this trap gets called
# by default for any signal that would cause termination. If that's not the
# desired behavior then simply pass in an explicit list of signals to trap.
#
# Options:
# $1: body of trap to be appended
# $@: Optional list of signals to trap (or default to DIE_SIGNALS and EXIT).
#
# NOTE: Do not put single quotes inside the body of the trap or else we can't
#       reliably extract the trap and eval it later.
trap_add()
{
    $(newdecl_args cmd)
    local signals=( "${@}" )
    [[ ${#signals[@]} -gt 0 ]] || signals=( EXIT )
    
    # Fail if new cmd has single quotes in it.
    if [[ ${cmd} =~ "'" ]]; then
        eerror "trap commands cannot contain single quotes."
        return 1
    fi

    edebug "Adding trap $(lval cmd signals) in process ${BASHPID}"

    local sig
    for sig in "${signals[@]}"; do
        sig=$(signame -s ${sig})

        # If we're at the same shell level as a previous trap_add invocation,
        # then append to the existing trap. Otherwise if we're changing shell
        # levels, optionally use die() as base trap if DIE_ON_ERROR or
        # ABORT_ON_ERROR are enabled.
        local existing=""
        if [[ ${__BU_TRAP_ADD_SHELL_LEVEL:-} == ${BASH_SUBSHELL} ]]; then
            existing="$(trap_get ${sig})"

            # Strip off our bashutils internal cleanup from the trap, because
            # we'll add it back in later.
            existing=${existing%%; _bashutils_on_exit_end}
            existing=${existing##_bashutils_on_exit_start; }
        else
            __BU_TRAP_ADD_SHELL_LEVEL=${BASH_SUBSHELL}

            # Clear any existing trap since we're in a subshell
            trap - "${sig}"

            # See if we need to turn on die or not
            if [[ ${sig} == "ERR" && ${__BU_DIE_ON_ERROR_ENABLED:-} -eq 1 ]]; then
                existing="die \"${DIE_MSG_UNHERR}\""

            elif [[ ${sig} != "EXIT" && ${__BU_DIE_ON_ABORT_ENABLED:-} -eq 1 ]]; then
                existing="die \"${DIE_MSG_KILLED}\""
            fi
        fi

        local complete_trap
        [[ ${sig} == "EXIT" ]] && complete_trap+="_bashutils_on_exit_start; "
        [[ -n "${cmd}"      ]] && complete_trap+="${cmd}; "
        [[ -n "${existing}" ]] && complete_trap+="${existing}; "
        [[ ${sig} == "EXIT" ]] && complete_trap+="_bashutils_on_exit_end"
        trap -- "${complete_trap}" "${sig}"
    done
}

_bashutils_on_exit_start()
{
    disable_signals
}

_bashutils_on_exit_end()
{
    reenable_signals
}

# Set the trace attribute for trap_add function. This is required to modify
# DEBUG or RETURN traps because functions don't inherit them unless the trace
# attribute is set.
declare -f -t trap_add

# List of signals which will cause die() to be called. These signals are the ones
# which by default bash uses to cause a program to terminate or abort. It may seem
# odd to register traps for things like SIGKILL since you can't IGNORE signals like
# that. However, you can still register a trap instead of the default handler bash
# uses and do something BEFORE you are terminated. If you don't register new traps
# for these signals then you get really annoying error messages whenever a process
# is killed or aborted.
#
# NOTE: We use this list below in die_on_abort and nodie_on_abort which we call
# shortly below this as our global default traps. Additionally, it is very important
# to call die_on_abort at the start of any command substitution which you want to be
# interruptible.
DIE_SIGNALS=( SIGHUP    SIGINT   SIGQUIT   SIGILL   SIGABRT   SIGFPE   SIGKILL
              SIGSEGV   SIGPIPE  SIGALRM   SIGTERM  SIGUSR1   SIGUSR2  SIGBUS
              SIGIO     SIGPROF  SIGSYS    SIGTRAP  SIGVTALRM SIGXCPU  SIGXFSZ
            )

# These signals are typically generated by the TTY when the person at the
# terminal hits a key.  Typical terminals have them configured to be SIGINT on
# Ctrl-C, SIGQUIT on Ctrl-\, and SIGTSTP on Ctrl-Z.
#
# The funny thing about the way the TTY sends the signals is that they go to
# the whole process group at once, rather than just, say, the foreground
# process.
#
TTY_SIGNALS=( SIGINT SIGQUIT SIGTSTP )

# Enable default traps for all DIE_SIGNALS to call die().
die_on_abort()
{
    export __BU_DIE_ON_ABORT_ENABLED=1

    local signals=( "${@}" )
    [[ ${#signals[@]} -gt 0 ]] || signals=( ${DIE_SIGNALS[@]} )

    local signal
    for signal in "${signals[@]}" ; do
        local signal_name=$(signame -s ${signal})
        trap "die -s=${signal_name} \"[Caught ${signal_name} pid=\${BASHPID} cmd=\${BASH_COMMAND}\"]" ${signal}
    done
}

# Disable default traps for all DIE_SIGNALS.
nodie_on_abort()
{
    export __BU_DIE_ON_ABORT_ENABLED=0

    local signals=( "${@}" )
    [[ ${#signals[@]} -gt 0 ]] || signals=( ${DIE_SIGNALS[@]} )
    trap - ${signals[@]}
}

#-----------------------------------------------------------------------------
# FANCY I/O ROUTINES
#-----------------------------------------------------------------------------

# Check if we are "interactive" or not. For our purposes, we are interactive
# if STDERR is attached to a terminal or not. This is checked via the bash
# idiom "[[ -t 2 ]]" where "2" is STDERR. But we can override this default
# check with the global variable EINTERACTIVE=1.
einteractive()
{
    [[ ${EINTERACTIVE:-0} -eq 1 ]] && return 0
    [[ -t 2 ]]
}

tput()
{
    if [[ "$@" == "cols" && -n ${COLUMNS:-} ]]; then
        echo -n "${COLUMNS}"
        return 0
    fi

    TERM=screen-256color /usr/bin/tput $@
}

ecolor_code()
{
   case $1 in

        # Primary
        black)            echo 0     ;;
        red)              echo 1     ;;
        green)            echo 2     ;;
        yellow)           echo 3     ;;
        blue)             echo 4     ;;
        magenta)          echo 5     ;;
        cyan)             echo 6     ;;
        white)            echo 7     ;;

        # Derivatives
        grey0)            echo 16     ;;
        navyblue)         echo 17     ;;
        darkgreen)        echo 22     ;;
        deepskyblue)      echo 24     ;;
        dodgerblue)       echo 26     ;;
        springgreen)      echo 35     ;;
        darkturqouise)    echo 44     ;;
        turquoise)        echo 45     ;;
        blueviolet)       echo 57     ;;
        orange)           echo 58     ;;
        slateblue)        echo 62     ;;
        paleturquoise)    echo 66     ;;
        steelblue)        echo 67     ;;
        cornflowerblue)   echo 69     ;;
        aquamarine)       echo 79     ;;
        darkred)          echo 88     ;;
        darkmagenta)      echo 90     ;;
        plum)             echo 96     ;;
        wheat)            echo 101    ;;
        lightslategrey)   echo 103    ;;
        darkseagreen)     echo 108    ;;
        darkviolet)       echo 128    ;;
        darkorange)       echo 130    ;;
        hotpink)          echo 132    ;;
        mediumorchid)     echo 134    ;;
        lightsalmon)      echo 137    ;;
        gold)             echo 142    ;;
        darkkhaki)        echo 143    ;;
        indianred)        echo 167    ;;
        orchid)           echo 170    ;;
        violet)           echo 177    ;;
        tan)              echo 180    ;;
        lightyellow)      echo 185    ;;
        honeydew)         echo 194    ;;
        salmon)           echo 209    ;;
        pink)             echo 218    ;;
        thistle)          echo 225    ;;

        # Lots of grey
        grey100)          echo 231    ;;
        grey3)            echo 232    ;;
        grey7)            echo 233    ;;
        grey11)           echo 234    ;;
        grey15)           echo 235    ;;
        grey19)           echo 236    ;;
        grey23)           echo 237    ;;
        grey27)           echo 238    ;;
        grey30)           echo 239    ;;
        grey35)           echo 240    ;;
        grey39)           echo 241    ;;
        grey42)           echo 242    ;;
        grey46)           echo 243    ;;
        grey50)           echo 244    ;;
        grey54)           echo 245    ;;
        grey58)           echo 246    ;;
        grey62)           echo 247    ;;
        grey66)           echo 248    ;;
        grey70)           echo 249    ;;
        grey74)           echo 250    ;;
        grey78)           echo 251    ;;
        grey82)           echo 252    ;;
        grey85)           echo 253    ;;
        grey89)           echo 254    ;;
        grey93)           echo 255    ;;

        # Unknown color code
        *)                die "Unknown color: $1" ;;
   esac

   return 0
}

ecolor()
{
    ## If EFUNCS_COLOR is empty then set it based on if STDERR is attached to a console
    local efuncs_color=${EFUNCS_COLOR:=}
    [[ -z ${efuncs_color} ]] && einteractive && efuncs_color=1
    [[ ${efuncs_color} -eq 1 ]] || return 0

    # Reset
    local c=$1
    local reset_re="\breset|none|off\b"
    [[ ${c} =~ ${reset_re} ]] && { echo -en "\033[m"; return 0; }

    local dimre="^dim"
    if [[ ${c} =~ ${dimre} ]]; then
        c=${c#dim}
    else
        tput bold
    fi

    tput setaf $(ecolor_code ${c})
}

eclear()
{
    tput clear >&2
}

etimestamp()
{
    echo -en "$(date '+%b %d %T')"
}

# Display a very prominent banner with a provided message which may be multi-line
# and an optional timestamp as well as the ability to provide any number of extra
# arguments which will be included in the banner in a pretty printed tag=value
# format. All of this is implemented with print_value to give consistency in how
# we log and present information.
ebanner()
{
    local cols lines entries

    echo "" >&2
    cols=$(tput cols)
    cols=$((cols-2))
    eval "local str=\$(printf -- '-%.0s' {1..${cols}})"
    echo -e "$(ecolor magenta)+${str}+" >&2
    echo -e "|" >&2

    # Print the first message honoring any newlines
    array_init_nl lines "${1}"; shift
    for line in "${lines[@]}"; do
        echo -e "| ${line}" >&2
    done

    # Timestamp
    [[ ${EFUNCS_TIME:=0} -eq 1 ]] && local stamp="[$(etimestamp)]" || local stamp=""
    [[ -n ${stamp} ]] && { echo -e "|\n| Time=${stamp}" >&2; }

    # Iterate over all other arguments and stick them into an associative array
    # If a custom key was requested via "key=value" format then use the provided
    # key and lookup value via print_value.
    declare -A __details

    local entries=("${@}")
    for k in "${entries[@]:-}"; do
        [[ -z ${k} ]] && continue

        local _ktag="${k%%=*}";
        : ${_ktag:=${k}}
        local _kval="${k#*=}";
        _ktag=${_ktag#+}
        __details[${_ktag}]=$(print_value ${_kval})

    done

    # Now output all the details (if any)
    if [[ -n ${__details[@]:-} ]]; then
        echo -e "|" >&2

        # Sort the keys and store into an array
        local keys
        keys=( $(for key in ${!__details[@]}; do echo "${key}"; done | sort) )

        # Figure out the longest key
        local longest=0
        for key in ${keys[@]}; do
            local len=${#key}
            (( len > longest )) && longest=$len
        done

        # Iterate over the keys of the associative array and print out the values
        for key in ${keys[@]}; do
            local pad=$((longest-${#key}+1))
            printf "| • %s%${pad}s :: %s\n" ${key} " " "${__details[$key]}" >&2
        done
    fi

    # Close the banner
    echo -e "|" >&2
    echo -e "+${str}+$(ecolor none)" >&2

    return 0
}

emsg()
{
    # Only take known prefix settings
    local emsg_prefix=$(echo ${EMSG_PREFIX:=} | egrep -o "(time|times|level|caller|all)" || true)

    [[ ${EFUNCS_TIME:=0} -eq 1 ]] && emsg_prefix+=time

    local color=$(ecolor $1)
    local nocolor=$(ecolor none)
    local symbol=${2:-}
    local level=$3
    shift 3

    # Local args to hold the color and regexs for each field
    for field in time level caller msg; do
        local ${field}_color=${nocolor}
        eval "local ${field}_re='\ball|${field}\b'"
    done

    # Determine color values for each field used below.
    : ${EMSG_COLOR:="time level caller"}
    [[ ${EMSG_COLOR} =~ ${time_re}   ]] && time_color=${color}
    [[ ${EMSG_COLOR} =~ ${level_re}  ]] && level_color=${color}
    [[ ${EMSG_COLOR} =~ ${caller_re} ]] && caller_color=${color}

    # Build up the prefix for the log message. Each of these may optionally be in color or not. This is
    # controlled via EMSG_COLOR which is a list of fields to color. By default this is set to all fields.
    # The following fields are supported:
    # (1) time    : Timetamp
    # (2) level   : Log Level
    # (3) caller  : file:line:method
    local delim="${nocolor}|"
    local prefix=""

    if [[ ${level} =~ INFOS|WARNS && ${emsg_prefix} == "time" ]]; then
        :
    else
        local times_re="\ball|times\b"
        [[ ${level} =~ INFOS|WARNS && ${emsg_prefix} =~ ${times_re} || ${emsg_prefix} =~ ${time_re} ]] && prefix+="${time_color}$(etimestamp)"
        [[ ${emsg_prefix} =~ ${level_re}  ]] && prefix+="${delim}${level_color}$(printf "%s"  ${level%%S})"
        [[ ${emsg_prefix} =~ ${caller_re} ]] && prefix+="${delim}${caller_color}$(printf "%-10s" $(basename 2>/dev/null $(caller 1 | awk '{print $3, $1, $2}' | tr ' ' ':')) || true)"
    fi

    # Strip of extra leading delimiter if present
    prefix="${prefix#${delim}}"

    # If it's still empty put in the default
    if [[ -z ${prefix} ]] ; then
        prefix="${symbol}"
    else
        prefix="${color}[${prefix}${color}]"
        [[ ${level} =~ DEBUG|INFOS|WARNS ]] && prefix+=${symbol:2}
    fi

    # Color Policy
    if [[ ${EMSG_COLOR} =~ ${msg_re} || ${level} =~ DEBUG|WARN|ERROR ]] ; then
        echo -e "${color}${prefix} $@${nocolor}" >&2
    else
        echo -e "${color}${prefix}${nocolor} $@" >&2
    fi

    return 0
}

einfo()
{
    emsg "green" ">>" "INFO" "$@"
}

einfos()
{
    emsg "green" "   -" "INFOS" "$@"
}

ewarn()
{
    emsg "yellow" ">>" "WARN" "$@"
}

ewarns()
{
    emsg "yellow" "   -" "WARNS" "$@"
}

eerror_internal()
{
    $(declare_opts ":color c=red | Color to print the message in.  Defaults to red.")
    emsg "${color}" ">>" "ERROR" "$@"
}

eerror()
{
    emsg "red" ">>" "ERROR" "$@"
}

# Print an error stacktrace to stderr.  This is like stacktrace only it pretty prints
# the entire stacktrace as a bright red error message with the funct and file:line
# number nicely formatted for easily display of fatal errors.
#
# Allows you to optionally pass in a starting frame to start the stacktrace at. 0 is
# the top of the stack and counts up. See also stacktrace and eerror_stacktrace.
#
# OPTIONS:
# -f=N
#   Frame number to start at (defaults to 2 to skip the top frames with
#   eerror_stacktrace and stacktrace_array).
#
# -s=(0|1)
#   Skip the initial error message (e.g. b/c the caller already displayed it).
#
# -c=(color)
#   Use the specified color for output messages.  Defaults to red.  Supports
#   any color that is supported by ecolor.
#
eerror_stacktrace()
{
    $(declare_opts \
        ":frame f=2   | Frame number to start at.  Defaults to 2, which skips this function and its caller." \
        "skip s       | Skip the initial error message.  Useful if the caller already displayed it." \
        ":color c=red | Use the specified color for output messages.  Defaults to red.")

    if [[ ${skip} -eq 0 ]]; then 
        echo "" >&2
        eerror_internal -c=${color} "$@"
    fi

    local frames=() frame
    stacktrace_array -f=${frame} frames

    array_empty frames ||
    for frame in "${frames[@]}"; do
        local line=$(echo ${frame} | awk '{print $1}')
        local func=$(echo ${frame} | awk '{print $2}')
        local file=$(basename $(echo ${frame} | awk '{print $3}'))

        [[ ${file} == "efuncs.sh" && ${func} == ${FUNCNAME} ]] && break

        printf "$(ecolor ${color})   :: %-20s | ${func}$(ecolor none)\n" "${file}:${line}" >&2
    done
}

# etable("col1|col2|col3", "r1c1|r1c2|r1c3"...)
etable()
{
    $(newdecl_args columns)
    local lengths=()
    local parts=()
    local idx=0

    for line in "${columns}" "$@"; do
        array_init parts "${line}" "|"
        idx=0
        for p in "${parts[@]}"; do
            mlen=${#p}
            [[ ${mlen} -gt ${lengths[$idx]:-} ]] && lengths[$idx]=${mlen}
            idx=$((idx+1))
        done
    done

    divider="+"
    array_init parts "${columns}" "|"
    idx=0
    for p in "${parts[@]}"; do
        len=$((lengths[$idx]+2))
        s=$(printf "%${len}s+")
        divider+=$(echo -n "${s// /-}")
        idx=$((idx+1))
    done

    printf "%s\n" ${divider}

    lnum=0
    for line in "${columns}" "$@"; do
        array_init parts "${line}" "|"
        idx=0
        printf "|"
        for p in "${parts[@]}"; do
            pad=$((lengths[$idx]-${#p}+1))
            printf " %s%${pad}s|" "${p}" " "
            idx=$((idx+1))
        done
        printf $'\n'
        lnum=$((lnum+1))
        if [[ ${lnum} -eq 1 || ${lnum} -eq $(( $# + 1 )) ]]; then
            printf "%s\n" ${divider}
        else
            [[ ${ETABLE_ROW_LINES:-1} -eq 1 ]] && printf "%s\n" ${divider//+/|}
        fi
    done
}

eprompt()
{
    echo -en "$(ecolor white) * $@: $(ecolor none)" >&2
    local result=""

    read result < /dev/stdin

    echo -en "${result}"
}

# eprompt_with_options allows the caller to specify what options are valid
# responses to the provided question. The caller can also optionally provide
# a list of "secret" options which will not be displayed in the prompt to the
# user but will be accepted as a valid response.
eprompt_with_options()
{
    $(newdecl_args msg opt ?secret)
    local valid="$(echo ${opt},${secret} | tr ',' '\n' | sort --ignore-case --unique)"
    msg+=" (${opt})"

    ## Keep reading input until a valid response is given
    while true; do
        response=$(eprompt "${msg}")
        matches=( $(echo "${valid}" | grep -io "^${response}\S*" || true) )
        edebug "$(lval response opt secret matches valid)"
        [[ ${#matches[@]} -eq 1 ]] && { echo -en "${matches[0]}"; return 0; }

        eerror "Invalid response=[${response}] -- use a unique prefix from options=[${opt}]"
    done
}

epromptyn()
{
    $(newdecl_args msg)
    eprompt_with_options "${msg}" "Yes,No"
}

trim()
{
    local text="$*"
    if [[ ${text} =~ ^[[:space:]]*$ ]] ; then
        # Don't print anything, they gave us only whitespace
        echo
    else
        # Otherwise, use a regular expression to grab the stuff inside
        # whitespace and print it
        [[ ${text} =~ ^[[:space:]]*(.*[^[:space:]])[[:space:]]*$ ]]
        echo "${BASH_REMATCH[1]}"
    fi
    return 0
}

compress_spaces()
{
    local output=$(echo -en "$@" | tr -s "[:space:]" " ")
    echo -en "${output}"
}

eend()
{
    local rc=${1:-0}

    if einteractive; then
        # Terminal magic that:
        #    1) Gets the number of columns on the screen, minus 6 because that's
        #       how many we're about to output
        #    2) Moves up a line
        #    3) Moves right the number of columns from #1
        local columns=$(tput cols)
        local startcol=$(( columns - 6 ))
        [[ ${startcol} -gt 0 ]] && echo -en "$(tput cuu1)$(tput cuf ${startcol} 2>/dev/null)" >&2
    fi

    if [[ ${rc} -eq 0 ]]; then
        echo -e "$(ecolor blue)[$(ecolor green) ok $(ecolor blue)]$(ecolor none)" >&2
    else
        echo -e "$(ecolor blue)[$(ecolor red) !! $(ecolor blue)]$(ecolor none)" >&2
    fi
}

spinout()
{
    local char="$1"
    echo -n -e "\b${char}" >&2
    sleep 0.10
}

do_eprogress()
{
    # Automatically detect if we should use ticker based on if we are interactive or not.
    if ! einteractive; then
        while true; do
            echo -n "." >&2
            sleep 1
        done
        return 0
    fi

    # Sentinal for breaking out of the loop on signal from eprogress_kill
    local done=0
    trap "done=1" ${DIE_SIGNALS[@]}

    local start=${SECONDS}
    while [[ ${done} -ne 1 ]]; do
        local now="${SECONDS}"
        local diff=$(( ${now} - ${start} ))

        echo -en "$(ecolor white)" >&2
        printf " [%02d:%02d:%02d]  " $(( ${diff} / 3600 )) $(( (${diff} % 3600) / 60 )) $(( ${diff} % 60 )) >&2
        echo -en "$(ecolor none)"  >&2

        spinout "/"
        spinout "-"
        spinout "\\"
        spinout "|"
        spinout "/"
        spinout "-"
        spinout "\\"
        spinout "|"

        # If we're terminating delete whatever character was lost displayed and print a blank space over it
        # then return immediately instead of resetting for next loop
        [[ ${done} -eq 1 ]] && { echo -en "\b " >&2; return 0; }

        echo -en "\b\b\b\b\b\b\b\b\b\b\b\b\b" >&2
    done
}

eprogress()
{
    echo -en "$(emsg "green" ">>" "INFO" "$@" 2>&1)" >&2

    # Allow caller to opt-out of eprogress entirely via EPROGRESS=0
    [[ ${EPROGRESS:-1} -eq 0 ]] && return 0

    # Prepend this new eprogress pid to the front of our list of eprogress PIDs
    # Add a trap to ensure we kill this backgrounded process in the event we
    # die before calling eprogress_kill.
    ( close_fds ; do_eprogress ) &
    __BU_EPROGRESS_PIDS+=( $! )
    trap_add "eprogress_kill -r=1 $!"
}

# Kill the most recent eprogress in the event multiple ones are queued up.
# Can optionally pass in a specific list of eprogress pids to kill.
#
# Options:
# -r Return code to use (defaults to 0)
# -a Kill all eprogress pids.
eprogress_kill()
{
    $(declare_opts \
        ":rc return_code r=0  | Should this eprogress show a mark for success or failure?" \
        "all a                | If set, kill ALL known eprogress processes, not just the current one")

    # Allow caller to opt-out of eprogress entirely via EPROGRESS=0
    if [[ ${EPROGRESS:-1} -eq 0 ]] ; then
        einteractive && echo "" >&2
        eend ${rc}
        return 0
    fi

    # If given a list of pids, kill each one. Otherwise kill most recent.
    # If there's nothing to kill just return.
    local pids=()
    if [[ $# -gt 0 ]]; then
        pids=( ${@} )
    elif array_not_empty __BU_EPROGRESS_PIDS; then 
        if [[ ${all} -eq 1 ]] ; then
            pids=( "${__BU_EPROGRESS_PIDS[@]}" )
        else
            pids=( "${__BU_EPROGRESS_PIDS[-1]}" )
        fi
    else
        return 0
    fi

    # Kill requested eprogress pids
    local pid
    for pid in ${pids[@]}; do

        # Don't kill the pid if it's not running or it's not an eprogress pid.
        # This catches potentially disasterous errors where someone would do
        # "eprogress_kill ${rc}" when they really meant "eprogress_kill -r=${rc}"
        if process_not_running ${pid} || ! array_contains __BU_EPROGRESS_PIDS ${pid}; then
            continue
        fi

        # Kill process and wait for it to complete
        ekill ${pid}
        wait ${pid} &>/dev/null || true
        array_remove __BU_EPROGRESS_PIDS ${pid}
        
        # Output
        einteractive && echo "" >&2
        eend ${rc}
    done

    return 0
}

#-----------------------------------------------------------------------------
# SIGNAL FUNCTIONS
#-----------------------------------------------------------------------------

# Given a name or number, echo the signal name associated with it.
#
signum()
{
    if [[ "$1" =~ ^[[:digit:]]$ ]] ; then
        echo "$1"

    # For a complete list of bash pseudo-signals, see help trap (this is the
    # complete list at time of writing)
    elif [[ "$1" == "EXIT" || "$1" == "ERR" || "$1" == "DEBUG" || "$1" == "RETURN" ]] ; then
        die "Bash pseudo signal $1 does not have a signal number."

    else
        kill -l "$1"
    fi
    return 0
}

# Given a signal name or number, echo the signal number associated with it.
#
# With the --include-sig option, SIG will be part of the name for signals where
# that is appropriate.  For instance, SIGTERM or SIGABRT rather than TERM or
# ABRT.  Note that bash pseudo signals never use SIG.  This function treats
# those appropriately (i.e. even with --include sig will return EXIT rather
# than SIGEXIT)
# 
signame()
{
    $(declare_opts \
        "include_sig s | Get the form of the signal name that includes SIG.")

    local prefix=""
    if [[ ${include_sig} -eq 1 ]] ; then
        prefix="SIG"
    fi

    if [[ "$1" =~ ^[[:digit:]]+$ ]] ; then
        echo "${prefix}$(kill -l "$1")"

    elif [[ "${1^^}" == "EXIT" || "${1^^}" == "SIGEXIT" ]]; then
        echo "EXIT"

    elif [[ "${1^^}" == "ERR" || "${1^^}" == "SIGERR" ]]; then
        echo "ERR"

    elif [[ "${1^^}" == "DEBUG" || "${1^^}" == "SIGDEBUG" ]]; then
        echo "DEBUG"

    else
        # Find the associated number, and then get the name that bash believes
        # is associated with that number
        echo "${prefix}$(kill -l "$(kill -l "$1")")"
    fi
    return 0
}

# Given a signal name or number, echo the exit code that a bash process
# would produce if it died due to the specified signal.
sigexitcode()
{
    echo "$(( 128 + $(signum $1) ))"
    return 0
}


#-----------------------------------------------------------------------------
# PROCESS FUNCTIONS
#-----------------------------------------------------------------------------

# This is a simple override of the linux pstree command.  The trouble with that
# command is that it likes to segfault.  It's buggy.  So here, we simply ignore
# the error codes that would come from it.
#
pstree()
{
    (
        ulimit -c 0
        command pstree "${@}" || true
    )
}

# Check if a given process is running. Returns success (0) if all of the
# specified processes are running and failure (1) otherwise.
process_running()
{
    local pid
    for pid in "${@}" ; do
        ps -p ${pid} &>/dev/null
    done
}

# Check if a given process is NOT running. Returns success (0) if all of the
# specified processes are not running and failure (1) otherwise.
process_not_running()
{
    local pid
    for pid in "${@}" ; do
        ! ps -p ${pid} &>/dev/null
    done
}

# Generate a depth first recursive listing of entire process tree beneath a given PID.
# If the pid does not exist this will produce an empty string.
process_tree()
{
    local parent
    for parent in ${@} ; do
        # We don't want to throw errors if a process doesn't exist, because it
        # could go away at any time.  Testing to see if the process exists prior to
        # running pstree still leaves us with that race condition, so we mostly
        # just ignore errors here in ways that will lead to no output if there are
        # no processes to report.
        local raw_output=$(pstree -lp ${parent} || true)
        echo "${raw_output}" | grep -oP '\(\d+\)' | tr -d '()' || true
    done
}

# Print the pids of all children of the specified list of processes.  If no
# processes were specified, default to ${BASHPID}.
#
process_children()
{
    # If nothing was specified, assume the current process
    if [[ ! $# -gt 0 ]] ; then
        set -- ${BASHPID}
    fi

    local parent
    local children=()
    for parent in "${@}" ; do
        children+=( $(ps -eo ppid,pid | awk '$1 == '${parent}' {print $2}') )
    done

    echo "${children[@]}"
}

# Print the pid of the parent of the specified process, or of $BASHPID if none
# is specified.
#
process_parent()
{
    $(newdecl_args ?child)
    [[ $# -gt 0 ]] && die "process_parent only accepts one child to check."

    [[ -z ${child} ]] && child=${BASHPID}

    ps -eo ppid,pid | awk '$2 == '${child}' {print $1}'
}

# Print pids of all ancestores of the specified list of processes, up to and
# including init (pid 1).  If no processes are specified as arguments, defaults
# to ${BASHPID}
#
process_ancestors()
{
    $(newdecl_args ?child)
    [[ $# -gt 0 ]] && die "process_ancestors only accepts one child to check."

    [[ -z ${child} ]] && child=${BASHPID}

    local ps_all=$(ps -eo ppid,pid)

    local parent=${child}
    local ancestors=()
    while [[ ${parent} != 1 ]] ; do
        parent=$(echo "${ps_all}" | awk '$2 == '${parent}' {print $1}')
        ancestors+=( ${parent} )
    done

    echo "${ancestors[@]}"
}

# Kill all pids provided as arguments to this function using the specified signal.
# This function is best effort only. It makes every effort to kill all the specified
# pids but ignores any errors while calling kill. This is largely due to the fact
# that processes can exit before we get a chance to kill them. If you really care
# about processes being gone consider using process_not_running or cgroups.
#
# Options:
# -s=SIGNAL The signal to send to the pids (defaults to SIGTERM).
# -k=duration 
#   Elevate to SIGKILL after waiting for the specified duration after sending
#   the initial signal.  If unspecified, ekill does not elevate.
ekill()
{
    $(declare_opts \
        ":signal sig s=SIGTERM | The signal to send to specified processes, either as a number or a signal name." \
        ":kill_after k         | Elevate to SIGKILL after waiting for this duration after sending the initial signal.  Accepts any duration that sleep would accept.")

    # Determine what signal to send to the processes
    local processes=( $@ )

    # When debugging, display the full list of processes to kill
    if edebug_enabled ; then
        edebug "killing $(lval signal processes kill_after) BASHPID=${BASHPID}"

        # Print some process info for any processes that are still alive
        ps -o "pid,user,start,command" -p $(array_join processes ',') | tail -n +2 >&2 || true
    fi

    # Kill all requested PIDs using requested signal.
    kill -${signal} ${processes[@]} &>/dev/null || true

    if [[ -n ${kill_after} && $(signame ${signal}) != "KILL" ]] ; then
        # Note: double fork here in order to keep ekilltree from paying any
        # attention to these processes.
        (
            :
            (
                close_fds
                disable_die_parent

                sleep ${kill_after}
                kill -SIGKILL ${processes[@]} &>/dev/null || true
            ) &
        ) &
    fi
}

# Kill entire process tree for each provided pid by doing a depth first search to find
# all the descendents of each pid and kill all leaf nodes in the process tree first.
# Then it walks back up and kills the parent pids as it traverses back up the tree.
# Like ekill(), this function is best effort only. If you want more robust guarantees
# consider process_not_running or cgroups.
#
# Note that ekilltree will never kill the current process or ancestors of the
# current process, as that would cause ekilltree to be unable to succeed.

# Options:
# -s=SIGNAL 
#       The signal to send to the pids (defaults to SIGTERM).
# -x="pids"
#       Pids to exclude from killing.  Ancestors of the current process are
#       _ALWAYS_ excluded (because if not, it would likely prevent ekilltree
#       from succeeding)
# -k=duration 
#       Elevate to SIGKILL after waiting for the specified duration after
#       sending the initial signal.  If unspecified, ekilltree does not
#       elevate.
#
ekilltree()
{
    $(declare_opts \
        ":signal sig s=SIGTERM | The signal to send to the process tree, either as a number or a name." \
        ":exclude x            | Processes to exclude from being killed." \
        ":kill_after k         | Elevate to SIGKILL after this duration if the processes haven't died.")

    # Determine what signal to send to the processes
    local excluded="$(process_ancestors ${BASHPID}) ${exclude}"

    local processes=( $(process_tree ${@}) )
    array_remove -a processes ${excluded}

    if array_not_empty processes ; then
        ekill -s=${signal} -k=${kill_after} "${processes[@]}"
    fi

    return 0
}

#-----------------------------------------------------------------------------
# LOGGING
#-----------------------------------------------------------------------------

# Print the value for the corresponding variable using a slightly modified
# version of what is returned by declare -p. This is the lower level function
# called by lval in order to easily print tag=value for the provided arguments
# to lval. The type of the variable will dictate the delimiter used around the
# value portion. Wherever possible this is meant to generally mimic how the
# types are declared and defined.
#
# Specifically:
#
# - Strings: delimited by double quotes.
# - Arrays and associative arrays: Delimited by ( ).
# - Packs: You must preceed the pack name with a plus sign (i.e. +pack)
#
# Examples:
# String: "value1"
# Arrays: ("value1" "value2 with spaces" "another")
# Associative Arrays: ([key1]="value1" [key2]="value2 with spaces" )
print_value()
{
    local __input=${1:-}
    [[ -z ${__input} ]] && return 0

    # Special handling for packs, as long as their name is specified with a
    # plus character in front of it
    if [[ "${__input:0:1}" == '+' ]] ; then
        pack_print "${__input:1}"
        return 0
    fi

    local decl=$(declare -p ${__input} 2>/dev/null || true)
    local val=$(echo "${decl}")
    val=${val#*=}

    # Deal with properly declared variables which are empty
    [[ -z ${val} ]] && val='""'

    # Special handling for arrays and associative arrays
    regex="declare -[aA]"
    [[ ${decl} =~ ${regex} ]] && { val=$(declare -p ${__input} | sed -e "s/[^=]*='(\(.*\))'/(\1)/" -e "s/[[[:digit:]]\+]=//g"); }

    echo -n "${val}"
}

# Log a list of variable in tag="value" form similar to our C++ logging idiom.
# This function is variadic (takes variable number of arguments) and will log
# the tag="value" for each of them. If multiple arguments are given, they will
# be separated by a space, as in: tag="value" tag2="value" tag3="value3"
#
# This is implemented via calling print_value on each entry in the argument
# list. The one other really handy thing this does is understand our C++
# LVAL2 idiom where you want to log something with a _different_ key. So
# you can say nice things like:
#
# $(lval PWD=$(pwd) VARS=myuglylocalvariablename)
lval()
{
    local __lval_pre=""
    for __arg in "${@}"; do

        # Tag provided?
        local __arg_tag=${__arg%%=*}; [[ -z ${__arg_tag} ]] && __arg_tag=${__arg}
        local __arg_val=${__arg#*=}
        __arg_tag=${__arg_tag#+}
        __arg_val=$(print_value "${__arg_val}")

        echo -n "${__lval_pre}${__arg_tag}=${__arg_val}"
        __lval_pre=" "
    done
}

#-----------------------------------------------------------------------------
# NETWORKING FUNCTIONS
#-----------------------------------------------------------------------------
valid_ip()
{
    $(newdecl_args ip)
    local stat=1

    if [[ $ip =~ ^[0-9]{1,3}\.[0-9]{1,3}\.[0-9]{1,3}\.[0-9]{1,3}$ ]]; then
        array_init ip "${ip}" "."
        [[ ${ip[0]} -le 255 && ${ip[1]} -le 255 && ${ip[2]} -le 255 && ${ip[3]} -le 255 ]]
        stat=$?
    fi
    return $stat
}

hostname_to_ip()
{
    $(newdecl_args hostname)

    local output hostrc ip
    output="$(host ${hostname} | grep ' has address ' || true)"
    hostrc=$?
    edebug "hostname_to_ip $(lval hostname output)"
    [[ ${hostrc} -eq 0 ]] || { ewarn "Unable to resolve ${hostname}." ; return 1 ; }

    [[ ${output} =~ " has address " ]] || { ewarn "Unable to resolve ${hostname}." ; return 1 ; }

    ip=$(echo ${output} | awk '{print $4}')

    valid_ip ${ip} || { ewarn "Resolved ${hostname} into invalid ip address ${ip}." ; return 1 ; }

    echo ${ip}
    return 0
}

fully_qualify_hostname()
{
    local hostname=${1,,}
    argcheck hostname

    local output hostrc fqhostname
    output=$(host ${hostname})
    hostrc=$?
    edebug "fully_qualify_hostname: hostname=${hostname} output=${output}"
    [[ ${hostrc} -eq 0 ]] || { ewarn "Unable to resolve ${hostname}." ; return 1 ; }

    [[ ${output} =~ " has address " ]] || { ewarn "Unable to resolve ${hostname}." ; return 1 ; }
    fqhostname=$(echo ${output} | awk '{print $1}')
    fqhostname=${fqhostname,,}

    [[ ${fqhostname} =~ ${hostname} ]] || { ewarn "Invalid fully qualified name ${fqhostname} from ${hostname}." ; return 1 ; }

    echo ${fqhostname}
    return 0
}

# Get the IPAddress currently bound to the requested interface (if any). It is
# not an error for an interface to be unbound so this function will not fail if
# no IPAddress is set on the interface. Instead it will simply return an empty
# string.
getipaddress()
{
    $(newdecl_args iface)
    ip addr show "${iface}" | awk '/inet [0-9.\/]+ .*'${iface}'$/ { split($2, arr, "/"); print arr[1] }' || true
}

# Get the netmask (IPv4 dotted notation) currently set on the requested
# interface (if any). It is not an error for an interface to be unbound so this
# method will not fail if no Netmask has been set on an interface. Instead it
# will simply return an empty string.
getnetmask()
{
    $(newdecl_args iface)
    local cidr=$(ip addr show "${iface}" | awk '/inet [0-9.\/]+ .*'${iface}'$/ { split($2, arr, "/"); print arr[2] }' || true)
    [[ -z "${cidr}" ]] && return 0

    cidr2netmask "${cidr}"
}

# Convert a netmask in IPv4 dotted notation into CIDR notation (e.g 255.255.255.0 => 24).
# Below is the official chart of all possible valid Netmasks in quad-dotted decimal notation
# with the associated CIDR value:
#
# { "255.255.255.255", 32 }, { "255.255.255.254", 31 }, { "255.255.255.252", 30 }, { "255.255.255.248", 29 },
# { "255.255.255.240", 28 }, { "255.255.255.224", 27 }, { "255.255.255.192", 26 }, { "255.255.255.128", 25 },
# { "255.255.255.0",   24 }, { "255.255.254.0",   23 }, { "255.255.252.0",   22 }, { "255.255.248.0",   21 },
# { "255.255.240.0",   20 }, { "255.255.224.0",   19 }, { "255.255.192.0",   18 }, { "255.255.128.0",   17 },
# { "255.255.0.0",     16 }, { "255.254.0.0",     15 }, { "255.252.0.0",     14 }, { "255.248.0.0",     13 },
# { "255.240.0.0",     12 }, { "255.224.0.0",     11 }, { "255.192.0.0",     10 }, { "255.128.0.0",      9 },
# { "255.0.0.0",        8 }, { "254.0.0.0",        7 }, { "252.0.0.0",        6 }, { "248.0.0.0",        5 },
# { "240.0.0.0",        4 }, { "224.0.0.0",        3 }, { "192.0.0.0",        2 }, { "128.0.0.0",        1 },
#
# From: https://forums.gentoo.org/viewtopic-t-888736-start-0.html
netmask2cidr ()
{
    # Assumes there's no "255." after a non-255 byte in the mask 
    set -- 0^^^128^192^224^240^248^252^254^ ${#1} ${1##*255.} 
    set -- $(( ($2 - ${#3})*2 )) ${1%%${3%%.*}*} 
    echo $(( $1 + (${#2}/4) ))
}

# Convert a netmask in CIDR notation to an IPv4 dotted notation (e.g. 24 => 255.255.255.0).
# This function takes input in the form of just a singular number (e.g. 24) and will echo to
# standard output the associated IPv4 dotted notation form of that netmask (e.g. 255.255.255.0).
#
# See comments in netmask2cidr for a table of all possible netmask/cidr mappings.
#
# From: https://forums.gentoo.org/viewtopic-t-888736-start-0.html
cidr2netmask ()
{
    # Number of args to shift, 255..255, first non-255 byte, zeroes
    set -- $(( 5 - ($1 / 8) )) 255 255 255 255 $(( (255 << (8 - ($1 % 8))) & 255 )) 0 0 0
    [ $1 -gt 1 ] && shift $1 || shift
    echo ${1-0}.${2-0}.${3-0}.${4-0}
}

# Get the broadcast address for the requested interface, if any. It is not an
# error for a network interface not to have a broadcast address associated with
# it (e.g. loopback interfaces). If no broadcast address is set this will just
# echo an empty string.
getbroadcast()
{
    $(newdecl_args iface)
    ip addr show "${iface}" | awk '/inet [0-9.\/]+ brd .*'${iface}'$/ { print $4 }' || true
}

# Gets the default gateway that is currently in use, if any. It is not an
# error for there to be no gateway set. In that case this will simply echo an
# empty string.
getgateway()
{
    route -n | awk '/UG[ \t]/ { print $2 }' || true
}

# Compute the subnet given the current IPAddress (ip) and Netmask (nm). If either
# the provided IPAddress or Netmask is empty then we cannot compute the subnet.
# As it's not an error to have no IPAddress or Netmask assigned to an unbound
# interface, getsubnet will not fail in this case. The output will be an empty
# string and it will return 0.
getsubnet()
{
    $(newdecl_args ?ip ?nm)
    [[ -z "${ip}" || -z "${nm}" ]] && return 0

    IFS=. read -r i1 i2 i3 i4 <<< "${ip}"
    IFS=. read -r m1 m2 m3 m4 <<< "${nm}"

    printf "%d.%d.%d.%d" "$((i1 & m1))" "$(($i2 & m2))" "$((i3 & m3))" "$((i4 & m4))"
}

# Get the MTU that is currently set on a given interface.
getmtu()
{
    $(newdecl_args iface)
    ip addr show "${iface}" | grep -Po 'mtu \K[\d.]+'
}

# Get list of network interfaces
get_network_interfaces()
{
    ls -1 /sys/class/net | egrep -v '(bonding_masters|Bond)' | tr '\n' ' ' || true
}

# Get list network interfaces with specified "Supported Ports" query.
get_network_interfaces_with_port()
{
    local query="$1"
    local ifname port
    local results=()

    for ifname in $(get_network_interfaces); do
        port=$(ethtool ${ifname} | grep "Supported ports:" || true)
        [[ ${port} =~ "${query}" ]] && results+=( ${ifname} )
    done

    echo -n "${results[@]}"
}

# Get list of 1G network interfaces
get_network_interfaces_1g()
{
    get_network_interfaces_with_port "TP"
}

# Get list of 10G network interfaces
get_network_interfaces_10g()
{
    get_network_interfaces_with_port "FIBRE"
}

# Get the permanent MAC address for given ifname.
# NOTE: Do NOT use ethtool -P for this as that doesn't reliably
#       work on all cards since the firmware has to support it properly.
get_permanent_mac_address()
{
    $(newdecl_args ifname)

    if [[ -e /sys/class/net/${ifname}/master ]]; then
        sed -n "/Slave Interface: ${ifname}/,/^$/p" /proc/net/bonding/$(basename $(readlink -f /sys/class/net/${ifname}/master)) \
            | grep "Permanent HW addr" \
            | sed -e "s/Permanent HW addr: //"
    else
        cat /sys/class/net/${ifname}/address
    fi
}

# Get the PCI device location for a given ifname
# NOTE: This is only useful for physical devices, such as eth0, eth1, etc.
get_network_pci_device()
{
    $(newdecl_args ifname)

    (cd /sys/class/net/${ifname}/device; basename $(pwd -P))
}

# Export ethernet device names in the form ETH_1G_0=eth0, etc.
export_network_interface_names()
{
    local idx=0
    local ifname

    for ifname in $(get_network_interfaces_10g); do
        eval "ETH_10G_${idx}=${ifname}"
        (( idx+=1 ))
    done

    idx=0
    for ifname in $(get_network_interfaces_1g); do
        eval "ETH_1G_${idx}=${ifname}"
        (( idx+=1 ))
    done
}

# Get a list of the active network ports on this machine. The result is returned as an array of packs stored in the
# variable passed to the function.
#
# Options:
#  -l Only include listening ports
#
# For example:
# declare -A ports
# get_listening_ports ports
# einfo $(lval +ports[5])
# >> ports[5]=([proto]="tcp" [recvq]="0" [sendq]="0" [local_addr]="0.0.0.0" [local_port]="22" [remote_addr]="0.0.0.0" [remote_port]="0" [state]="LISTEN" [pid]="9278" [prog]="sshd" )
# einfo $(lval +ports[42])
# ports[42]=([proto]="tcp" [recvq]="0" [sendq]="0" [local_addr]="172.17.5.208" [local_port]="48899" [remote_addr]="173.194.115.70" [remote_port]="443" [state]="ESTABLISHED" [pid]="28073" [prog]="chrome" )
#
get_network_ports()
{
    $(declare_opts "listening l | Only include listening ports")
    $(newdecl_args __ports_list)

    local idx=0
    local first=1
    while read line; do

        # Expected netstat format:
        #  Proto Recv-Q Send-Q Local Address           Foreign Address         State       PID/Program name
        #  tcp        0      0 10.30.65.166:4013       0.0.0.0:*               LISTEN      42004/sfapp
        #  tcp        0      0 10.30.65.166:4014       0.0.0.0:*               LISTEN      42002/sfapp
        #  tcp        0      0 10.30.65.166:8080       0.0.0.0:*               LISTEN      42013/sfapp
        #  tcp        0      0 0.0.0.0:22              0.0.0.0:*               LISTEN      19221/sshd
        #  tcp        0      0 0.0.0.0:442             0.0.0.0:*               LISTEN      13159/sfconfig
        #  tcp        0      0 172.30.65.166:2222      192.168.138.137:35198   ESTABLISHED 6112/sshd: root@not
        # ...
        #  udp        0      0 0.0.0.0:123             0.0.0.0:*                           45883/ntpd
        #  udp        0      0 0.0.0.0:161             0.0.0.0:*                           39714/snmpd
        #  udp        0      0 0.0.0.0:514             0.0.0.0:*                           39746/rsyslogd
        #
        # If netstat cannot determine the program that is listening on that port (not enough permissions) it will substitute a "-":
        #  tcp        0      0 0.0.0.0:902             0.0.0.0:*               LISTEN      -
        #  udp        0      0 0.0.0.0:43481           0.0.0.0:*                           -
        #

        # Compare first line to make sure fields are what we expect
        if [[ ${first} -eq 1 ]]; then
            local expected_fields="Proto Recv-Q Send-Q Local Address Foreign Address State PID/Program name"
            assert_eq "${expected_fields}" "${line}"
            first=0
            continue
        fi

        # Convert the line into an array for easy access to the fields
        # Replace * with 0 so that we don't get a glob pattern and end up with an array full of filenames from the local directory
        local fields
        array_init fields "$(echo ${line} | tr '*' '0')" " :/"

        # Skip this line if this is not TCP or UDP
        [[ ${fields[0]} =~ (tcp|udp) ]] || continue

        # Skip this line if the -l flag was passed in and this is not a listening port
        [[ ${listening} -eq 1 && ${fields[0]} == "tcp" && ! ${fields[7]} =~ "LISTEN" ]] && continue

        # If there is a - in the line, then netstat could not determine the program listening on this port.
        # Remove the - and add empty strings for the last two fields (PID and program name)
        if [[ ${line} =~ "-" ]]; then
            array_remove fields "-"
            fields+=("")
            fields+=("")
        fi

        # If this is a UDP port, insert an empty string into the "state" field
        if [[ ${fields[0]} == "udp" ]]; then
            fields[9]=${fields[8]}
            fields[8]=${fields[7]}
            fields[7]=""
        fi

        pack_set ${__ports_list}[${idx}] \
            proto=${fields[0]} \
            recvq=${fields[1]} \
            sendq=${fields[2]} \
            local_addr=${fields[3]} \
            local_port=${fields[4]} \
            remote_addr=${fields[5]} \
            remote_port=${fields[6]} \
            state=${fields[7]} \
            pid=${fields[8]} \
            prog=${fields[9]}

        (( idx += 1 ))

    done <<< "$(netstat --all --program --numeric --protocol=inet 2>/dev/null | sed '1d' | tr -s ' ')"
}

#-----------------------------------------------------------------------------
# FILESYSTEM HELPERS
#-----------------------------------------------------------------------------

pushd()
{
    builtin pushd "${@}" >/dev/null
}

popd()
{
    builtin popd "${@}" >/dev/null
}

# chmod + chown
echmodown()
{
    [[ $# -ge 3 ]] || die "echmodown requires 3 or more parameters. Called with $# parameters (chmodown $@)."
    $(newdecl_args mode owner)

    chmod ${mode} $@
    chown ${owner} $@
}

# Unmount (if mounted) and remove directory (if it exists) then create it anew
efreshdir()
{
    $(newdecl_args mnt)

    eunmount_recursive ${mnt}
    rm -rf ${mnt}
    mkdir -p ${mnt}
}

# Copies the given file to *.bak if it doesn't already exist
ebackup()
{
    $(newdecl_args src)

    [[ -e "${src}" && ! -e "${src}.bak" ]] && cp -arL "${src}" "${src}.bak" || true
}

erestore()
{
    $(newdecl_args src)

    [[ -e "${src}.bak" ]] && mv "${src}.bak" "${src}"
}

# elogrotate rotates all the log files with a given basename similar to what
# happens with logrotate. It will always touch an empty non-versioned file
# just log logrotate.
#
# For example, if you pass in the pathname '/var/log/foo' and ask to keep a
# max of 5, it will do the following:
#   /var/log/foo.4 -> /var/log/foo.5
#   /var/log/foo.3 -> /var/log/foo.4
#   /var/log/foo.2 -> /var/log/foo.3
#   /var/log/foo.1 -> /var/log/foo.2
#   /var/log/foo   -> /var/log/foo.1
#   touch /var/log/foo
#
# OPTIONS
# -c=NUM
#   Maximum count of logs to keep (defaults to 5).
#
# -s=SIZE
#   Rotate logfiles if the size of most recent file is greater than SIZE.
#   SIZE can be expressed using syntax accepted by find(1) --size option.
#   Specifically, you add a suffix to denote the units:
#   c for bytes
#   w for two-byte words
#   k for kilobytes
#   M for Megabytes
#   G for gigabytes
#
elogrotate()
{
    $(declare_opts \
        ":count c=5 | Maximum number of logs to keep" \
        ":size s=0  | If specified, rotate logs at this specified size rather than each call to elogrotate")
    $(newdecl_args name)

    # Ensure we don't try to rotate non-files
    [[ -f $(readlink -f "${name}") ]] 

    # Find log files by exactly this name that are of the size that should be rotated
    local files="$(find "$(dirname "${name}")" -maxdepth 1          \
                   -type f                                          \
                   -a -name "$(basename "${name}")"                 \
                   -a \( -size ${size} -o -size +${size} \) )"

    edebug "$(lval name files count size)"

    # If log file exists and is smaller than size threshold just return
    if [[ -z "${files}"  ]]; then
        return 0
    fi

    local log_idx next
    for (( log_idx=${count}; log_idx > 0; log_idx-- )); do
        next=$(( log_idx+1 ))
        [[ -e ${name}.${log_idx} ]] && mv -f ${name}.${log_idx} ${name}.${next}
    done

    # Move non-versioned one over and create empty new file
    [[ -e ${name} ]] && mv -f ${name} ${name}.1
    mkdir -p $(dirname ${name})
    touch ${name}

    # Remove any log files greater than our retention count
    find "$(dirname "${name}")" -maxdepth 1                 \
               -type f -name "$(basename "${name}")"        \
            -o -type f -name "$(basename "${name}").[0-9]*" \
        | sort --version-sort | awk "NR>${count}" | xargs rm -f
}

# elogfile provides the ability to duplicate the calling processes STDOUT
# and STDERR and send them both to a list of files while simultaneously displaying
# them to the console. Using this function is much preferred over manually doing this
# with tee and named pipe redirection as we take special care to ensure STDOUT and
# STDERR pipes are kept separate to avoid problems with logfiles getting truncated.
#
# OPTIONS
#
# -e=(0|1)
#   Redirect STDERR (defaults to 1)
#
# -o=(0|1)
#   Redirect STDOUT (defaults to 1)
#
# -r=NUM
#   Rotate logfile via elogrotate and keep maximum of NUM logs (defaults to 0
#   which is disabled).
#
# -s=SIZE
#   Rotate logfiles via elogrotate if the size of most recent file is greater
#   than SIZE. SIZE can be expressed using syntax accepted by find(1) --size
#   option. Specifically, you add a suffix to denote the units:
#   c for bytes, w for two-byte words, k for kilobytes, M for Megabytes, and
#   G for gigabytes.
#
# -t=(0|1)
#   Tail the output (defaults to 1)
#
# -m=(0|1)
#   Merge STDOUT and STDERR output streams into a single stream on STDOUT.
#
elogfile()
{
    $(declare_args)

    local stdout=$(opt_get o 1)
    local stderr=$(opt_get e 1)
    local dotail=$(opt_get t 1)
    local rotate=$(opt_get r 0)
    local rotate_size=$(opt_get s 0)
    local merge=$(opt_get m 0)
    edebug "$(lval stdout stderr dotail rotate_count rotate_size merge)"

    # Return if nothing to do
    if [[ ${stdout} -eq 0 && ${stderr} -eq 0 ]] || [[ -z "$*" ]]; then
        return 0
    fi

    # Rotate logs as necessary but only if they are regular files
    if [[ ${rotate} -gt 0 ]]; then
        local name
        for name in "${@}"; do
            [[ -f $(readlink -f "${name}") ]] || continue
            elogrotate -c=${rotate} -s=${rotate_size} "${name}"
        done
    fi

    # Setup EINTERACTIVE so our output formats properly even though stderr
    # won't be connected to a console anymore.
    if [[ ! -v EINTERACTIVE ]]; then
        [[ -t 2 ]] && export EINTERACTIVE=1 || export EINTERACTIVE=0
    fi

    # Export COLUMNS properly so that eend and eprogress output properly
    # even though stderr won't be connected to a console anymore.
    if [[ ! -v COLUMNS ]]; then
        export COLUMNS=$(tput cols)
    fi

    # Temporary directory to hold our FIFOs
    local tmpdir=$(mktemp -d /tmp/elogfile-XXXXXXXX)
    trap_add "rm -rf ${tmpdir}"
    local pid_pipe="${tmpdir}/pids"
    mkfifo "${pid_pipe}"
 
    # Internal function to avoid code duplication in setting up the pipes
    # and redirection for stdout and stderr.
    elogfile_redirect()
    {
        $(newdecl_args name)

        # If we're not redirecting the requested stream then just return success
        [[ ${!name} -eq 1 ]] || return 0

        # Create pipe
        local pipe="${tmpdir}/${name}"
        mkfifo "${pipe}"
        edebug "$(lval name pipe)"

        # Double fork so that the process doing the tee won't be one of our children
        # processes anymore. The purose of this is to ensure when we kill our process
        # tree that we won't kill the tee process. If we allowed tee to get killed
        # then any future output would HANG indefinitely because there wouldn't be
        # a reader attached to the pipe. Without a reader attached to the pipe all
        # writes block indefinitely. Since this is blocking in the kernel the process
        # essentially becomes unkillable once in this state.
        (
            disable_die_parent
            close_fds
            ( 

                # If we are in a cgroup, move the tee process out of that
                # cgroup so that we do not kill the tee.  It will nicely
                # terminate on its own once the process dies.
                if [[ ${EUID} -eq 0 && -n "$(cgroup_current)" ]] ; then
                    edebug "Moving tee process out of cgroup"
                    cgroup_move "/" ${BASHPID}
                fi

                # Ignore signals that came from the TTY for these special
                # processes.
                #
                # This will keep them alive long enough to display our error
                # output and such.  SIGPIPE will take care of them, and the
                # kill -9 below will make double sure.
                #
                trap "" ${TTY_SIGNALS[@]}
                echo "${BASHPID}" >${pid_pipe}

                if [[ ${dotail} -eq 1 ]]; then
                    tee -a "${@}" <${pipe} >&$(get_stream_fd ${name}) 2>/dev/null
                else
                    tee -a "${@}" <${pipe} >/dev/null 2>&1
                fi
            ) &
        ) &

        # Grab the pid of the backgrounded pipe process and setup a trap to ensure
        # we kill it when we exit for any reason.
        local pid=$(cat ${pid_pipe})
        trap_add "kill -9 ${pid} 2>/dev/null || true"

        # Finally re-exec so that our output stream(s) are redirected to the pipe.
        # NOTE: If we're merging stdout+stderr we redirect both streams into the pipe
        if [[ ${merge} -eq 1 ]]; then
            eval "exec &>${pipe}"
        else
            eval "exec $(get_stream_fd ${name})>${pipe}"
        fi
    }

    # Redirect stdout and stderr as requested to the provided list of files.
    if [[ ${merge} -eq 1 ]]; then
        elogfile_redirect stdout "${@}"
    else
        elogfile_redirect stdout "${@}"
        elogfile_redirect stderr "${@}"
    fi
}

# etar is a wrapper around the normal 'tar' command with a few enhancements:
# - Suppress all the normal noisy warnings that are almost never of interest to us.
# - Automatically detect fastest compression program by default. If this isn't desired
#   then pass in --use-compress-program=<PROG>. Unlike normal tar, this will big the
#   last one in the command line instead of giving back a fatal error due to multiple
#   compression programs.
etar()
{
    # Disable all tar warnings which are expected with unknown file types, sockets, etc.
    local args=("--warning=none")

    # Provided an explicit compression program wasn't provided via "-I/--use-compress-program"
    # then automatically determine the compression program to use based on file
    # suffix... but substitute in pbzip2 for bzip and pigz for gzip
    local match=$(echo "$@" | egrep '(-I|--use-compress-program)' || true)
    if [[ -z ${match} ]]; then

        local prog=""
        if [[ -n $(echo "$@" | egrep "\.bz2|\.tz2|\.tbz2|\.tbz" || true) ]]; then
            prog="pbzip2"
        elif [[ -n $(echo "$@" | egrep "\.gz|\.tgz|\.taz" || true) ]]; then
            prog="pigz"
        fi

        # If the program we selected is available set that as the compression program
        # otherwise fallback to auto-compress and let tar pick for us.
        if [[ -n ${prog} && -n $(which ${prog} 2>/dev/null || true) ]]; then
            args+=("--use-compress-program=${prog}")
        else
            args+=("--auto-compress")
        fi
    fi

    tar "${args[@]}" "${@}"
}

# Wrapper around computing the md5sum of a file to output just the filename
# instead of the full path to the filename. This is a departure from normal
# md5sum for good reason. If you download an md5 file with a path embedded into
# it then the md5sum can only be validated if you put it in the exact same path.
# This function will die on failure.
emd5sum()
{
    $(newdecl_args path)

    local dname=$(dirname  "${path}")
    local fname=$(basename "${path}")

    pushd "${dname}"
    md5sum "${fname}"
    popd
}

# Wrapper around checking an md5sum file by pushd into the directory that contains
# the md5 file so that paths to the file don't affect the md5sum check. This
# assumes that the md5 file is a sibling next to the source file with the suffix
# 'md5'. This method will die on failure.
emd5sum_check()
{
    $(newdecl_args path)

    local fname=$(basename "${path}")
    local dname=$(dirname  "${path}")

    pushd "${dname}"
    md5sum -c "${fname}.md5" | edebug
    popd
}

# Output checksum information for the given file to STDOUT. Specifically output
# the following:
#
# Filename=foo
# MD5=864ec6157c1eea88acfef44d0f34d219
# Size=2192793069
# SHA1=75490a32967169452c10c937784163126c4e9753
# SHA256=8297aefe5bb7319ab5827169fce2e664fe9cd7b88c9b31c40658ab55fcae3bfe
#
# Options:
#
# -p=PathToPrivateKey:  In addition to above checksums also output Base64 encoded
#    PGPSignature. The reason it is Base64 encoded is to properly deal with the
#    required header and footers before the actual signature body.
#
# -k=keyphrase: Optional keyphrase for the PGP Private Key
emetadata()
{
    $(declare_opts \
        ":private_key p | Also check the PGP signature based on this private key." \
        ":keyphrase k   | The keyphrase to use for the specified private key.")
    $(newdecl_args path)
    [[ -e ${path} ]] || die "${path} does not exist"

    echo "Filename=$(basename ${path})"
    echo "Size=$(stat --printf="%s" "${path}")"

    # Now output MD5, SHA1, and SHA256
    local ctype
    for ctype in MD5 SHA1 SHA256; do
        echo "${ctype}=$(${ctype,,}sum "${path}" | awk '{print $1}')"
    done

    # If PGP signature is NOT requested we can simply return
    [[ -n ${private_key} ]] || return 0

    # Import that into temporary secret keyring
    local keyring="" keyring_command=""
    keyring=$(mktemp /tmp/emetadata-keyring-XXXX)
    keyring_command="--no-default-keyring --secret-keyring ${keyring}"
    trap_add "rm -f ${keyring}"
    gpg ${keyring_command} --import ${private_key} |& edebug

    # Get optional keyphrase
    local keyphrase_command=""
    [[ -z ${keyphrase} ]] || keyphrase_command="--batch --passphrase ${keyphrase}"

    # Output PGPSignature encoded in base64
    echo "PGPKey=$(basename ${private_key})"
    echo "PGPSignature=$(gpg --no-tty --yes ${keyring_command} --sign --detach-sign --armor ${keyphrase_command} --output - ${path} 2>/dev/null | base64 --wrap 0)"
}

# Validate an exiting source file against a companion *.meta file which contains
# various checksum fields. The list of checksums is optional but at present the
# supported fields we inspect are: Filename, Size, MD5, SHA1, SHA256, PGPSignature.
# 
# For each of the above fields, if they are present in the .meta file, validate 
# it against the source file. If any of them fail this function returns non-zero.
# If NO validators are present in the info file, this function returns non-zero.
#
# Options:
# -q=(0|1) Quiet mode (default=0)
# -p=PathToPublicKey: Use provided PGP Public Key for PGP validation (if PGPSignature
#                     is present in .meta file).
emetadata_check()
{
    $(declare_opts \
        "quiet q      | If specified, produce no output.  Return code reflects whether check was good or bad." \
        ":public_key p | Path to a PGP public key that can be used to validate PGPSignature in .meta file.")

    $(newdecl_args path)
    local meta="${path}.meta"
    [[ -e ${path} ]] || die "${path} does not exist"
    [[ -e ${meta} ]] || die "${meta} does not exist"

    fail()
    {
        emsg "red" "   -" "ERROR" "$@"
        exit 1
    }

    local metapack="" digests=() validated=() expect="" actual="" ctype="" rc=0
    pack_set metapack $(cat "${meta}")
    local pgpsignature=$(pack_get metapack PGPSignature | base64 --decode)

    # Figure out what digests we're going to validate
    for ctype in Size MD5 SHA1 SHA256; do
        pack_contains metapack "${ctype}" && digests+=( "${ctype}" )
    done
    [[ -n ${public_key} && -n ${pgpsignature} ]] && digests+=( "PGP" )

    [[ ${quiet} -eq 1 ]] || eprogress "Verifying integrity of $(lval path metadata=digests)"
    pack_print metapack |& edebug
    local pids=()

    # Validate size
    if pack_contains metapack "Size"; then
        (
            expect=$(pack_get metapack Size)
            actual=$(stat --printf="%s" "${path}")
            [[ ${expect} -eq ${actual} ]] || fail "Size mismatch: $(lval path expect actual)"
        ) &

        pids+=( $! )
    fi

    # Now validated MD5, SHA1, and SHA256 (if present)
    for ctype in MD5 SHA1 SHA256; do
        if pack_contains metapack "${ctype}"; then
            (
                expect=$(pack_get metapack ${ctype})
                actual=$(${ctype,,}sum ${path} | awk '{print $1}')
                [[ ${expect} == ${actual} ]] || fail "${ctype} mismatch: $(lval path expect actual)"
            ) &

            pids+=( $! )
        fi
    done

    # If Public Key was provied and PGPSignature is present validate PGP signature
    if [[ -n ${public_key} && -n ${pgpsignature} ]]; then
        (
            local keyring=$(mktemp /tmp/emetadata-keyring-XXXX)
            trap_add "rm -f ${keyring}"
            gpg --no-default-keyring --secret-keyring ${keyring} --import ${public_key} |& edebug
            echo "${pgpsignature}" | gpg --verify - "${path}" |& edebug || fail "PGP verification failure: $(lval path)"
        ) &

        pids+=( $! )
    fi

    # Wait for all pids
    wait ${pids[@]} && rc=0 || rc=$?
    [[ ${quiet} -eq 1 ]] || eprogress_kill -r=${rc}
    return ${rc}
}

#-----------------------------------------------------------------------------
# MOUNT / UMOUNT UTILS
#-----------------------------------------------------------------------------

# Helper method to take care of resolving a given path or mount point to its
# realpath as well as remove any errant '\040(deleted)' which may be suffixed
# on the path. This can happen if a device's source mount point is deleted
# while the destination path is still mounted.
emount_realpath()
{
    $(newdecl_args path)
    path="${path//\\040\(deleted\)/}"
    echo -n "$(readlink -m ${path} 2>/dev/null || true)"
}

# Echo the emount regex for a given path
emount_regex()
{
    $(newdecl_args path)
    echo -n "(^| )${path}(\\\\040\\(deleted\\))* "
}

# Echo the number of times a given directory is mounted.
emount_count()
{
    $(newdecl_args path)
    path=$(emount_realpath ${path})
    local num_mounts=$(grep --count --perl-regexp "$(emount_regex ${path})" /proc/mounts || true)
    echo -n ${num_mounts}
}

emounted()
{
    $(newdecl_args path)
    path=$(emount_realpath ${path})
    [[ -z ${path} ]] && { edebug "Unable to resolve $(lval path) to check if mounted"; return 1; }

    [[ $(emount_count "${path}") -gt 0 ]]
}

# Bind mount $1 over the top of $2.  Ebindmount works to ensure that all of
# your mounts are private so that we don't see different behavior between
# systemd machines (where shared mounts are the default) and everywhere else
# (where private mounts are the default)
#
# Source and destination MUST be the first two parameters of this function.
# You may specify any other mount options after them.
#
ebindmount()
{
    $(newdecl_args src dest)

    # The make-private commands are best effort.  We'll try to mark them as
    # private so that nothing, for example, inside a chroot can mess up the
    # machine outside that chroot.
    mount --make-rprivate "${src}"  |& edebug || true
    emount --rbind "${@}" "${src}" "${dest}"
    mount --make-rprivate "${dest}" |& edebug || true
}

emount()
{
    einfos "Mounting $@"
    mount "${@}"
}

eunmount()
{
    local mnt
    for mnt in $@; do
        emounted ${mnt} || continue
        local rdev=$(emount_realpath ${mnt})
        argcheck rdev

        einfos "Unmounting ${mnt}"
        umount -l "${rdev}"
    done
}

# Recursively find all mount points beneath a given root.
# This is like findmnt with a few additional enhancements:
# (1) Automatically recusrive
# (2) findmnt doesn't find mount points beneath a non-root directory
efindmnt()
{
    $(newdecl_args path)
    path=$(emount_realpath ${path})

    # First check if the requested path itself is mounted
    emounted "${path}" && echo "${path}" || true

    # Now look for anything beneath that directory
    grep --perl-regexp "(^| )${path}[/ ]" /proc/mounts | awk '{print $2}' | sed '/^$/d' || true
}

eunmount_recursive()
{
    local mnt
    for mnt in "${@}"; do
        local rdev=$(emount_realpath "${mnt}")
        argcheck rdev

        while true; do

            # If this path is directly mounted or anything BENEATH it is mounted then proceed
            local matches="$(efindmnt ${mnt} | sort -ur)"
            [[ -n ${matches} ]] || break

            local nmatches=$(echo "${matches}" | wc -l)
            einfo "Recursively unmounting ${mnt} (${nmatches})"
            local match
            for match in "${matches}"; do
                eunmount "${match//${rdev}/${mnt}}"
            done
        done
    done
}

#-----------------------------------------------------------------------------
# DISTRO-SPECIFIC
#-----------------------------------------------------------------------------

edistro()
{
    lsb_release -is
}

isubuntu()
{
    [[ "Ubuntu" == $(edistro) ]]
}

isgentoo()
{
    [[ "Gentoo" == $(edistro) ]]
}

#-----------------------------------------------------------------------------
# COMPARISON FUNCTIONS
#-----------------------------------------------------------------------------

# Generic comparison function using awk which doesn't suffer from bash stupidity
# with regards to having to do use separate comparison operators for integers and
# strings and even worse being completely incapable of comparing floats.
compare()
{
    $(newdecl_args ?lh op ?rh)

    ## =~
    if [[ ${op} == "=~" ]]; then
        [[ ${lh} =~ ${rh} ]] && return 0
        return 1
    fi
    if [[ ${op} == "!~" ]]; then
        [[ ! ${lh} =~ ${rh} ]] && return 0
        return 1
    fi

    ## Escape a few special characters that trip up awk
    lh=${lh//[@()]/_}
    rh=${rh//[@()]/_}
    awk -v lh="${lh}" -v rh="${rh}" "BEGIN { if ( lh ${op} rh ) exit(0) ; else exit(1) ; }" && return 0 || return 1
}

# Specialized comparision helper to properly compare versions
compare_version()
{
    local lh=${1}
    local op=${2}
    local rh=${3}

    ## EQUALS
    [[ ${op} == "!=" ]] && [[ ${lh} != ${rh} ]] && return 0
    [[ ${op} == "==" || ${op} == "<=" || ${op} == ">=" ]] && [[ ${lh} == ${rh} ]] && return 0
    [[ ${op} == "<"  || ${op} == ">" ]] && [[ ${lh} == ${rh} ]] && return 1
    op=${op/<=/<}
    op=${op/>=/>}

    [[ ${op} == "<"  ]] && [[ ${lh} == $(printf "${lh}\n${rh}" | sort -V | head -n1) ]] && return 0
    [[ ${op} == ">"  ]] && [[ ${lh} == $(printf "${lh}\n${rh}" | sort -V | tail -n1) ]] && return 0

    return 1
}

#-----------------------------------------------------------------------------
# ARGUMENT HELPERS
#-----------------------------------------------------------------------------

# Check to ensure all the provided arguments are non-empty
argcheck()
{
    local _argcheck_arg
    for _argcheck_arg in $@; do
        [[ -z "${!_argcheck_arg:-}" ]] && die "Missing argument '${_argcheck_arg}'" || true
    done
}

# declare_args takes a list of names and declares a variable for each name from
# the positional arguments in the CALLER's context. It also implicitly looks for
# any options which may have been passed into the called function in the initial
# arguments and stores them into an internal pack for later inspection.
#
# Options Rules:
# (0) Will repeatedily parse first argument and shift so long as first arg contains
#     options.
# (1) Only single character arguments are supported
# (2) Options may be grouped if they do not take arguments (e.g. -abc == -a -b -c)
# (3) Options may take arguments by using an equal sign (e.g. -a=foobar -b="x y z")
#
# All options will get exported into an internal pack named after the caller's
# function. If the caller's function name is 'foo' then the internal pack is named
# '_foo_options'. Instead of interacting with this pack direclty simply use the
# helper methods: opt_true, opt_false, opt_get.
#
# We want all code generated by this function to be invoked in the caller's
# environment instead of within this function. BUT, we don't want to have to use
# clumsy eval $(declare_args...). So instead we use "eval command invocation string"
# which the caller executes via:
#
# $(declare_args a b)
#
# This gets turned into:
#
# "declare a=$1; shift; argcheck a1; declare b=$2; shift; argcheck b; "
#
# There are various special meta characters that can precede the variable name
# that act as instructions to declare_args. Specifically:
#
# ?  The named argument is OPTIONAL. If it's empty do NOT call argcheck.
#
# _  The argument is anonymous and we should not not assign the value to anything.
#    NOTE: The argument must be exactly '_' not just prefixed with '_'. Thus if
#    the argument is literally '_' it will be anonymous but if it is '_a' it is
#    NOT an anonymous variable.
#
# OPTIONS:
# -n: Do not parse options at all
# -l: Emit local variables with 'local' scope qualifier (default)
# -g: Emit global variables with no scope qualifier
# -e: Emit exported variables with 'export' keyword
#
# WARNING: DO NOT CALL EDEBUG INSIDE THIS FUNCTION OR YOU WILL CAUSE INFINITE RECURSION!!
declare_args()
{
    local _declare_args_parse_options=1
    local _declare_args_qualifier="local"
    local _declare_args_optional=0
    local _declare_args_variable=""
    local _declare_args_cmd=""

    # Check the internal declare_args options. We cannot at present reuse the code
    # below which parses options as that's baked into the internal implementation
    # of delcare_args itself and cannot at present be extracted usefully.
    # This is a MUCH more limited version of option parsing.
    if [[ $# -gt 0 && ${1:0:1} == "-" ]]; then
        [[ $1 =~ "n" ]] && _declare_args_parse_options=0
        [[ $1 =~ "l" ]] && _declare_args_qualifier="local"
        [[ $1 =~ "g" ]] && _declare_args_qualifier=""
        [[ $1 =~ "e" ]] && _declare_args_qualifier="export"
        shift
    fi

    # Look at the first argument and see if it starts with a '-'. If so, then grab each
    # character in the first argument and store them into an array so caller can check
    # if particular flags were passed in or not.
    # NOTE: We always declare the _options pack in the caller's environment so code
    #       doesn't have to handle any error cases where it's not defined.
    local _declare_args_caller _declare_args_options
    _declare_args_caller=( $(caller 0) )
    _declare_args_options="_${_declare_args_caller[1]}_options"
    _declare_args_cmd+="declare ${_declare_args_options}='';"
    if [[ ${_declare_args_parse_options} -eq 1 ]]; then
        _declare_args_cmd+="
        while [[ \$# -gt 0 && \${1:0:1} == '-' ]]; do
            [[ \${1:1} =~ '=' ]]
                && pack_set ${_declare_args_options} \"\${1:1}\"
                || pack_set ${_declare_args_options} \$(echo \"\${1:1}\" | grep -o . | sed 's|$|=1|' | tr '\n' ' '; true);
        shift;
        done;"
    fi

    while [[ $# -gt 0 ]]; do
        # If the variable name is "_" then don't bother assigning it to anything
        [[ $1 == "_" ]] && _declare_args_cmd+="shift; " && { shift; continue; }

        # Check if the argument is optional or not as indicated by a leading '?'.
        # If the leading '?' is present then REMOVE It so that code after it can
        # correctly use the key name as the variable to assign it to.
        [[ ${1:0:1} == "?" ]] && _declare_args_optional=1 || _declare_args_optional=0
        _declare_args_variable="${1#\?}"

        # Declare the variable and then call argcheck if required
        _declare_args_cmd+="${_declare_args_qualifier} ${_declare_args_variable}=\${1:-}; shift &>/dev/null || true; "
        [[ ${_declare_args_optional} -eq 0 ]] && _declare_args_cmd+="argcheck ${_declare_args_variable}; "

        shift
    done

    echo "eval ${_declare_args_cmd}"
}

# TODO modell
newdecl_args()
{
    local _declare_args_optional=0
    local _declare_args_variable=""
    local _declare_args_cmd=""

    while [[ $# -gt 0 ]]; do
        # If the variable name is "_" then don't bother assigning it to anything
        [[ $1 == "_" ]] && _declare_args_cmd+="shift; " && { shift; continue; }

        # Check if the argument is optional or not as indicated by a leading '?'.
        # If the leading '?' is present then REMOVE It so that code after it can
        # correctly use the key name as the variable to assign it to.
        [[ ${1:0:1} == "?" ]] && _declare_args_optional=1 || _declare_args_optional=0
        _declare_args_variable="${1#\?}"

        # Declare the variable and then call argcheck if required
        _declare_args_cmd+="declare ${_declare_args_variable}=\${1:-}; shift &>/dev/null || true; "
        [[ ${_declare_args_optional} -eq 0 ]] && _declare_args_cmd+="argcheck ${_declare_args_variable}; "

        shift
    done

    echo "eval ${_declare_args_cmd}"

}

# Assumptions:
#   - The argument to an option may NOT start with a hyphen character (-).
#   - Option names may not contain whitespace.
#   - Options may themselves have arguments (:) or even optional (?) arguments.
#   - All options and their arguments must occur on the command line before
#     positional arguments
#   - Options that don't have an argument are assumed to be boolean.  If they
#     exist on the command line, they're true and if not, they're false.
declare_opts()
{
    echo "eval "
    declare_opts_internal_setup "${@}"

    # __BU_FULL_ARGS is the list of arguments as initially passed to
    # declare_opts. declare_args_internal will modifiy __BU_ARGS to be whatever
    # was left to be processed after it is finished.
    # Note: here $@ is quoted so it refers to the caller's arguments
    echo 'declare __BU_FULL_ARGS=("$@") ; '
    echo 'declare __BU_ARGS=("$@") ; '
    echo "declare_opts_internal ; "
    echo '[[ ${#__BU_ARGS[@]:-} -gt 0 ]] && set -- "${__BU_ARGS[@]}" || set -- ; '

    echo 'declare opt ; '
    echo 'for opt in "${!__BU_OPT[@]}" ; do'
        echo 'declare "${opt//-/_}=${__BU_OPT[$opt]}" ; '
    echo 'done ; '
}

declare_opts_internal_setup()
{
    local opt_cmd="__BU_OPT=( "
    local regex_cmd="__BU_OPT_REGEX=( "
    local expects_cmd="__BU_OPT_EXPECTS=( "

    while (( $# )) ; do

        local complete_arg=$1 ; shift

        # Arguments to declare_opts may contain multiple chunks of data,
        # separated by pipe characters.
        if [[ "${complete_arg}" =~ ^([^|]*)(\|([^|]*))?$ ]] ; then
            local opt_def=$(trim "${BASH_REMATCH[1]}")
            local docstring=$(trim "${BASH_REMATCH[3]}")

        else
            die "Invalid option declaration: ${complete_arg}"
        fi

        [[ -n ${opt_def} ]] || die "${FUNCNAME[2]}: invalid declare_opts syntax.  Option definition is empty."

        # The default is any text in the argument definition after the first
        # equal sign.  Ignore whitespace at both ends.
        local default=0
        if [[ ${opt_def} =~ ^[^=]+(=(.*))*$ ]] ; then
            default=${BASH_REMATCH[2]}
        fi

        # Possible "__BU_OPT_EXPECTS[option]" values are:
        #   0: This option has no argument
        #   1: This option is required to have an argument
        local expects=0

        # Determine if this option requires argument (def starts with a colon
        # character) or is a boolean
        [[ ${opt_def} =~ (:)?([^=]+)(=.*)? ]]

        # This option requires an argument
        if [[ ${BASH_REMATCH[1]} == ":" ]] ; then
            expects=1

        else
            # Boolean options default to 0 unless otherwise specified
            [[ ${default} == "" ]] && default=0

            if [[ ${default} != 0 && ${default} != 1 ]] ; then
                die "${FUNCNAME[2]}: boolean option has invalid default of ${default}"
            fi
        fi

        # Same regular expression -- second match is the full list of
        # alternative strings that can represent this option.
        local all_opts=${BASH_REMATCH[2]}
        local regex=^\(${all_opts//+( )/|}\)$

        # The canonical option name is the first name for the option that is specified
        [[ ${all_opts} =~ ([^\t ]+).* ]]
        local canonical=${all_opts%%[ 	]*}

        # And that name must be non-empty and must not contain hyphens (because
        # hyphens are not allowed in bash variable names)
        [[ -n ${canonical} ]]      || die "${FUNCNAME[2]}: invalid declare_opts syntax.  Canonical name is empty."
        [[ ! ${canonical} = *-* ]] || die "${FUNCNAME[2]}: option name ${canonical} is not allowed to contain hyphens."


        # Now that they're all computed, add them to the command that will generate associative arrays
        opt_cmd+="[${canonical}]='${default}' "
        regex_cmd+="[${canonical}]='${regex}' "
        expects_cmd+="[${canonical}]='$expects' "

    done

    opt_cmd+=")"
    regex_cmd+=")"
    expects_cmd+=")"

    printf "declare -A %s %s %s ; " "${opt_cmd}" "${regex_cmd}" "${expects_cmd}"
}

declare_opts_internal()
{
    # No arguments?  Nothing to do.
    if [[ ${#__BU_FULL_ARGS[@]:-} -eq 0 ]] ; then
        return 0
    fi

    set -- "${__BU_FULL_ARGS[@]}"

    local shift_count=0
    while (( $# )) ; do
        case "$1" in
            --)
                break
                ;;
            --*)
                # Drop the initial hyphens, grab the option name and capture
                # "=value" from the end if there is one
                [[ $1 =~ ^--([^=]+)(=(.*))?$ ]]
                local long_opt=${BASH_REMATCH[1]}
                local has_arg=${BASH_REMATCH[2]}
                local opt_arg=${BASH_REMATCH[3]}

                # Find the internal name of the long option (using its name
                # with underscores, which is how we treat it throughout the
                # declare_opts code rather than with hyphens which is how it
                # should be specified on the command line)
                local canonical=$(declare_opts_find_canonical ${long_opt//-/_})
                [[ -n ${canonical} ]] || die "${FUNCNAME[1]}: unexpected option --${long_opt}"

                if [[ ${__BU_OPT_EXPECTS[$canonical]} -eq 1 ]] ; then
                    # If it wasn't specified after an equal sign, instead grab
                    # the next argument off the command line
                    if [[ -z ${has_arg} ]] ; then
                        [[ $# -ge 2 ]] || die "${FUNCNAME[1]}: option --${long_opt} requires an argument but didn't receive one."
                        opt_arg=$2
                        shift && (( shift_count += 1 ))
                    fi

                    __BU_OPT[$canonical]=${opt_arg}
                else
                        if [[ -n ${has_arg} ]] ; then
                            die "${FUNCNAME[1]}: option --${long_opt} does not accept an argument, but was passed ${opt_arg}"
                        fi
                    __BU_OPT[$canonical]=1
                fi
                ;;

            -*)
                # Drop the initial hyphen, grab the single-character options as
                # a blob, and capture an "=value" if there is one.
                [[ $1 =~ ^-([^=]+)(=(.*))?$ ]]
                local short_opts=${BASH_REMATCH[1]}
                local has_arg=${BASH_REMATCH[2]}
                local opt_arg=${BASH_REMATCH[3]}

                # Iterate over the single character options except the last,
                # handling each in turn
                local index
                for (( index = 0 ; index < ${#short_opts} - 1; index++ )) ; do
                    local char=${short_opts:$index:1}
                    local canonical=$(declare_opts_find_canonical ${char})
                    [[ -n ${canonical} ]] || die "${FUNCNAME[1]}: unexpected option --${long_opt}"

                    if [[ ${__BU_OPT_EXPECTS[$canonical]} -eq 1 ]] ; then
                        die "${FUNCNAME[1]}: option -${char} requires an argument but didn't receive one."
                    fi

                    __BU_OPT[$canonical]=1
                done

                # Handle the last one separately, because it might have an argument.
                local char=${short_opts:$index}
                local canonical=$(declare_opts_find_canonical ${char})
                [[ -n ${canonical} ]] || die "${FUNCNAME[1]}: unexpected option -${char}"

                # If it expects an argument, make sure it has one and use it.
                if [[ ${__BU_OPT_EXPECTS[$canonical]} -eq 1 ]] ; then

                    # If it wasn't specified after an equal sign, instead grab
                    # the next argument off the command line
                    if [[ -z ${has_arg} ]] ; then
                        [[ $# -ge 2 ]] || die "${FUNCNAME[1]}: option -${char} requires an argument but didn't receive one."

                        opt_arg=$2
                        shift && (( shift_count += 1 ))
                    fi
                    __BU_OPT[$canonical]=${opt_arg}
                else
                    # And if not, make sure it doesn't.
                    if [[ -n ${has_arg} ]] ; then
                        die "${FUNCNAME[1]}: option -${char} does not accept an argument, but was passed ${opt_arg}"
                    fi
                    __BU_OPT[$canonical]=1
                fi
                ;;
            *)
                break
                ;;
        esac

        # Move on to the next item, recognizing that an option may have consumed the last one
        shift && (( shift_count += 1 )) || break
    done

    # Assign to the __BU_ARGS array so that the declare_opts macro can make its
    # contents the remaining set of arguments in the calling function.
    if [[ ${#__BU_ARGS[@]:-} -gt 0 ]] ; then
        __BU_ARGS=( "${__BU_ARGS[@]:$shift_count}" )
    fi
}

declare_opts_find_canonical()
{
    for option in "${!__BU_OPT[@]}" ; do
        if [[ ${1} =~ ${__BU_OPT_REGEX[$option]} ]] ; then
            echo "${option}"
            return 0
        fi
    done
}

dopt_dump()
{
    for option in "${!__BU_OPT[@]}" ; do
        echo -n "${option}=\"${__BU_OPT[$option]}\" "
    done
    echo
}

# Helper method to print the options after calling declare_args.
opt_print()
{
    local _caller=( $(caller 0) )
    pack_print _${_caller[1]}_options
}

# Helper method to be used after declare_args to check if a given option is true (1).
opt_true()
{
    local _caller=( $(caller 0) )
    [[ "$(pack_get _${_caller[1]}_options ${1})" -eq 1 ]]
}

# Helper method to be used after declare_args to check if a given option is false (0).
opt_false()
{
    local _caller=( $(caller 0) )
    [[ "$(pack_get _${_caller[1]}_options ${1})" -eq 0 ]]
}

# Helper method to be used after declare_args to extract the value of an option.
# Unlike opt_get this one allows you to specify a default value to be used in
# the event the requested option was not provided.
opt_get()
{
    $(newdecl_args key ?default)
    local _caller=( $(caller 0) )
    local _value=$(pack_get _${_caller[1]}_options ${key})
    : ${_value:=${default}}

    echo -n "${_value}"
}

#-----------------------------------------------------------------------------
# MISC HELPERS
#-----------------------------------------------------------------------------

# save_function is used to safe off the contents of a previously declared
# function into ${1}_real to aid in overridding a function or altering
# it's behavior.
save_function()
{
    local orig=$(declare -f $1)
    local new="${1}_real${orig#$1}"
    eval "${new}" &>/dev/null
}

# override_function is a more powerful version of save_function in that it will
# still save off the contents of a previously declared function into ${1}_real
# but it will also define a new function with the provided body ${2} and
# mark this new function as readonly so that it cannot be overridden later.
# If you call override_function multiple times we have to ensure it's idempotent.
# The danger here is in calling save_function multiple tiems as it may cause
# infinite recursion. So this guards against saving off the same function multiple
# times.
override_function()
{
    $(newdecl_args func body)

    # Don't save the function off it already exists to avoid infinite recursion
    declare -f "${func}_real" >/dev/null || save_function ${func}

    # If the function has already been overridden don't fail so long as it's
    # IDENTICAL to what we've already defined it as. This allows more graceful
    # handling of sourcing a file multiple times with an override in it as it'll
    # be identical. Normally the eval below would produce an error with set -e
    # enabled.
    local expected="${func} () ${body}"$'\n'"declare -rf ${func}"
    local actual="$(declare -pf ${func} 2>/dev/null || true)"
    [[ ${expected} == ${actual} ]] && return 0 || true

    eval "${expected}" &>/dev/null
    eval "declare -rf ${func}" &>/dev/null
}

numcores()
{
    [[ -e /proc/cpuinfo ]] || die "/proc/cpuinfo does not exist"

    echo $(cat /proc/cpuinfo | grep "processor" | wc -l)
}

# Internal only efetch function which fetches an individual file using curl.
# This will show an eprogress ticker and then kill the ticker with either
# success or failure indicated. The return value is then returned to the
# caller for handling.
efetch_internal()
{
    $(newdecl_args url dst)
    local timecond=""
    [[ -f ${dst} ]] && timecond="--time-cond ${dst}"

    eprogress "Fetching $(lval url dst)"
    $(tryrc curl "${url}" ${timecond} --output "${dst}" --location --fail --silent --show-error --insecure)
    eprogress_kill -r=${rc}

    return ${rc}
}

# Fetch a provided URL to an optional destination path via efetch_internal. 
# This function can also optionally validate the fetched data against various
# companion files which contain metadata for file fetching. If validation is
# requested and the validation fails then all temporary files fetched are
# removed.
#
# Options:
# -m=(0|1) Fetch companion .md5 file and validate fetched file's MD5 matches.
# -M=(0|1) Fetch companion .meta file and validate metadata fields using emetadata_check.
# -q=(0|1) Quiet mode (disable eprogress and other info messages)
efetch()
{
    $(declare_opts \
        "md5 m   | Fetch companion .md5 file and validate fetched file's MD5 matches." \
        "meta M  | Fetch companion .meta file and validate metadata fields using emetadata_check." \
        "quiet q | Quiet mode.  (Disable eprogress and other info messages)")

    $(newdecl_args url ?dst)
    : ${dst:=/tmp}
    [[ -d ${dst} ]] && dst+="/$(basename ${url})"
    
    # Companion files we may fetch
    local md5_file="${dst}.md5"
    local meta_file="${dst}.meta"

    try
    {
        # Optionally suppress all output from this subshell
        [[ ${quiet} -eq 1 ]] && exec &>/dev/null

        ## If requested, fetch MD5 file
        if [[ ${md5} -eq 1 ]] ; then

            efetch_internal "${url}.md5" "${md5_file}"
            efetch_internal "${url}"     "${dst}"

            # Verify MD5
            einfos "Verifying MD5 $(lval dst md5_file)"

            local dst_dname=$(dirname  "${dst}")
            local dst_fname=$(basename "${dst}")
            local md5_dname=$(dirname  "${md5_file}")
            local md5_fname=$(basename "${md5_file}")

            cd "${dst_dname}"

            # If the requested destination was different than what was originally in the MD5 it will fail.
            # Or if the md5sum file was generated with a different path in it it will fail. This just
            # sanititizes it to have the current working directory and the name of the file we downloaded to.
            sed -i "s|\(^[^#]\+\s\+\)\S\+|\1${dst_fname}|" "${md5_fname}"

            # Now we can perform the check
            md5sum --check "${md5_fname}" >/dev/null

        ## If requested fetch *.meta file and validate using contained fields
        elif [[ ${meta} -eq 1 ]]; then

            efetch_internal "${url}.meta" "${meta_file}"
            efetch_internal "${url}"      "${dst}"
            emetadata_check "${dst}"
        
        ## BASIC file fetching only
        else
            efetch_internal "${url}" "${dst}"
        fi
    
        einfos "Successfully fetched $(lval url dst)"
    }
    catch
    {
        local rc=$?
        edebug "Removing $(lval dst md5_file meta_file rc)"
        rm -rf "${dst}" "${md5_file}" "${meta_file}"
        return ${rc}
    }
}

netselect()
{
    local hosts=$@; argcheck hosts
    eprogress "Finding host with lowest latency from [${hosts}]"

    declare -a results sorted rows

    for h in ${hosts}; do
        local entry=$(ping -c10 -w5 -q $h 2>/dev/null | \
            awk '/^PING / {host=$2}
                 /packet loss/ {loss=$6}
                 /min\/avg\/max/ {
                    split($4,stats,"/")
                    printf("%s|%f|%f|%s|%f", host, stats[2], stats[4], loss, (stats[2] * stats[4]) * (loss + 1))
                }')

        results+=("${entry}")
    done

    array_init_nl sorted "$(printf '%s\n' "${results[@]}" | sort -t\| -k5 -n)"
    array_init_nl rows "Server|Latency|Jitter|Loss|Score"

    for entry in ${sorted[@]} ; do
        array_init parts "${entry}" "|"
        array_add_nl rows "${parts[0]}|${parts[1]}|${parts[2]}|${parts[3]}|${parts[4]}"
    done

    eprogress_kill

    ## SHOW ALL RESULTS ##
    einfos "All results:"
    etable ${rows[@]} >&2

    local best=$(echo "${sorted[0]}" | cut -d\| -f1)
    einfos "Best host=[${best}]"

    echo -en "${best}"
}

# etimeout executes arbitrary shell commands for you, enforcing a timeout around the
# command.  If the command eventually completes successfully etimeout will return 0.
# Otherwise if it is prematurely terminated via the requested SIGNAL it will return
# 124 to match behavior with the vanilla timeout(1) command. If the process fails to
# exit after receiving requested signal it will send SIGKILL to the process. If this
# happens the return code of etimeout will still be 124 since we rely on that return
# code to indicate that a process timedout and was prematurely terminated.
#
# This function is similar in purpose to the vanilla timeout(1) command only this
# one is more powerful since it can call any arbitrary shell command including
# bash functions or eval'd strings.
#
# OPTIONS:
# -s=<signal>
#   Accepts both signal names and numbers. When ${TIMEOUT} seconds have passed
#   since running the command, this will be the signal to send to the process
#   to make it stop.  The default is TERM. [NOTE: KILL will _also_ be sent two
#   seconds after the timeout if the first signal doesn't do its job]
#
# -t=<timeout>
#   (REQUIRED). After this duration, command will be killed if it hasn't
#   exited. If it's a simple number, the duration will be a number in seconds.
#   You may also specify suffixes in the same format the timeout command
#   accepts them. For instance, you might specify 5m or 1h or 2d for 5 minutes,
#   1 hour, or 2 days, respectively.
#
# All direct parameters to etimeout are assumed to be the command to execute, and
# etimeout is careful to retain your quoting.
etimeout()
{
    $(declare_opts \
        ":signal sig s=TERM | First signal to send if the process doesn't complete in time.  KILL will still be sent later if it's not dead." \
        ":timeout t         | After this duration, command will be killed if it hasn't already completed.")

    argcheck timeout

    # Background the command to be run
    local start=${SECONDS}
    local cmd=("${@}")

    # If no command to execute just return success immediately
    if [[ -z "${cmd[@]:-}" ]]; then
        return 0
    fi

    # Launch command in the background and store off its pid.
    local rc=""
    (
        disable_die_parent
        "${cmd[@]}"
    ) &
    local pid=$!
    edebug "Executing $(lval cmd timeout signal pid)"
 
    # Start watchdog process to kill process if it times out
    (
        disable_die_parent
        nodie_on_error
        close_fds

        sleep ${timeout}

        # If process_tree is empty then it exited on its own and we don't have
        # to kill it.
        local pre_pids=( $(process_tree ${pid}) )
        array_empty pre_pids && exit 0

        # Process did not exit on its own. Send it the intial requested
        # signal. If its process tree is empty then exit with 1.
        ekilltree -s=${signal} -k=2s ${pid}
        exit 1

    ) &>/dev/null &

    # Wait for pid which will either be KILLED by watcher or complete normally.
    {
        local watcher=$!
        wait ${pid} && rc=0 || rc=$?

        # Kill the children of the watcher (i.e. its sleep).  At that point, the
        # watcher WILL exit quickly, so we can wait for it.
        ekilltree -s=SIGKILL -x=${watcher} ${watcher}
        wait ${watcher} && watcher_rc=0 || watcher_rc=$?

        # How long did all that take?
        local stop=${SECONDS}
        local seconds=$(( ${stop} - ${start} ))
    } &>/dev/null
    
    # If the process timedout return 124 to match timeout behavior.
    if [[ ${watcher_rc} -eq 1 ]]; then
        edebug "Timeout $(lval cmd rc seconds timeout signal pid)"
        return 124
    else
        return ${rc}
    fi
}

# eretry executes arbitrary shell commands for you wrapped in a call to etimeout
# and retrying up to a specified count. If the command eventually completes
# successfully eretry will return 0. If the command never completes successfully
# but continues to fail every time the return code from eretry will be the failing
# command's return code. If the command is prematurely terminated via etimeout the
# return code from eretry will be 124.
#
# OPTIONS:
#
# -d=DELAY. Amount of time to delay (sleep) after failed attempts before retrying.
#   Note that this value can accept sub-second values, just as the sleep
#   command does.  This parameter will be passed directly to sleep, so you can
#   specify any arguments it accepts such as .01s, 5m, or 3d.
#
# -e=<space separated list of numbers>
#   Any of the exit codes specified in this list will cause eretry to stop
#   retrying. If eretry receives one of these codes, it will immediately stop
#   retrying and return that exit code.  By default, only a zero return code
#   will cause eretry to stop.  If you specify -e, you should consider whether
#   you want to include 0 in the list.
#
# -r=RETRIES
#   Command will be attempted RETRIES times total. If no options are provided to
#   eretry it will use a default retry limit of 5.
#
# -s=SIGNAL=<signal name or number>     e.g. SIGNAL=2 or SIGNAL=TERM
#   When ${TIMEOUT} seconds have passed since running the command, this will be
#   the signal to send to the process to make it stop.  The default is TERM.
#   [NOTE: KILL will _also_ be sent two seconds after the timeout if the first
#   signal doesn't do its job]
#
# -t=TIMEOUT. After this duration, command will be killed (and retried if that's the
#   right thing to do).  If unspecified, commands may run as long as they like
#   and eretry will simply wait for them to finish. Uses sleep(1) time
#   syntax.
#
# -T=TIMEOUT. Total timeout for entire eretry operation.
#   This -T flag is different than -t in that -T applies to the entire eretry
#   operation including all iterations and retry attempts and timeouts of each
#   individual command. Uses sleep(1) time syntax.
#
# -w=SECONDS
#   A warning will be generated on (or slightly after) every SECONDS while the
#   command keeps failing.
#
# All direct parameters to eretry are assumed to be the command to execute, and
# eretry is careful to retain your quoting.
eretry()
{
    $(declare_opts \
        ":delay d=0            | Time to sleep between failed attempts before retrying." \
        ":fatal_exit_codes e=0 | Space-separated list of exit codes that are fatal (i.e. will result in no retry)." \
        ":retries r=5          | Command will be attempted once plus this number of retries if it continues to fail." \
        ":signal sig s=TERM    | Signal to be send to the command if it takes longer than the timeout." \
        ":timeout t            | If one attempt takes longer than this duration, kill it and retry if appropriate." \
        ":max_timeout T        | If all attempts take longer than this duration, kill what's running and stop retrying." \
        ":warn_every w         | Generate warning messages after failed attempts when it has been more than this long since the last warning.")

    # If unspecified, limit timeout to the same as max_timeout
    : ${timeout:=${max_timeout:-infinity}}

    # If no total timeout or retry limit was specified then default to prior behavior with a max retry of 5.
    if [[ -z ${max_timeout} && -z ${retries} ]]; then
        retries=5
    elif [[ -z ${retries} ]]; then
        retries="infinity"
    fi

    # If a total timeout was specified then wrap call to eretry_internal with etimeout
    if [[ -n ${max_timeout} ]]; then
        etimeout -t=${max_timeout} -s=${signal} eretry_internal "${@}"
    else
        eretry_internal "${@}"
    fi
}

# Internal method called by eretry so that we can wrap the call to eretry_internal with a call
# to etimeout in order to provide upper bound on entire invocation.
eretry_internal()
{
    # Command
    local cmd=("${@}")
    local attempt=0
    local rc=0
    local exit_codes=()
    local stdout=""
    local warn_seconds="${SECONDS}"

    # If no command to execute just return success immediately
    if [[ -z "${cmd[@]:-}" ]]; then
        return 0
    fi

    while true; do
        [[ ${retries} != "infinity" && ${attempt} -ge ${retries} ]] && break || (( attempt+=1 ))
        
        edebug "Executing $(lval cmd rc stdout) retries=(${attempt}/${retries})"

        # Run the command through timeout wrapped in tryrc so we can throw away the stdout 
        # on any errors. The reason for this is any caller who cares about the output of
        # eretry might see part of the output if the process times out. If we just keep
        # emitting that output they'd be getting repeated output from failed attempts
        # which could be completely invalid output (e.g. truncated XML, Json, etc).
        stdout=""
        $(tryrc -o=stdout etimeout -t=${timeout} -s=${signal} "${cmd[@]}")
        
        # Append list of exit codes we've seen
        exit_codes+=(${rc})

        # Break if the process exited with white listed exit code.
        if echo "${fatal_exit_codes}" | grep -wq "${rc}"; then
            edebug "Command exited with success $(lval rc fatal_exit_codes cmd) retries=(${attempt}/${retries})"
            break
        fi

        # Show warning if requested
        if [[ -n ${warn_every} ]] && (( SECONDS - warn_seconds > warn_every )); then
            ewarn "Failed $(lval cmd timeout exit_codes) retries=(${attempt}/${retries})" 
            warn_seconds=${SECONDS}
        fi

        # Don't use "-ne" here since delay can have embedded units
        if [[ ${delay} != "0" ]] ; then
            edebug "Sleeping $(lval delay)" 
            sleep ${delay}
        fi
    done

    [[ ${rc} -eq 0 ]] || ewarn "Failed $(lval cmd timeout exit_codes) retries=(${attempt}/${retries})" 

    # Emit stdout
    echo -n "${stdout}"

    # Return final return code
    return ${rc}
}

# setvars takes a template file with optional variables inside the file which
# are surrounded on both sides by two underscores.  It will replace the variable
# (and surrounding underscores) with a value you specify in the environment.
#
# For example, if the input file looks like this:
#   Hi __NAME__, my name is __OTHERNAME__.
# And you call setvars like this
#   NAME=Bill OTHERNAME=Ted setvars intputfile
# The inputfile will be modified IN PLACE to contain:
#   Hi Bill, my name is Ted.
#
# SETVARS_ALLOW_EMPTY=(0|1)
#   By default, empty values are NOT allowed. Meaning that if the provided key
#   evaluates to an empty string, it will NOT replace the __key__ in the file.
#   if you require that functionality, simply use SETVARS_ALLOW_EMPTY=1 and it
#   will happily allow you to replace __key__ with an empty string.
#
#   After all variables have been expanded in the provided file, a final check
#   is performed to see if all variables were set properly. It will return 0 if
#   all variables have been successfully set and 1 otherwise.
#
# SETVARS_WARN=(0|1)
#   To aid in debugging this will display a warning on any unset variables.
#
# OPTIONAL CALLBACK:
#   You may provided an optional callback as the second parameter to this function.
#   The callback will be called with the key and the value it obtained from the
#   environment (if any). The callback is then free to make whatever modifications
#   or filtering it desires and then echo the new value to stdout. This value
#   will then be used by setvars as the replacement value.
setvars()
{
    $(newdecl_args filename ?callback)
    edebug "Setting variables $(lval filename callback)"
    [[ -f ${filename} ]] || die "$(lval filename) does not exist"

    # If this file is a binary file skip it
    if file ${filename} | grep -q ELF ; then
        edebug "Skipping binary file $(lval filename): $(file ${filename})"
        return 0
    fi

    for arg in $(grep -o "__\S\+__" ${filename} | sort --unique || true); do
        local key="${arg//__/}"
        local val="${!key:-}"

        # Call provided callback if one was provided which by contract should print
        # the new resulting value to be used
        [[ -n ${callback} ]] && val=$(${callback} "${key}" "${val}")

        # If we got an empty value back and empty values aren't allowed then continue.
        # We do NOT call die here as we'll deal with that at the end after we have
        # tried to expand all variables.
        [[ -n ${val} || ${SETVARS_ALLOW_EMPTY:-0} -eq 1 ]] || continue

        edebug "   ${key} => ${val}"

        # Put val into perl's environment and let _perl_ pull it out of that
        # environment.  This has the benefit of causing it to not try to
        # interpret any of it, but to treat it as a raw string
        VAL="${val}" perl -pi -e "s/__${key}__/\$ENV{VAL}/g" "${filename}" || die "Failed to set $(lval key val filename)"
    done

    # Check if anything is left over and return correct return value accordingly.
    if grep -qs "__\S\+__" "${filename}"; then
        local notset=()
        notset=( $(grep -o '__\S\+__' ${filename} | sort --unique | tr '\n' ' ') )
        [[ ${SETVARS_WARN:-1}  -eq 1 ]] && ewarn "Failed to set all variables in $(lval filename notset)"
        return 1
    fi

    return 0
}

#-----------------------------------------------------------------------------
# LOCKFILES
#-----------------------------------------------------------------------------

declare -A __BU_ELOCK_FDMAP

# elock is a wrapper around flock(1) to create a file-system level lockfile
# associated with a given filename. This is an advisory lock only and requires
# all callers to use elock/eunlock in order to protect the file. This method
# is easier to use than calling flock directly since it will automatically
# open a file descriptor to associate with the lockfile and store that off in
# an associative array for later use.
#
# These locks are exclusive. In the future we may support a -s option to pass
# into flock to make them shared but at present we don't need that behavior.
#
# These locks are NOT recursive. Which means if you already own the lock and
# you try to acquire the lock again it will return an error immediately to
# avoid hanging.
#
# The file descriptor associated with the lockfile is what keeps the lock
# alive. This means you need to either explicitly call eunlock to unlock the
# file and close the file descriptor OR simply put it in a subshell and it
# will automatically be closed and freed up when the subshell exits.
#
# Lockfiles are inherited by subshells. Specifically, a subshell will see the
# file locked and has the ability to unlock that file. This may seem odd since
# subshells normally cannot modify parent's state. But in this case it is
# in-kernel state being modified for the process which the parent and subshell
# share. The one catch here is that our internal state variable __BU_ELOCK_FDMAP
# will become out of sync when this happens because a call to unlock inside
# a subshell will unlock it but cannot remove from our parent's FDMAP. All of
# these functions deal with this possibility properly by not considering the
# FDMAP authoritative. Instead, rely on flock for error handling where possible
# and even if we have a value in our map check if it's locked or not before
# failing any operations.
#
# To match flock behavior, if the file doesn't exist it is created.
#
elock()
{
    $(newdecl_args fname)
    
    # Create file if it doesn't exist
    [[ -e ${fname} ]] || touch ${fname} 
 
    # Check if we already have a file descriptor for this lockfile. If we do
    # don't fail immediately but check if that file is actually locked. If so
    # return an error to avoid causing deadlock. If it's not locked, purge the
    # stale entry with a warning.
    local fd=$(elock_get_fd "${fname}" || true)
    if [[ -n ${fd} ]]; then

        if elock_locked "${fname}"; then
            eerror "$(lval fname) already locked"
            return 1
        fi

        ewarn "Purging stale lock entry $(lval fname fd)"
        eunlock ${fname}
    fi
   
    # Open an auto-assigned file descriptor with the associated file
    edebug "Locking $(lval fname)"
    local fd
    exec {fd}<${fname}

    if flock --exclusive ${fd}; then
        edebug "Successfully locked $(lval fname fd)"
        __BU_ELOCK_FDMAP[$fname]=${fd}
        return 0
    else
        edebug "Failed to lock $(lval fname fd)"
        exec ${fd}<&-
        return 1
    fi
}

# eunlock is the logical analogue to elock. It's still essentially a wrapper 
# around "flock -u" to unlock a previously locked file. This will ensure the
# lock file is in our associative array and if not return an error. Then it
# will simply call into flock to unlock the file. If successful, it will 
# close remove the file descriptor from our file descriptor associative array.
eunlock()
{
    $(newdecl_args fname)
 
    local fd=$(elock_get_fd "${fname}" || true)
    if [[ -z ${fd} ]]; then
        eerror "$(lval fname) not locked"
        return 1
    fi
    
    edebug "Unlocking $(lval fname fd)"
    flock --unlock ${fd}
    eval "exec ${fd}>&-"
    unset __BU_ELOCK_FDMAP[$fname]
}

# Get the file descriptor (if any) that our process has associated with a given
# on-disk lockfile. This is largely for convenience inside elock and eunlock
# to avoid some code duplication but could also be used externally if needed.
#
elock_get_fd()
{
    $(newdecl_args fname)
    local fd="${__BU_ELOCK_FDMAP[$fname]:-}"
    if [[ -z "${fd}" ]]; then
        return 1
    else
        echo -n "${fd}"
        return 0
    fi
}


# Check if a file is locked via elock. This simply looks for the file inside
# our associative array because flock doesn't provide a native way to check
# if we have a file locked or not.
elock_locked()
{
    $(newdecl_args fname)

    # If the file doesn't exist then we can't check if it's locked
    [[ -e ${fname} ]] || return 1

    local fd
    exec {fd}<${fname}
    if flock --exclusive --nonblock ${fd}; then
        flock --unlock ${fd}
        return 1
    else
        return 0
    fi
}

# Check if a file is not locked via elock. This simply loosk for the file inside
# our associative array because flock doesn't provide a native way to check
# if we have a file locked or not.
elock_unlocked()
{
    ! elock_locked $@
}

#-----------------------------------------------------------------------------
# ARRAYS
#-----------------------------------------------------------------------------

# array_init will split a string on any characters you specify, placing the
# results in an array for you.
#
#  $1: name of array to assign to (i.e. "array")
#  $2: string to be split
#  $3: (optional) character(s) to be used as delimiters.
array_init()
{
    $(newdecl_args __array ?__string ?__delim)

    # If nothing was provided to split on just return immediately
    [[ -z ${__string} ]] && { eval "${__array}=()"; return 0; } || true

    # Default bash IFS is space, tab, newline, so this will default to that
    : ${__delim:=$' \t\n'}

    IFS="${__delim}" eval "${__array}=(\${__string})"
}

# This function works like array_init, but always specifies that the delimiter
# be a newline.
array_init_nl()
{
    [[ $# -eq 2 ]] || die "array_init_nl requires exactly two parameters"
    array_init "$1" "$2" $'\n'
}

# Initialize an array from a Json array. This will essentially just strip
# of the brackets from around the Json array and then remove the internal
# quotes on each value since they are unecessary in bash.
array_init_json()
{
    [[ $# -ne 2 ]] && die "array_init_json requires exactly two parameters"
    array_init "$1" "$(echo "${2}" | sed -e 's|^\[\s*||' -e 's|\s*\]$||' -e 's|",\s*"|","|g' -e 's|"||g')" ","
}

# Print the size of any array.  Yes, you can also do this with ${#array[@]}.
# But this functions makes for symmertry with pack (i.e. pack_size).
array_size()
{
    $(newdecl_args __array)

    # Treat unset variables as being an empty array, because when you tell
    # bash to create an empty array it doesn't really allow you to
    # distinguish that from an unset variable.  (i.e. it doesn't show you
    # the variable until you put something in it)
    local value=$(eval "echo \${${__array}[*]:-}")
    if [[ -z "${value}" ]]; then
        echo 0
    else
        eval "echo \${#${__array}[@]}"
    fi

    return 0
}

# Return true (0) if an array is empty and false (1) otherwise
array_empty()
{
    $(newdecl_args __array)
    [[ $(array_size ${__array}) -eq 0 ]]
}

# Returns true (0) if an array is not empty and false (1) otherwise
array_not_empty()
{
    $(newdecl_args __array)
    [[ $(array_size ${__array}) -ne 0 ]]
}

# array_add will split a given input string on requested delimiters and add them
# to the given array (which may or may not already exist).
#
# $1: name of the array to add the new elements to
# $2: string to be split
# $3: (optional) character(s) to be used as delimiters.
array_add()
{
    $(newdecl_args __array ?__string ?__delim)

    # If nothing was provided to split on just return immediately
    [[ -z ${__string} ]] && return 0

    # Default bash IFS is space, tab, newline, so this will default to that
    : ${__delim:=$' \t\n'}

    # Parse the input given the delimiter and append to the array.
    IFS="${__delim}" eval "${__array}+=(\${__string})"
}

# Identical to array_add only hard codes the delimter to be a newline.
array_add_nl()
{
    [[ $# -ne 2 ]] && die "array_add_nl requires exactly two parameters"
    array_add "$1" "$2" $'\n'
}

# array_remove will remove the given value(s) from an array, if present.
#
# OPTIONS:
# -a=(0|1) Remove all instances (defaults to only removing the first instance)
array_remove()
{
    $(declare_opts "all a | Remove all instances of the item instead of just the first.")
    $(newdecl_args __array)

    # Return immediately if if array is not set or no values were given to be
    # removed. The reason we don't error out on an unset array is because
    # bash doesn't save arrays with no members.  For instance A=() unsets array A...
    [[ -v ${__array} && $# -gt 0 ]] || return 0
    
    local value
    for value in "${@}"; do

        local idx
        for idx in $(array_indexes ${__array}); do
            eval "local entry=\${${__array}[$idx]}"
            [[ "${entry}" == "${value}" ]] || continue

            unset ${__array}[$idx]

            # Remove all instances or only the first?
            [[ ${all} -eq 1 ]] || break
        done
    done
}

# Bash arrays may have non-contiguous indexes.  For instance, you can unset an
# ARRAY[index] to remove an item from the array and bash does not shuffle the
# indexes.
#
# If you need to iterate over the indexes of an array (rather than simply
# iterating over the items), you can call array_indexes on the array and it
# will echo all of the indexes that exist in the array.
#
array_indexes()
{
    $(newdecl_args __array_indexes_array)
    eval "echo \${!${__array_indexes_array}[@]}"
}

# array_contains will check if an array contains a given value or not. This
# will return success (0) if it contains the requested element and failure (1)
# if it does not.
#
# $1: name of the array to search
# $2: value to check for existance in the array
array_contains()
{
    $(newdecl_args __array __value)

    local idx=0
    for idx in $(array_indexes ${__array}); do
        eval "local entry=\${${__array}[$idx]}"
        [[ "${entry}" == "${__value}" ]] && return 0
    done

    return 1
}

# array_join will join an array into one flat string with the provided delimeter
# between each element in the resulting string.
#
# $1: name of the array to join
# $2: (optional) delimiter
array_join()
{
    $(newdecl_args __array ?__delim)

    # If the array is empty return empty string
    array_empty ${__array} && { echo -n ""; return 0; } || true

    # Default bash IFS is space, tab, newline, so this will default to that
    : ${__delim:=$' \t\n'}

    # Otherwise use IFS to join the array. This must be in a subshell so that
    # the change to IFS doesn't persist after this function call.
    ( IFS="${__delim}"; eval "echo -n \"\${${__array}[*]}\"" )
}

# Identical to array_join only it hardcodes the dilimter to a newline.
array_join_nl()
{
    [[ $# -ne 1 ]] && die "array_join_nl requires exactly one parameter"
    array_join "$1" $'\n'
}

# Create a regular expression that will match any one of the items in this
# array.  Suppose you had an array containing the first four letters of the
# alphabet.  Calling array_regex on that array will produce:
#
#    (a|b|c|d)
#
# Perhaps this is an esoteric thing to do, but it's pretty handy when you want
# it.
#
# NOTE: Be sure to quote the output of your array_regex call, because bash
# finds parantheses and pipe characters to be very important.
#
# WARNING: This probably only works if your array contains items that do not
# have whitespace or regex-y characters in them.  Pids are good.  Other stuff,
# probably not so much.
#
array_regex()
{
    $(newdecl_args __array)

    echo -n "("
    array_join ${__array}
    echo -n ")"
}

# Sort an array in-place.
#
array_sort()
{
    $(declare_opts \
        "unique u  | Remove all but one copy of each item in the array." \
        "version V | Perform a natural (version number) sort.")

    local __array
    for __array in "${@}" ; do
        local flags=()

        [[ ${unique} -eq 1 ]]  && flags+=("--unique")
        [[ ${version} -eq 1 ]] && flags+=("--version-sort")
        
        readarray -t ${__array} < <(
            local idx
            for idx in $(array_indexes ${__array}); do
                eval "echo \${${__array}[$idx]}"
            done | sort ${flags[@]:-}
        )
    done
}

#-----------------------------------------------------------------------------
# PACK
#-----------------------------------------------------------------------------
#
# Consider a "pack" to be a "new" data type for bash.  It stores a set of
# key/value pairs in an arbitrary format inside a normal bash (string)
# variable.  This is much like an associative array, but has a few differences
#
#   1) You can store packs INSIDE associative arrays (example in unit tests)
#   2) The "keys" in a pack may not contain an equal sign, nor may they contain
#      whitespace.
#   3) Packed values cannot contain newlines.
#
#

#
# For a (new or existing) variable whose contents are formatted as a pack, set
# one or more keys to values.  For example, the following will create a new
# variable packvar that will contain three keys (alpha, beta, n) with
# associated values (a, b, 7)
#
#  pack_set packvar alpha=a beta=b n=7
#
pack_set()
{
    local _pack_set_pack=$1 ; shift

    for _pack_set_arg in "${@}" ; do
        local _pack_set_key="${_pack_set_arg%%=*}"
        local _pack_set_val="${_pack_set_arg#*=}"

        pack_set_internal ${_pack_set_pack} "${_pack_set_key}" "${_pack_set_val}"
    done
}

#
# Much like pack_set, and takes arguments of the same form.  The difference is
# that pack_update will create no new keys -- it will only update keys that
# already exist.
#
pack_update()
{
    local _pack_update_pack=$1 ; shift

    for _pack_update_arg in "${@}" ; do
        local _pack_update_key="${_pack_update_arg%%=*}"
        local _pack_update_val="${_pack_update_arg#*=}"

        pack_keys ${_pack_update_pack} | grep -aPq "\b${_pack_update_key}\b" \
            && pack_set_internal ${_pack_update_pack} "${_pack_update_key}" "${_pack_update_val}" \
            || true
    done
}

pack_set_internal()
{
    local _pack_pack_set_internal=$1
    local _tag=$2
    local _val="$3"

    argcheck _tag
    [[ ${_tag} =~ = ]] && die "bashutils internal error: tag ${_tag} cannot contain equal sign"
    [[ $(echo "${_val}" | wc -l) -gt 1 ]] && die "packed values cannot hold newlines"

    local _removeOld="$(echo -n "${!1:-}" | _unpack | grep -av '^'${_tag}'=' || true)"
    local _addNew="$(echo "${_removeOld}" ; echo -n "${_tag}=${_val}")"
    local _packed=$(echo "${_addNew}" | _pack)

    printf -v ${1} "${_packed}"
}

#
# Get the last value assigned to a particular key in this pack.
#
pack_get()
{
    local _pack_pack_get=$1
    local _tag=$2

    argcheck _pack_pack_get _tag

    local _unpacked="$(echo -n "${!_pack_pack_get:-}" | _unpack)"
    local _found="$(echo -n "${_unpacked}" | grep -a "^${_tag}=" || true)"
    echo "${_found#*=}"
}

pack_contains()
{
    [[ -n $(pack_get $@) ]]
}

#
# Copy a packed value from one variable to another.  Either variable may be
# part of an associative array, if you're so inclined.
#
# Examples:
#   pack_copy A B
#   pack_copy B A["alpha"]
#   pack_copy A["alpha"] B[1]
#
pack_copy()
{
    argcheck 1 2
    eval "${2}=\"\${!1}\""
}

#
# Call provided callback function on each entry in the pack. The callback function
# should take two arguments, and it will be called once for each item in the
# pack and passed the key as the first value and its value as the second value.
#
pack_iterate()
{
    local _func=$1
    local _pack_pack_iterate=$2
    argcheck _func _pack_pack_iterate

    local _unpacked="$(echo -n "${!_pack_pack_iterate}" | _unpack)"
    local _lines ; array_init_nl _lines "${_unpacked}"

    for _line in "${_lines[@]}" ; do

        local _key="${_line%%=*}"
        local _val="${_line#*=}"

        ${_func} "${_key}" "${_val}"

    done
}

# Spews bash commands that, when executed will declare a series of variables
# in the caller's environment for each and every item in the pack. This uses
# the "eval command invocation string" which the caller then executes in order
# to manifest the commands. For instance, if your pack contains keys a and b
# with respective values 1 and 2, you can create locals a=1 and b=2 by running:
#
#   $(pack_import pack)
#
# If you don't want the pack's entire contents, but only a limited subset, you
# may specify them.  For instance, in the same example scenario, the following
# will create a local a=1, but not a local for b.
#
#  $(pack_import pack a)
#
# OPTIONS:
# -l: Emit local variables with 'local' scope qualifier (default)
# -g: Emit global variables with no scope qualifier
# -e: Emit exported variables with 'export' keyword
pack_import()
{
    $(declare_opts \
        "local l=1 | Emit local variables via local builtin (default)." \
        "global g  | Emit global variables instead of local (i.e. undeclared variables)." \
        "export e  | Emit exported variables via export builtin.")

    $(newdecl_args _pack_import_pack)
    local _pack_import_keys=("${@}")
    [[ $(array_size _pack_import_keys) -eq 0 ]] && _pack_import_keys=($(pack_keys ${_pack_import_pack}))

    # Determine requested scope for the variables
    local _pack_import_scope="local"
    [[ ${local} -eq 1 ]]  && _pack_import_scope="local"
    [[ ${global} -eq 1 ]] && _pack_import_scope=""
    [[ ${export} -eq 1 ]] && _pack_import_scope="export"

    local _pack_import_cmd=""
    for _pack_import_key in "${_pack_import_keys[@]}" ; do
        local _pack_import_val=$(pack_get ${_pack_import_pack} ${_pack_import_key})
        _pack_import_cmd+="$_pack_import_scope $_pack_import_key=\"${_pack_import_val}\"; "
    done

    echo "eval "${_pack_import_cmd}""
}

#
# Assigns values into a pack by extracting them from the caller environment.
# For instance, if you have locals a=1 and b=2 and run the following:
#
#    pack_export pack a b
#
# You will be left with the same pack as if you instead said:
#
#   pack_set pack a=${a} b=${b}
#
pack_export()
{
    local _pack_export_pack=$1 ; shift

    local _pack_export_args=()
    for _pack_export_arg in "${@}" ; do
        _pack_export_args+=("${_pack_export_arg}=${!_pack_export_arg:-}")
    done

    pack_set "${_pack_export_pack}" "${_pack_export_args[@]}"
}

pack_size()
{
    [[ -z ${1} ]] && die "pack_size requires a pack to be specified as \$1"
    echo -n "${!1}" | _unpack | wc -l
}

#
# Echo a whitespace-separated list of the keys in the specified pack to stdout.
#
pack_keys()
{
    [[ -z ${1} ]] && die "pack_keys requires a pack to be specified as \$1"
    echo "${!1:-}" | _unpack | sed 's/=.*$//'
}

# Note: To support working with print_value, pack_print does NOT print a
# newline at the end of its output
pack_print()
{
    local _pack_pack_print=$1
    argcheck _pack_pack_print

    echo -n '('
    pack_iterate _pack_print_item ${_pack_pack_print}
    echo -n ')'
}

_pack_print_item()
{
    echo -n "[$1]=\"$2\" "
}

_unpack()
{
    # NOTE: BSD base64 is really chatty and this is the reason we discard its
    # error output
    base64 --decode 2>/dev/null | tr '\0' '\n'
}

_pack()
{
    # NOTE: BSD base64 is really chatty and this is the reason we discard its
    # error output
    grep -av '^$' | tr '\n' '\0' | base64 2>/dev/null
}

#-----------------------------------------------------------------------------
# STRING MANIPULATION
#-----------------------------------------------------------------------------

# Convert a given input string into "upper snake case". This is generally most
# useful when converting a "CamelCase" string although it will work just as
# well on non-camel case input. Essentially it looks for all upper case letters
# and puts an underscore before it, then uppercase the entire input string.
#
# For example:
#
# sliceDriveSize => SLICE_DRIVE_SIZE
# slicedrivesize => SLICEDRIVESIZE
#
# It has some special handling for some common corner cases where the normal
# camel case idiom isn't well followed. The best example for this is around
# units (e.g. MB, GB). Consider "sliceDriveSizeGB" where SLICE_DRIVE_SIZE_GB
# is preferable to SLICE_DRIVE_SIZE_G_B.
#
# The current list of translation corner cases this handles:
# KB, MB, GB, TB
to_upper_snake_case()
{
    $(newdecl_args input)

    echo "${input}"         \
        | sed -e 's|KB|Kb|' \
              -e 's|MB|Mb|' \
              -e 's|GB|Gb|' \
              -e 's|TB|Tb|' \
        | perl -ne 'print uc(join("_", split(/(?=[A-Z])/)))'
}

#-----------------------------------------------------------------------------
# JSON
#-----------------------------------------------------------------------------

# Convert each argument, in turn, to json in an appropriate way and drop them
# all in a single json blob.
#
to_json()
{
    echo -n "{"
    local _notfirst="" _arg
    for _arg in "${@}" ; do
        [[ -n ${_notfirst} ]] && echo -n ","

        local _arg_noqual=$(discard_qualifiers ${_arg})
        echo -n "$(json_escape ${_arg_noqual}):"
        if is_pack ${_arg} ; then
            pack_to_json ${_arg}

        elif is_array ${_arg} ; then
            array_to_json ${_arg}

        elif is_associative_array ${_arg} ; then
            associative_array_to_json ${_arg}

        else
            json_escape "$(eval echo -n \${${_arg}})"
        fi

        _notfirst=true
    done
    echo -n "}"
}

# Convert an array specified by name (i.e ARRAY not ${ARRAY} or ${ARRAY[@]})
# into a json array containing the same data.
#
array_to_json()
{
    # This will store a copy of the specified array's contents into __array
    $(newdecl_args __array)
    eval "local __array=(\"\${${__array}[@]}\")"

    echo -n "["
    local i notfirst=""
    for i in "${__array[@]}" ; do
        [[ -n ${notfirst} ]] && echo -n ","
        echo -n $(json_escape "$i")
        notfirst=true
    done

    echo -n "]"
}

associative_array_to_json()
{
    echo -n "{"
    local _notfirst="" _key
    edebug "1=$1"
    for _key in $(eval echo -n "\${!$1[@]}") ; do
        edebug $(lval _key)
        [[ -n ${_notfirst} ]] && echo -n ","

        echo -n $(json_escape ${_key})
        echo -n ':'
        echo -n $(json_escape "$(eval echo -n \${$1[$_key]})")

        _notfirst=true
    done
    echo -n "}"
}

# Convert a single pack into a json blob where the keys are the same as the
# keys from the pack (and so are the values)
#
pack_to_json()
{
    [[ -z ${1} ]] && die "pack_to_json requires a pack to be specified as \$1"

    local _pack _key _notfirst=""
    _pack=$(discard_qualifiers $1)
    echo -n "{"
    for _key in $(pack_keys ${_pack}) ; do
        [[ -n ${_notfirst} ]] && echo -n ","
        echo -n '"'${_key}'":'"$(json_escape "$(pack_get ${_pack} ${_key})")"
        _notfirst=true
    done
    echo -n "}"
}

# Escape an arbitrary string (specified as $1) so that it is quoted and safe to
# put inside json.
#
json_escape()
{
    echo -n "$1" \
        | python -c 'import json,sys; sys.stdout.write(json.dumps(sys.stdin.read()))'
}

# Import all of the key:value pairs from a non-nested Json object directly into
# the caller's environment as proper bash variables. By default this will import all
# the keys available into the caller's environment. Alternatively you can provide
# an optional list of keys to restrict what is imported. If any of the explicitly
# requested keys are not present this will be interpreted as an error and json_import
# will return non-zero. Keys can be marked optional via the '?' prefix before the key
# name in which case they will be set to an empty string if the key is missing. 
#
# Similar to a lot of other  methods inside bashutils, this uses the "eval command
# invocation string" idom. So, the proper calling convention for this is:
#
# $(json_import)
#
# By default this function operates on stdin. Alternatively you can change it to
# operate on a file via -f. To use via STDIN use one of these idioms:
#
# $(json_import <<< ${json})
# $(curl ... | $(json_import)
#
# OPTIONS:
# -g: Make variables global even if called in a local context.
# -f: Parse the contents of provided file instead of stdin (e.g. -f=MyFile)
# -u: Convert all keys into upper snake case.
# -p: Prefix all keys with provided required prefix (e.g. -p=FOO)
# -q: Use JQ style query expression on given JSON before parsing.
# -x: Whitespace sparated list of keys to exclude while importing. If using multiple
#     keys use quotes around them: -x "foo bar"
json_import()
{
    $(declare_opts \
        "local l=1          | Emit local variables using 'local' builtin (the default)." \
        "global g           | Emit global variables instead of local ones." \
        "export e           | Emit exported variables instead of local ones." \
        ":file f=-          | Parse contents of provided file instead of stdin." \
        "upper_snake_case u | Convert all keys into UPPER_SNAKE_CASE." \
        ":prefix p          | Prefix all keys with the provided required prefix." \
        ":query jq q        | Use JQ style query expression on given JSON before parsing." \
        ":exclude x         | Whitespace separated list of keys to exclude while importing.")

<<<<<<< HEAD
    # Determine requested scope for the variables
    local _json_import_qualifier="local"
    [[ ${local} -eq 1 ]]  && _json_import_qualifier="local"
    [[ ${global} -eq 1 ]] && _json_import_qualifier=""
    [[ ${export} -eq 1 ]] && _json_import_qualifier="export"
=======
    # Determine flags to pass into declare
    local dflags=""
    opt_false g || dflags="-g"

    # Lookup optional prefix to use
    local _json_import_prefix="$(opt_get p)"
>>>>>>> ba77d991

    # optional jq query, or . which selects everything in jq
    : ${query:=.}

    # Lookup optional filename to use. If no filename was given then we're operating on STDIN.
    # In either case read into a local variable so we can parse it repeatedly in this function.
    local _json_import_data=$(cat ${file} | jq -r "${query}")

    # Check if explicit keys are requested. If not, slurp all keys in from provided data.
    local _json_import_keys=("${@:-}")
    [[ ${#_json_import_keys} -eq 0 ]] && array_init_json _json_import_keys "$(jq -c -r keys <<< ${_json_import_data})"

    # Get list of optional keys to exclude
    local excluded
    array_init excluded "${exclude}"

    # Debugging
    edebug $(lval prefix query file _json_import_data _json_import_keys excluded)

    local cmd key val
    for key in "${_json_import_keys[@]}"; do
        array_contains excluded ${key} && continue

        # If the key is marked as optional then add filter "//empty" so that 'null' literal is replaced with an empty string
        if [[ ${key} == \?* ]]; then
            key="${key#\?}"
            val=$(jq -r ".${key}//empty" <<< ${_json_import_data})
        else
            # Ensure the data has the requested key by appending a 'has' filter which emit 'true' or 'false' if the key was
            # present. Adding '-e' option to jq will cause it to exit with non-zero if the last filter produces 'null' or 'false'.
            # We don't actually care about the 'true/false' since we're relying on the return code being non-zero to trigger
            # set -e error handling. So, we remove that from what we ultimately store into our value via 'head -1'.
            val=$(jq -r -e '.'${key}', has("'${key}'")' <<< ${_json_import_data} | head -1)
        fi

        edebug $(lval key val)
        [[ ${upper_snake_case} -eq 1 ]] && key=$(to_upper_snake_case "${key}")

<<<<<<< HEAD
        cmd+="${_json_import_qualifier} ${prefix}${key}=\"${val}\";"
=======
        cmd+="declare ${dflags} ${_json_import_prefix}${key}=\"${val}\";"
>>>>>>> ba77d991
    done

    echo -n "eval ${cmd}"
}

#-----------------------------------------------------------------------------
# Type detection
#-----------------------------------------------------------------------------

# These functions take a parameter that is a variable NAME and allow you to
# determine information about that variable name.
#
# Detecting packs relies on the bashutils convention of "if the first character
# of the name is a +, consider it a pack)
is_array()
{
    [[ "$(declare -p $1 2>/dev/null)" =~ ^declare\ -a ]]
}

is_associative_array()
{
    [[ "$(declare -p $1 2>/dev/null)" =~ ^declare\ -A ]]
}

is_pack()
{
    [[ "${1:0:1}" == '+' ]]
}

discard_qualifiers()
{
    echo "${1##+}"
}

#-----------------------------------------------------------------------------
# ASSERTS
#-----------------------------------------------------------------------------

# Executes a command (simply type the command after assert as if you were
# running it without assert) and calls die if that command returns a bad exit
# code.
# 
# For example:
#    assert [[ 0 -eq 1 ]]
#
# There's a subtlety here that I don't think can easily be fixed given bash's
# semantics.  All of the arguments get evaluated prior to assert ever seeing
# them.  So it doesn't know what variables you passed in to an expression, just
# what the expression was.  This is pretty handy in cases like this one:
#
#   a=1
#   b=2
#   assert [[ ${a} -eq ${b} ]]
#
# because assert will tell you that the command that it executed was 
#
#     [[ 1 -eq 2 ]]
#
# There it seems ideal.  But if you have an empty variable, things get a bit
# annoying.  For instance, this command will blow up because inside assert bash
# will try to evaluate [[ -z ]] without any arguments to -z.  (Note -- it still
# blows up, just not in quite the way you'd expect)
#
#    empty=""
#    assert [[ -z ${empty} ]]
#
# To make this particular case easier to deal with, we also have assert_empty
# which you could use like this:
#
#    assert_empty empty
#
assert()
{
    local cmd=( "${@}" )
    
    try
    {
        eval "${cmd[@]}"
    }
    catch
    {
        [[ $? -eq 0 ]] || die "assert failed (rc=$?}) :: ${cmd[@]}"
    }
}

assert_true()
{
    assert "${@}"
}

assert_false()
{
    local cmd=( "${@}" )
    
    try
    {
        eval "${cmd[@]}"
    }
    catch
    {
        [[ $? -ne 0 ]] || die "assert failed (rc=$?) :: ${cmd[@]}"
    }
}

assert_op()
{
    compare "${@}" || "assert_op failed :: ${@}"
}

assert_eq()
{
    $(newdecl_args ?lh ?rh ?msg)
    [[ "${lh}" == "${rh}" ]] || die "assert_eq failed [${msg:-}] :: $(lval lh rh)"
}

assert_ne()
{
    $(newdecl_args ?lh ?rh ?msg)
    [[ ! "${lh}" == "${rh}" ]] || die "assert_ne failed [${msg:-}] :: $(lval lh rh)"
}

assert_match()
{
    $(newdecl_args ?lh ?rh ?msg)
    [[ "${lh}" =~ "${rh}" ]] || die "assert_match failed [${msg:-}] :: $(lval lh rh)"
}

assert_not_match()
{
    $(newdecl_args ?lh ?rh ?msg)
    [[ ! "${lh}" =~ "${rh}" ]] || die "assert_not_match failed [${msg:-}] :: $(lval lh rh)"
}

assert_zero()
{
    [[ ${1:-0} -eq 0 ]] || die "assert_zero received $1 instead of zero."
}

assert_not_zero()
{
    [[ ${1:-1} -ne 0 ]] || die "assert_not_zero received ${1}."
}

assert_empty()
{
    local _arg
    for _arg in $@; do
        [[ "${!_arg:-""}" == "" ]] || die "assert_empty received $(lval _arg)"
    done
}

assert_not_empty()
{
    local _arg
    for _arg in $@; do
        [[ "${!_arg}" != "" ]] || die "assert_not_empty received $(lval _arg)"
    done
}

assert_exists()
{
    local name
    for name in "${@}"; do
        [[ -e "${name}" ]] || die "'${name}' does not exist"
    done
}

assert_not_exists()
{
    local name
    for name in "${@}"; do
        [[ ! -e "${name}" ]] || die "'${name}' exists"
    done
}

# Default traps
die_on_abort
die_on_error
enable_trace

#-----------------------------------------------------------------------------
# SOURCING
#-----------------------------------------------------------------------------

return 0<|MERGE_RESOLUTION|>--- conflicted
+++ resolved
@@ -4371,7 +4371,6 @@
 json_import()
 {
     $(declare_opts \
-        "local l=1          | Emit local variables using 'local' builtin (the default)." \
         "global g           | Emit global variables instead of local ones." \
         "export e           | Emit exported variables instead of local ones." \
         ":file f=-          | Parse contents of provided file instead of stdin." \
@@ -4380,20 +4379,10 @@
         ":query jq q        | Use JQ style query expression on given JSON before parsing." \
         ":exclude x         | Whitespace separated list of keys to exclude while importing.")
 
-<<<<<<< HEAD
-    # Determine requested scope for the variables
-    local _json_import_qualifier="local"
-    [[ ${local} -eq 1 ]]  && _json_import_qualifier="local"
-    [[ ${global} -eq 1 ]] && _json_import_qualifier=""
-    [[ ${export} -eq 1 ]] && _json_import_qualifier="export"
-=======
     # Determine flags to pass into declare
     local dflags=""
-    opt_false g || dflags="-g"
-
-    # Lookup optional prefix to use
-    local _json_import_prefix="$(opt_get p)"
->>>>>>> ba77d991
+    [[ ${global} -eq 1 ]] && dflags+=" -g"
+    [[ ${export} -eq 1 ]] && dflags+=" -x"
 
     # optional jq query, or . which selects everything in jq
     : ${query:=.}
@@ -4432,11 +4421,7 @@
         edebug $(lval key val)
         [[ ${upper_snake_case} -eq 1 ]] && key=$(to_upper_snake_case "${key}")
 
-<<<<<<< HEAD
-        cmd+="${_json_import_qualifier} ${prefix}${key}=\"${val}\";"
-=======
-        cmd+="declare ${dflags} ${_json_import_prefix}${key}=\"${val}\";"
->>>>>>> ba77d991
+        cmd+="declare ${dflags} ${prefix}${key}=\"${val}\";"
     done
 
     echo -n "eval ${cmd}"
