#!/bin/bash

# Copyright 2016, SolidFire, Inc. All rights reserved.

#-------------------------------------------------------------------------------
# The overlayfs module is the bashutils interface around OverlayFS mounts. This
# is a really useful filesystem that allows layering mounts into a single
# unified mount point with read-through semantics. This is the first official
# kernel filesystem providing this functionality which replaces prior similar
# filesystems such as unionfs, aufs, etc.
# 
# The implementation of the underlying kernel driver changed somewhat with
# different kernel versions. The first version of the kernel which officially
# supported overlayfs was 3.18. This original API requires specifying the
# workdir option for the scratch work performed by overlayfs. Overlayfs was
# available in older kernel versions but was not official and did not have this
# additional "workdir" option.
#-------------------------------------------------------------------------------

# Older kernel versions used the filesystem type 'overlayfs' whereas newer ones
# use just 'overlay' so dynamically detected the correct type to use here.
__BU_OVERLAYFS=$(awk '/overlay/ {print $2}' /proc/filesystems)
__BU_KERNEL_MAJOR=$(uname -r | awk -F . '{print $1}')
__BU_KERNEL_MINOR=$(uname -r | awk -F . '{print $2}')

# overlayfs_mount mounts multiple filesystems into a single unified writeable
# directory with read-through semantics. All the underlying filesystem layers
# are mounted read-only (if they are mountable) and the top-most layer is
# mounted read-write. Only the top-level layer is mounted read-write.
# 
# The most common uses cases for using overlayfs is to mount ISOs or squashfs
# images with a read-write layer on top of them. To make this implementation
# as generic as possible, it deals only with overlayfs mounting semantics.
# The specific mounting of ISO or squashfs images are handled by separate
# dedicated modules.
#
# This function takes multiple arguments where each argument is a layer
# to mount into the final unified overlayfs image. The final positional 
# parameter is the final mount point to mount everything at. This final 
# directory will be created if it doesn't exist.
#
# NOTE: The first version of the kernel which officially supported overlayfs
#       was 3.18. This original API requires specifying the workdir option
#       for the scratch work performed by overlayfs. Overlayfs was available
#       in older kernel versions but was not official and did not have this
#       additional "workdir" option.
# 
# NOTE: There are two different actual implementations of this function to 
#       accomodate different underlying implementations within the kernel.
#       Kernels < 3.19 had a much more limited version which did not provide
#       Multi-Layer OverlayFS. As such, we check what version of the kernel
#       we're running and only define the right implementation for the version
#       of the kernel that we're running. This saves us from having to perform
#       this check every time we call this function as it's only done once at
#       source time.
#
overlayfs_mount()
{
    if [[ $# -lt 2 ]]; then
        eerror "overlayfs_mount requires 2 or more arguments"
        return 1
    fi

    # Parse positional arguments into a bashutils array. Then grab final mount
    # point from args.
    local args=( "$@" )
    local dest=${args[${#args[@]}-1]}
    unset args[${#args[@]}-1]
<<<<<<< HEAD
=======
    
    # Mount layered mounts at requested destination, creating if it doesn't exist.
    mkdir -p "${dest}"
     
    # Iterate through all the images and mount each one into a temporary directory
    local arg
    local layers=()
    for arg in "${args[@]}"; do
        local tmp=$(mktemp -d /tmp/overlayfs-lower-XXXX)
        trap_add "eunmount_rm ${tmp} |& edebug"
        fs_mount_or_extract "${arg}" "${tmp}"
        layers+=( "${tmp}" )
    done

    # Create temporary directory to hold read-only and read-write layers
    local lower=$(array_join layers ":")
    local upper="$(mktemp -d /tmp/overlayfs-upper-XXXX)"
    local work="$(mktemp -d /tmp/overlayfs-work-XXXX)"
    trap_add "eunmount_rm ${upper} ${work} |& edebug"
>>>>>>> 8d13944a

    # Mount layered mounts at requested destination, creating if it doesn't exist.
    mkdir -p "${dest}"

    # NEWER KERNEL VERSIONS (>= 3.19)
    if [[ ${__BU_KERNEL_MAJOR} -ge 4 || ( ${__BU_KERNEL_MAJOR} -eq 3 && ${__BU_KERNEL_MINOR} -ge 19 ) ]]; then

        edebug "Using Multi-Layer OverlayFS $(lval __BU_KERNEL_MAJOR __BU_KERNEL_MINOR)"
        
        # Iterate through all the images and mount each one into a temporary directory
        local arg
        local layers=()
        for arg in "${args[@]}"; do
            local tmp=$(mktemp -d /tmp/overlayfs-lower-XXXX)
            mount --read-only "${arg}" "${tmp}"
            trap_add "eunmount_rm ${tmp} |& edebug"
            layers+=( "${tmp}" )
        done

        # Create temporary directory to hold read-only and read-write layers.
        # Create lowerdir parameter by joining all images with colon
        # (see https://www.kernel.org/doc/Documentation/filesystems/overlayfs.txt)
        local lower=$(array_join layers ":")
        local upper="$(mktemp -d /tmp/overlayfs-upper-XXXX)"
        local work="$(mktemp -d /tmp/overlayfs-work-XXXX)"
        trap_add "eunmount_rm ${upper} ${work} |& edebug"

        # Mount overlayfs
        mount --types ${__BU_OVERLAYFS} ${__BU_OVERLAYFS} --options lowerdir="${lower}",upperdir="${upper}",workdir="${work}" "${dest}"
 
    # OLDER KERNEL VERSIONS (<3.19)
    # NOTE: Older OverlayFS is really annoying because you can only stack 2 overlayfs
    # mounts. To get around this, we'll mount the bottom most layer as the read-only 
    # base image. Then we'll unpack all other images into a middle layer. Then mount
    # an empty directory as the top-most directory.
    #
    # NOTE: Versions >= 3.18 require the "workdir" option but older versions do not.
    else
       
        edebug "Using legacy non-Multi-Layer OverlayFS $(lval __BU_KERNEL_MAJOR __BU_KERNEL_MINOR)"

        # Grab bottom most layer
        local lower=$(mktemp -d /tmp/overlayfs-mnt-XXXX)
        mount --read-only "${args[0]}" "${lower}"
        unset args[0]

        # Extract all remaining layers into empty "middle" directory
        if array_not_empty args; then
       
            local middle=$(mktemp -d /tmp/overlayfs-middle-XXXX)
            local work=$(mktemp -d /tmp/overlayfs-work-XXXX)
            trap_add "eunmount_rm ${middle} ${work} |& edebug"

            for arg in "${args[@]}"; do
                
                edebug "Extracting $(lval arg) to $(lval middle)"

                # Extract this layer into middle directory using
                # image specific mechanism.
                if [[ ${arg} =~ .squashfs ]]; then
                    squashfs_extract "${arg}" "${middle}"
                elif [[ ${arg} =~ .iso ]]; then
                    iso_extract "${arg}" "${middle}"
                fi

            done
       
            if [[ ${__BU_KERNEL_MAJOR} -eq 3 && ${__BU_KERNEL_MINOR} -ge 18 ]]; then
                mount --types ${__BU_OVERLAYFS} ${__BU_OVERLAYFS} --options lowerdir="${lower}",upperdir="${middle}",workdir="${work}" "${middle}"
            else
                mount --types ${__BU_OVERLAYFS} ${__BU_OVERLAYFS} --options lowerdir="${lower}",upperdir="${middle}" "${middle}"
            fi
            
            lower=${middle}
        fi

        # Mount this unpacked directory into overlayfs layer with an empty read-write 
        # layer on top. This way if caller saves the changes they get only the changes
        # they made in the top-most layer.
        local upper=$(mktemp -d /tmp/squashfs-upper-XXXX)
        local work=$(mktemp -d /tmp/squashfs-work-XXXX)
        trap_add "eunmount_rm ${upper} ${work} |& edebug"

        if [[ ${__BU_KERNEL_MAJOR} -eq 3 && ${__BU_KERNEL_MINOR} -ge 18 ]]; then
            mount --types ${__BU_OVERLAYFS} ${__BU_OVERLAYFS} --options lowerdir="${lower}",upperdir="${upper}",workdir="${work}" "${dest}"
        else
            mount --types ${__BU_OVERLAYFS} ${__BU_OVERLAYFS} --options lowerdir="${lower}",upperdir="${upper}" "${dest}"
        fi
    fi
}

# overlayfs_unmount will unmount an overlayfs directory previously mounted
# via overlayfs_mount. It takes multiple arguments where each is the final
# overlayfs mount point. In the event there are multiple overlayfs layered
# into the final mount image, they will all be unmounted as well.
overlayfs_unmount()
{
    if [[ -z "$@" ]]; then
        return 0
    fi

    # /proc/mounts will show the mount point and its lowerdir,upperdir and workdir so that we can unmount it properly:
    # "overlay /home/marshall/sandboxes/bashutils/output/squashfs.etest/ETEST_squashfs_mount/dst overlay rw,relatime,lowerdir=/tmp/squashfs-ro-basv,upperdir=/tmp/squashfs-rw-jWg9,workdir=/tmp/squashfs-work-cLd9 0 0"

    local mnt
    for mnt in "$@"; do
  
        # Parse out the lower, upper and work directories to be unmounted
        local output="$(grep "${__BU_OVERLAYFS} $(readlink -m ${mnt})" /proc/mounts)"
        local lower="$(echo "${output}" | grep -Po "lowerdir=\K[^, ]*")"
        local upper="$(echo "${output}" | grep -Po "upperdir=\K[^, ]*")"
        local work="$(echo "${output}"  | grep -Po "workdir=\K[^, ]*")"
        
        # Split 'lower' on ':' so we can unmount each of the lower layers 
        local parts
        array_init parts "${lower}" ":"
        eunmount ${parts[@]:-} "${upper}" "${work}" "${mnt}"

        # In case the overlayfs mounts are layered manually have to also unmount
        # the lower layers.
        overlayfs_unmount ${parts[0]:-}
    done
}

# overlayfs_tree is used to display a layered textual representation for an
# overlayfs mount. The format is meant to show details about each layer in the
# overlayfs mount hierarchy to make it clear what files reside in what layers
# along with some basic metadata about each file (as provided by find -ls).
overlayfs_tree()
{
    if [[ -z "$@" ]]; then
        return 0
    fi

    # /proc/mounts will show the mount point and its lowerdir,upperdir and workdir so that we can unmount it properly:
    # "overlay /home/marshall/sandboxes/bashutils/output/squashfs.etest/ETEST_squashfs_mount/dst overlay rw,relatime,lowerdir=/tmp/squashfs-ro-basv,upperdir=/tmp/squashfs-rw-jWg9,workdir=/tmp/squashfs-work-cLd9 0 0"

    local mnt
    for mnt in "$@"; do
  
        # Parse out the lower, upper and work directories to be unmounted
        local output="$(grep "${__BU_OVERLAYFS} $(readlink -m ${mnt})" /proc/mounts)"
        local lower="$(echo "${output}" | grep -Po "lowerdir=\K[^, ]*")"
        local upper="$(echo "${output}" | grep -Po "upperdir=\K[^, ]*")"
        
        # Split 'lower' on ':' so we can unmount each of the lower layers then
        # append upper to the list so we see that as well.
        local parts
        array_init parts "${lower}" ":"
        parts+=( "${upper}" )
        local idx
        for idx in $(array_indexes parts); do
            eval "local layer=\${parts[$idx]}"

            # Figure out source of the mountpoint
            local src=$(grep "${layer}" /proc/mounts | head -1)

            # ISOs and SquashFS images are mounted as loop devices.
            if [[ ${src} =~ "/dev/loop" ]]; then
                
                # The heinous bit of code below take the entire output from mount
                # command above (stored in 'src') and parses out the first column
                # to get something like "/dev/loop0" or "overlayfs". Then it uses
                # losetup to get the source of the loop device mount and gets the
                # third column from that output. This is the source of the loop
                # device mount and has parens around it. So we strip off those 
                # parens with tr -d.
                src=$(losetup $(echo "${src}" | awk '{print $1}') | awk '{print $3}' | tr -d '()')

            # Overlayfs mounts will show up with 'overlay' or 'overlayfs' as 
            # first column.
            elif [[ ${src} =~ "overlay" ]]; then
                src=$(echo "${src}" | awk '{print $2}')
            fi

            # Pretty print the contents
            local find_output=$(find ${layer} -ls | awk '{ $1=""; print}' | sed -e "s|${layer}|/|" -e 's|//|/|' | column -t | sort -k10)
            echo "$(ecolor green)+--layer${idx} [${src}:${layer}]$(ecolor off)"
            echo "${find_output}" | sed 's#^#'$(ecolor green)\|$(ecolor off)\ \ '#g'
        done
    done
}

# Save the top-most read-write later from an existing overlayfs mount into the
# requested destination file. This file can be a squashfs image, an ISO, or a
# known tar file suffix (as supported by etar).
overlayfs_save_changes()
{
    $(declare_args mnt dest)

    # Get RW layer from mounted src. This assumes the "upperdir" is the RW layer
    # as is our convention. If it's not mounted this will fail.
    local output="$(grep "${__BU_OVERLAYFS} $(readlink -m ${mnt})" /proc/mounts)"
    edebug "$(lval mnt dest output)"
    local upper="$(echo "${output}" | grep -Po "upperdir=\K[^, ]*")"

    # Save to requested type.   
    fs_create "${upper}" "${dest}"
}<|MERGE_RESOLUTION|>--- conflicted
+++ resolved
@@ -66,28 +66,6 @@
     local args=( "$@" )
     local dest=${args[${#args[@]}-1]}
     unset args[${#args[@]}-1]
-<<<<<<< HEAD
-=======
-    
-    # Mount layered mounts at requested destination, creating if it doesn't exist.
-    mkdir -p "${dest}"
-     
-    # Iterate through all the images and mount each one into a temporary directory
-    local arg
-    local layers=()
-    for arg in "${args[@]}"; do
-        local tmp=$(mktemp -d /tmp/overlayfs-lower-XXXX)
-        trap_add "eunmount_rm ${tmp} |& edebug"
-        fs_mount_or_extract "${arg}" "${tmp}"
-        layers+=( "${tmp}" )
-    done
-
-    # Create temporary directory to hold read-only and read-write layers
-    local lower=$(array_join layers ":")
-    local upper="$(mktemp -d /tmp/overlayfs-upper-XXXX)"
-    local work="$(mktemp -d /tmp/overlayfs-work-XXXX)"
-    trap_add "eunmount_rm ${upper} ${work} |& edebug"
->>>>>>> 8d13944a
 
     # Mount layered mounts at requested destination, creating if it doesn't exist.
     mkdir -p "${dest}"
@@ -102,8 +80,8 @@
         local layers=()
         for arg in "${args[@]}"; do
             local tmp=$(mktemp -d /tmp/overlayfs-lower-XXXX)
-            mount --read-only "${arg}" "${tmp}"
             trap_add "eunmount_rm ${tmp} |& edebug"
+            fs_mount_or_extract "${arg}" "${tmp}"
             layers+=( "${tmp}" )
         done
 
